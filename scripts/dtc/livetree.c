/*
 * (C) Copyright David Gibson <dwg@au1.ibm.com>, IBM Corporation.  2005.
 *
 *
 * This program is free software; you can redistribute it and/or
 * modify it under the terms of the GNU General Public License as
 * published by the Free Software Foundation; either version 2 of the
 * License, or (at your option) any later version.
 *
 *  This program is distributed in the hope that it will be useful,
 *  but WITHOUT ANY WARRANTY; without even the implied warranty of
 *  MERCHANTABILITY or FITNESS FOR A PARTICULAR PURPOSE.  See the GNU
 *  General Public License for more details.
 *
 *  You should have received a copy of the GNU General Public License
 *  along with this program; if not, write to the Free Software
 *  Foundation, Inc., 59 Temple Place, Suite 330, Boston, MA  02111-1307
 *                                                                   USA
 */

#include "dtc.h"

/*
 * Tree building functions
 */

void add_label(struct label **labels, char *label)
{
	struct label *new;

	/* Make sure the label isn't already there */
	for_each_label_withdel(*labels, new)
		if (streq(new->label, label)) {
			new->deleted = 0;
			return;
		}

	new = xmalloc(sizeof(*new));
	memset(new, 0, sizeof(*new));
	new->label = label;
	new->next = *labels;
	*labels = new;
}

void delete_labels(struct label **labels)
{
	struct label *label;

	for_each_label(*labels, label)
		label->deleted = 1;
}

struct property *build_property(char *name, struct data val)
{
	struct property *new = xmalloc(sizeof(*new));

	memset(new, 0, sizeof(*new));

	new->name = name;
	new->val = val;

	return new;
}

struct property *build_property_delete(char *name)
{
	struct property *new = xmalloc(sizeof(*new));

	memset(new, 0, sizeof(*new));

	new->name = name;
	new->deleted = 1;

	return new;
}

struct property *chain_property(struct property *first, struct property *list)
{
	assert(first->next == NULL);

	first->next = list;
	return first;
}

struct property *reverse_properties(struct property *first)
{
	struct property *p = first;
	struct property *head = NULL;
	struct property *next;

	while (p) {
		next = p->next;
		p->next = head;
		head = p;
		p = next;
	}
	return head;
}

struct node *build_node(struct property *proplist, struct node *children)
{
	struct node *new = xmalloc(sizeof(*new));
	struct node *child;

	memset(new, 0, sizeof(*new));

	new->proplist = reverse_properties(proplist);
	new->children = children;

	for_each_child(new, child) {
		child->parent = new;
	}

	return new;
}

struct node *build_node_delete(void)
{
	struct node *new = xmalloc(sizeof(*new));

	memset(new, 0, sizeof(*new));

	new->deleted = 1;

	return new;
}

struct node *name_node(struct node *node, char *name)
{
	assert(node->name == NULL);

	node->name = name;

	return node;
}

struct node *merge_nodes(struct node *old_node, struct node *new_node)
{
	struct property *new_prop, *old_prop;
	struct node *new_child, *old_child;
	struct label *l;

	old_node->deleted = 0;

	/* Add new node labels to old node */
	for_each_label_withdel(new_node->labels, l)
		add_label(&old_node->labels, l->label);

	/* Move properties from the new node to the old node.  If there
	 * is a collision, replace the old value with the new */
	while (new_node->proplist) {
		/* Pop the property off the list */
		new_prop = new_node->proplist;
		new_node->proplist = new_prop->next;
		new_prop->next = NULL;

		if (new_prop->deleted) {
			delete_property_by_name(old_node, new_prop->name);
			free(new_prop);
			continue;
		}

		/* Look for a collision, set new value if there is */
		for_each_property_withdel(old_node, old_prop) {
			if (streq(old_prop->name, new_prop->name)) {
				/* Add new labels to old property */
				for_each_label_withdel(new_prop->labels, l)
					add_label(&old_prop->labels, l->label);

				old_prop->val = new_prop->val;
				old_prop->deleted = 0;
				free(new_prop);
				new_prop = NULL;
				break;
			}
		}

		/* if no collision occurred, add property to the old node. */
		if (new_prop)
			add_property(old_node, new_prop);
	}

	/* Move the override child nodes into the primary node.  If
	 * there is a collision, then merge the nodes. */
	while (new_node->children) {
		/* Pop the child node off the list */
		new_child = new_node->children;
		new_node->children = new_child->next_sibling;
		new_child->parent = NULL;
		new_child->next_sibling = NULL;

		if (new_child->deleted) {
			delete_node_by_name(old_node, new_child->name);
			free(new_child);
			continue;
		}

		/* Search for a collision.  Merge if there is */
		for_each_child_withdel(old_node, old_child) {
			if (streq(old_child->name, new_child->name)) {
				merge_nodes(old_child, new_child);
				new_child = NULL;
				break;
			}
		}

		/* if no collision occurred, add child to the old node. */
		if (new_child)
			add_child(old_node, new_child);
	}

	/* The new node contents are now merged into the old node.  Free
	 * the new node. */
	free(new_node);

	return old_node;
}

void add_orphan_node(struct node *dt, struct node *new_node, char *ref)
{
	static unsigned int next_orphan_fragment = 0;
	struct node *node = xmalloc(sizeof(*node));
	struct property *p;
	struct data d = empty_data;
	char *name;

	memset(node, 0, sizeof(*node));

	d = data_add_marker(d, REF_PHANDLE, ref);
	d = data_append_integer(d, 0xffffffff, 32);

	p = build_property("target", d);
	add_property(node, p);

	xasprintf(&name, "fragment@%u",
			next_orphan_fragment++);
	name_node(node, name);
	name_node(new_node, "__overlay__");

	add_child(dt, node);
	add_child(node, new_node);
}

struct node *chain_node(struct node *first, struct node *list)
{
	assert(first->next_sibling == NULL);

	first->next_sibling = list;
	return first;
}

void add_property(struct node *node, struct property *prop)
{
	struct property **p;

	prop->next = NULL;

	p = &node->proplist;
	while (*p)
		p = &((*p)->next);

	*p = prop;
}

void delete_property_by_name(struct node *node, char *name)
{
	struct property *prop = node->proplist;

	while (prop) {
		if (streq(prop->name, name)) {
			delete_property(prop);
			return;
		}
		prop = prop->next;
	}
}

void delete_property(struct property *prop)
{
	prop->deleted = 1;
	delete_labels(&prop->labels);
}

void add_child(struct node *parent, struct node *child)
{
	struct node **p;

	child->next_sibling = NULL;
	child->parent = parent;

	p = &parent->children;
	while (*p)
		p = &((*p)->next_sibling);

	*p = child;
}

void delete_node_by_name(struct node *parent, char *name)
{
	struct node *node = parent->children;

	while (node) {
		if (streq(node->name, name)) {
			delete_node(node);
			return;
		}
		node = node->next_sibling;
	}
}

void delete_node(struct node *node)
{
	struct property *prop;
	struct node *child;

	node->deleted = 1;
	for_each_child(node, child)
		delete_node(child);
	for_each_property(node, prop)
		delete_property(prop);
	delete_labels(&node->labels);
}

<<<<<<< HEAD
struct property *append_to_property(struct node *node,
=======
void append_to_property(struct node *node,
>>>>>>> 863b8ff9
				    char *name, const void *data, int len)
{
	struct data d;
	struct property *p;

	p = get_property(node, name);
	if (p) {
		d = data_append_data(p->val, data, len);
		p->val = d;
	} else {
		d = data_append_data(empty_data, data, len);
		p = build_property(name, d);
		add_property(node, p);
	}
<<<<<<< HEAD
	return p;
=======
>>>>>>> 863b8ff9
}

struct reserve_info *build_reserve_entry(uint64_t address, uint64_t size)
{
	struct reserve_info *new = xmalloc(sizeof(*new));

	memset(new, 0, sizeof(*new));

	new->address = address;
	new->size = size;

	return new;
}

struct reserve_info *chain_reserve_entry(struct reserve_info *first,
					struct reserve_info *list)
{
	assert(first->next == NULL);

	first->next = list;
	return first;
}

struct reserve_info *add_reserve_entry(struct reserve_info *list,
				      struct reserve_info *new)
{
	struct reserve_info *last;

	new->next = NULL;

	if (! list)
		return new;

	for (last = list; last->next; last = last->next)
		;

	last->next = new;

	return list;
}

<<<<<<< HEAD
struct boot_info *build_boot_info(unsigned int versionflags,
				  struct reserve_info *reservelist,
				  struct node *tree, uint32_t boot_cpuid_phys)
=======
struct dt_info *build_dt_info(unsigned int dtsflags,
			      struct reserve_info *reservelist,
			      struct node *tree, uint32_t boot_cpuid_phys)
>>>>>>> 863b8ff9
{
	struct dt_info *dti;

<<<<<<< HEAD
	bi = xmalloc(sizeof(*bi));
	bi->versionflags = versionflags;
	bi->reservelist = reservelist;
	bi->dt = tree;
	bi->boot_cpuid_phys = boot_cpuid_phys;
	/* link back */
	tree->bi = bi;
=======
	dti = xmalloc(sizeof(*dti));
	dti->dtsflags = dtsflags;
	dti->reservelist = reservelist;
	dti->dt = tree;
	dti->boot_cpuid_phys = boot_cpuid_phys;
>>>>>>> 863b8ff9

	return dti;
}

/*
 * Tree accessor functions
 */

const char *get_unitname(struct node *node)
{
	if (node->name[node->basenamelen] == '\0')
		return "";
	else
		return node->name + node->basenamelen + 1;
}

struct property *get_property(struct node *node, const char *propname)
{
	struct property *prop;

	for_each_property(node, prop)
		if (streq(prop->name, propname))
			return prop;

	return NULL;
}

cell_t propval_cell(struct property *prop)
{
	assert(prop->val.len == sizeof(cell_t));
	return fdt32_to_cpu(*((fdt32_t *)prop->val.val));
}

struct property *get_property_by_label(struct node *tree, const char *label,
				       struct node **node)
{
	struct property *prop;
	struct node *c;

	*node = tree;

	for_each_property(tree, prop) {
		struct label *l;

		for_each_label(prop->labels, l)
			if (streq(l->label, label))
				return prop;
	}

	for_each_child(tree, c) {
		prop = get_property_by_label(c, label, node);
		if (prop)
			return prop;
	}

	*node = NULL;
	return NULL;
}

struct marker *get_marker_label(struct node *tree, const char *label,
				struct node **node, struct property **prop)
{
	struct marker *m;
	struct property *p;
	struct node *c;

	*node = tree;

	for_each_property(tree, p) {
		*prop = p;
		m = p->val.markers;
		for_each_marker_of_type(m, LABEL)
			if (streq(m->ref, label))
				return m;
	}

	for_each_child(tree, c) {
		m = get_marker_label(c, label, node, prop);
		if (m)
			return m;
	}

	*prop = NULL;
	*node = NULL;
	return NULL;
}

struct node *get_subnode(struct node *node, const char *nodename)
{
	struct node *child;

	for_each_child(node, child)
		if (streq(child->name, nodename))
			return child;

	return NULL;
}

struct node *get_node_by_path(struct node *tree, const char *path)
{
	const char *p;
	struct node *child;

	if (!path || ! (*path)) {
		if (tree->deleted)
			return NULL;
		return tree;
	}

	while (path[0] == '/')
		path++;

	p = strchr(path, '/');

	for_each_child(tree, child) {
		if (p && strneq(path, child->name, p-path))
			return get_node_by_path(child, p+1);
		else if (!p && streq(path, child->name))
			return child;
	}

	return NULL;
}

struct node *get_node_by_label(struct node *tree, const char *label)
{
	struct node *child, *node;
	struct label *l;

	assert(label && (strlen(label) > 0));

	for_each_label(tree->labels, l)
		if (streq(l->label, label))
			return tree;

	for_each_child(tree, child) {
		node = get_node_by_label(child, label);
		if (node)
			return node;
	}

	return NULL;
}

struct node *get_node_by_phandle(struct node *tree, cell_t phandle)
{
	struct node *child, *node;

	assert((phandle != 0) && (phandle != -1));

	if (tree->phandle == phandle) {
		if (tree->deleted)
			return NULL;
		return tree;
	}

	for_each_child(tree, child) {
		node = get_node_by_phandle(child, phandle);
		if (node)
			return node;
	}

	return NULL;
}

struct node *get_node_by_ref(struct node *tree, const char *ref)
{
	if (streq(ref, "/"))
		return tree;
	else if (ref[0] == '/')
		return get_node_by_path(tree, ref);
	else
		return get_node_by_label(tree, ref);
}

cell_t get_node_phandle(struct node *root, struct node *node)
{
	static cell_t phandle = 1; /* FIXME: ick, static local */

	if ((node->phandle != 0) && (node->phandle != -1))
		return node->phandle;

	while (get_node_by_phandle(root, phandle))
		phandle++;

	node->phandle = phandle;

	if (!get_property(node, "linux,phandle")
	    && (phandle_format & PHANDLE_LEGACY))
		add_property(node,
			     build_property("linux,phandle",
					    data_append_cell(empty_data, phandle)));

	if (!get_property(node, "phandle")
	    && (phandle_format & PHANDLE_EPAPR))
		add_property(node,
			     build_property("phandle",
					    data_append_cell(empty_data, phandle)));

	/* If the node *does* have a phandle property, we must
	 * be dealing with a self-referencing phandle, which will be
	 * fixed up momentarily in the caller */

	return node->phandle;
}

uint32_t guess_boot_cpuid(struct node *tree)
{
	struct node *cpus, *bootcpu;
	struct property *reg;

	cpus = get_node_by_path(tree, "/cpus");
	if (!cpus)
		return 0;


	bootcpu = cpus->children;
	if (!bootcpu)
		return 0;

	reg = get_property(bootcpu, "reg");
	if (!reg || (reg->val.len != sizeof(uint32_t)))
		return 0;

	/* FIXME: Sanity check node? */

	return propval_cell(reg);
}

static int cmp_reserve_info(const void *ax, const void *bx)
{
	const struct reserve_info *a, *b;

	a = *((const struct reserve_info * const *)ax);
	b = *((const struct reserve_info * const *)bx);

	if (a->address < b->address)
		return -1;
	else if (a->address > b->address)
		return 1;
	else if (a->size < b->size)
		return -1;
	else if (a->size > b->size)
		return 1;
	else
		return 0;
}

static void sort_reserve_entries(struct dt_info *dti)
{
	struct reserve_info *ri, **tbl;
	int n = 0, i = 0;

	for (ri = dti->reservelist;
	     ri;
	     ri = ri->next)
		n++;

	if (n == 0)
		return;

	tbl = xmalloc(n * sizeof(*tbl));

	for (ri = dti->reservelist;
	     ri;
	     ri = ri->next)
		tbl[i++] = ri;

	qsort(tbl, n, sizeof(*tbl), cmp_reserve_info);

	dti->reservelist = tbl[0];
	for (i = 0; i < (n-1); i++)
		tbl[i]->next = tbl[i+1];
	tbl[n-1]->next = NULL;

	free(tbl);
}

static int cmp_prop(const void *ax, const void *bx)
{
	const struct property *a, *b;

	a = *((const struct property * const *)ax);
	b = *((const struct property * const *)bx);

	return strcmp(a->name, b->name);
}

static void sort_properties(struct node *node)
{
	int n = 0, i = 0;
	struct property *prop, **tbl;

	for_each_property_withdel(node, prop)
		n++;

	if (n == 0)
		return;

	tbl = xmalloc(n * sizeof(*tbl));

	for_each_property_withdel(node, prop)
		tbl[i++] = prop;

	qsort(tbl, n, sizeof(*tbl), cmp_prop);

	node->proplist = tbl[0];
	for (i = 0; i < (n-1); i++)
		tbl[i]->next = tbl[i+1];
	tbl[n-1]->next = NULL;

	free(tbl);
}

static int cmp_subnode(const void *ax, const void *bx)
{
	const struct node *a, *b;

	a = *((const struct node * const *)ax);
	b = *((const struct node * const *)bx);

	return strcmp(a->name, b->name);
}

static void sort_subnodes(struct node *node)
{
	int n = 0, i = 0;
	struct node *subnode, **tbl;

	for_each_child_withdel(node, subnode)
		n++;

	if (n == 0)
		return;

	tbl = xmalloc(n * sizeof(*tbl));

	for_each_child_withdel(node, subnode)
		tbl[i++] = subnode;

	qsort(tbl, n, sizeof(*tbl), cmp_subnode);

	node->children = tbl[0];
	for (i = 0; i < (n-1); i++)
		tbl[i]->next_sibling = tbl[i+1];
	tbl[n-1]->next_sibling = NULL;

	free(tbl);
}

static void sort_node(struct node *node)
{
	struct node *c;

	sort_properties(node);
	sort_subnodes(node);
	for_each_child_withdel(node, c)
		sort_node(c);
}

void sort_tree(struct dt_info *dti)
{
	sort_reserve_entries(dti);
	sort_node(dti->dt);
}

/* utility helper to avoid code duplication */
static struct node *build_and_name_child_node(struct node *parent, char *name)
{
	struct node *node;

	node = build_node(NULL, NULL);
	name_node(node, xstrdup(name));
	add_child(parent, node);

	return node;
}

static struct node *build_root_node(struct node *dt, char *name)
{
	struct node *an;

	an = get_subnode(dt, name);
	if (!an)
		an = build_and_name_child_node(dt, name);

	if (!an)
		die("Could not build root node /%s\n", name);

	return an;
}

static bool any_label_tree(struct dt_info *dti, struct node *node)
{
	struct node *c;

	if (node->labels)
		return true;

	for_each_child(node, c)
		if (any_label_tree(dti, c))
			return true;

	return false;
}

static void generate_label_tree_internal(struct dt_info *dti,
					 struct node *an, struct node *node,
					 bool allocph)
{
<<<<<<< HEAD
	sort_reserve_entries(bi);
	sort_node(bi->dt);
}

/* utility helper to avoid code duplication */
static struct node *build_and_name_child_node(struct node *parent, char *name)
{
	struct node *node;

	node = build_node(NULL, NULL);
	name_node(node, xstrdup(name));
	add_child(parent, node);

	return node;
}

static void generate_label_tree_internal(struct node *dt, struct node *node,
					 struct node *an, bool allocph)
{
=======
	struct node *dt = dti->dt;
>>>>>>> 863b8ff9
	struct node *c;
	struct property *p;
	struct label *l;

<<<<<<< HEAD
	/* if if there are labels */
	if (node->labels) {
		/* now add the label in the node */
		for_each_label(node->labels, l) {
=======
	/* if there are labels */
	if (node->labels) {

		/* now add the label in the node */
		for_each_label(node->labels, l) {

>>>>>>> 863b8ff9
			/* check whether the label already exists */
			p = get_property(an, l->label);
			if (p) {
				fprintf(stderr, "WARNING: label %s already"
					" exists in /%s", l->label,
					an->name);
				continue;
			}

			/* insert it */
			p = build_property(l->label,
<<<<<<< HEAD
				data_copy_escape_string(node->fullpath,
						strlen(node->fullpath)));
=======
				data_copy_mem(node->fullpath,
						strlen(node->fullpath) + 1));
>>>>>>> 863b8ff9
			add_property(an, p);
		}

		/* force allocation of a phandle for this node */
		if (allocph)
			(void)get_node_phandle(dt, node);
	}

	for_each_child(node, c)
<<<<<<< HEAD
		generate_label_tree_internal(dt, c, an, allocph);
}

void generate_label_tree(struct node *dt, char *gen_node_name, bool allocph)
{
	struct node *an;

	an = build_and_name_child_node(dt, gen_node_name);
	if (!an)
		die("Could not build label node /%s\n", gen_node_name);

	generate_label_tree_internal(dt, dt, an, allocph);
}

static char *fixups_name = "__fixups__";
static char *local_fixups_name = "__local_fixups__";

static void add_fixup_entry(struct node *dt, struct node *node,
		struct property *prop, struct marker *m)
{
	struct node *fn;	/* fixup node */
=======
		generate_label_tree_internal(dti, an, c, allocph);
}

static bool any_fixup_tree(struct dt_info *dti, struct node *node)
{
	struct node *c;
	struct property *prop;
	struct marker *m;

	for_each_property(node, prop) {
		m = prop->val.markers;
		for_each_marker_of_type(m, REF_PHANDLE) {
			if (!get_node_by_ref(dti->dt, m->ref))
				return true;
		}
	}

	for_each_child(node, c) {
		if (any_fixup_tree(dti, c))
			return true;
	}

	return false;
}

static void add_fixup_entry(struct dt_info *dti, struct node *fn,
			    struct node *node, struct property *prop,
			    struct marker *m)
{
>>>>>>> 863b8ff9
	char *entry;

	/* m->ref can only be a REF_PHANDLE, but check anyway */
	assert(m->type == REF_PHANDLE);

<<<<<<< HEAD
	/* fn is the node we're putting entries in */
	fn = get_subnode(dt, fixups_name);
	assert(fn != NULL);

=======
>>>>>>> 863b8ff9
	/* there shouldn't be any ':' in the arguments */
	if (strchr(node->fullpath, ':') || strchr(prop->name, ':'))
		die("arguments should not contain ':'\n");

	xasprintf(&entry, "%s:%s:%u",
			node->fullpath, prop->name, m->offset);
	append_to_property(fn, m->ref, entry, strlen(entry) + 1);
<<<<<<< HEAD
}

static void add_local_fixup_entry(struct node *dt, struct node *node,
		struct property *prop, struct marker *m,
		struct node *refnode)
{
	struct node *lfn, *wn, *nwn;	/* local fixup node, walk node, new */
	uint32_t value_32;
	char *s, *e, *comp;
	int len;

	/* fn is the node we're putting entries in */
	lfn = get_subnode(dt, local_fixups_name);
	assert(lfn != NULL);

	/* walk the path components creating nodes if they don't exist */
	comp = xmalloc(strlen(node->fullpath) + 1);
	/* start skipping the first / */
	s = node->fullpath + 1;
	wn = lfn;
	while (*s) {
		/* retrieve path component */
		e = strchr(s, '/');
		if (e == NULL)
			e = s + strlen(s);
		len = e - s;
		memcpy(comp, s, len);
		comp[len] = '\0';

		/* if no node exists, create it */
		nwn = get_subnode(wn, comp);
		if (!nwn)
			nwn = build_and_name_child_node(wn, comp);
		wn = nwn;

		/* last path component */
		if (!*e)
			break;

		/* next path component */
		s = e + 1;
	}
	free(comp);
=======

	free(entry);
}

static void generate_fixups_tree_internal(struct dt_info *dti,
					  struct node *fn,
					  struct node *node)
{
	struct node *dt = dti->dt;
	struct node *c;
	struct property *prop;
	struct marker *m;
	struct node *refnode;

	for_each_property(node, prop) {
		m = prop->val.markers;
		for_each_marker_of_type(m, REF_PHANDLE) {
			refnode = get_node_by_ref(dt, m->ref);
			if (!refnode)
				add_fixup_entry(dti, fn, node, prop, m);
		}
	}

	for_each_child(node, c)
		generate_fixups_tree_internal(dti, fn, c);
}

static bool any_local_fixup_tree(struct dt_info *dti, struct node *node)
{
	struct node *c;
	struct property *prop;
	struct marker *m;

	for_each_property(node, prop) {
		m = prop->val.markers;
		for_each_marker_of_type(m, REF_PHANDLE) {
			if (get_node_by_ref(dti->dt, m->ref))
				return true;
		}
	}

	for_each_child(node, c) {
		if (any_local_fixup_tree(dti, c))
			return true;
	}

	return false;
}

static void add_local_fixup_entry(struct dt_info *dti,
		struct node *lfn, struct node *node,
		struct property *prop, struct marker *m,
		struct node *refnode)
{
	struct node *wn, *nwn;	/* local fixup node, walk node, new */
	fdt32_t value_32;
	char **compp;
	int i, depth;

	/* walk back retreiving depth */
	depth = 0;
	for (wn = node; wn; wn = wn->parent)
		depth++;

	/* allocate name array */
	compp = xmalloc(sizeof(*compp) * depth);

	/* store names in the array */
	for (wn = node, i = depth - 1; wn; wn = wn->parent, i--)
		compp[i] = wn->name;

	/* walk the path components creating nodes if they don't exist */
	for (wn = lfn, i = 1; i < depth; i++, wn = nwn) {
		/* if no node exists, create it */
		nwn = get_subnode(wn, compp[i]);
		if (!nwn)
			nwn = build_and_name_child_node(wn, compp[i]);
	}

	free(compp);
>>>>>>> 863b8ff9

	value_32 = cpu_to_fdt32(m->offset);
	append_to_property(wn, prop->name, &value_32, sizeof(value_32));
}

<<<<<<< HEAD
static void generate_fixups_tree_internal(struct node *dt, struct node *node)
{
=======
static void generate_local_fixups_tree_internal(struct dt_info *dti,
						struct node *lfn,
						struct node *node)
{
	struct node *dt = dti->dt;
>>>>>>> 863b8ff9
	struct node *c;
	struct property *prop;
	struct marker *m;
	struct node *refnode;

	for_each_property(node, prop) {
		m = prop->val.markers;
		for_each_marker_of_type(m, REF_PHANDLE) {
			refnode = get_node_by_ref(dt, m->ref);
<<<<<<< HEAD
			if (!refnode)
				add_fixup_entry(dt, node, prop, m);
			else
				add_local_fixup_entry(dt, node, prop, m,
						refnode);
=======
			if (refnode)
				add_local_fixup_entry(dti, lfn, node, prop, m, refnode);
>>>>>>> 863b8ff9
		}
	}

	for_each_child(node, c)
<<<<<<< HEAD
		generate_fixups_tree_internal(dt, c);
}

void generate_fixups_tree(struct node *dt)
{
	build_and_name_child_node(dt, fixups_name);
	build_and_name_child_node(dt, local_fixups_name);
	generate_fixups_tree_internal(dt, dt);
=======
		generate_local_fixups_tree_internal(dti, lfn, c);
}

void generate_label_tree(struct dt_info *dti, char *name, bool allocph)
{
	if (!any_label_tree(dti, dti->dt))
		return;
	generate_label_tree_internal(dti, build_root_node(dti->dt, name),
				     dti->dt, allocph);
}

void generate_fixups_tree(struct dt_info *dti, char *name)
{
	if (!any_fixup_tree(dti, dti->dt))
		return;
	generate_fixups_tree_internal(dti, build_root_node(dti->dt, name),
				      dti->dt);
}

void generate_local_fixups_tree(struct dt_info *dti, char *name)
{
	if (!any_local_fixup_tree(dti, dti->dt))
		return;
	generate_local_fixups_tree_internal(dti, build_root_node(dti->dt, name),
					    dti->dt);
>>>>>>> 863b8ff9
}<|MERGE_RESOLUTION|>--- conflicted
+++ resolved
@@ -216,31 +216,6 @@
 	return old_node;
 }
 
-void add_orphan_node(struct node *dt, struct node *new_node, char *ref)
-{
-	static unsigned int next_orphan_fragment = 0;
-	struct node *node = xmalloc(sizeof(*node));
-	struct property *p;
-	struct data d = empty_data;
-	char *name;
-
-	memset(node, 0, sizeof(*node));
-
-	d = data_add_marker(d, REF_PHANDLE, ref);
-	d = data_append_integer(d, 0xffffffff, 32);
-
-	p = build_property("target", d);
-	add_property(node, p);
-
-	xasprintf(&name, "fragment@%u",
-			next_orphan_fragment++);
-	name_node(node, name);
-	name_node(new_node, "__overlay__");
-
-	add_child(dt, node);
-	add_child(node, new_node);
-}
-
 struct node *chain_node(struct node *first, struct node *list)
 {
 	assert(first->next_sibling == NULL);
@@ -321,11 +296,7 @@
 	delete_labels(&node->labels);
 }
 
-<<<<<<< HEAD
-struct property *append_to_property(struct node *node,
-=======
 void append_to_property(struct node *node,
->>>>>>> 863b8ff9
 				    char *name, const void *data, int len)
 {
 	struct data d;
@@ -340,10 +311,6 @@
 		p = build_property(name, d);
 		add_property(node, p);
 	}
-<<<<<<< HEAD
-	return p;
-=======
->>>>>>> 863b8ff9
 }
 
 struct reserve_info *build_reserve_entry(uint64_t address, uint64_t size)
@@ -385,33 +352,17 @@
 	return list;
 }
 
-<<<<<<< HEAD
-struct boot_info *build_boot_info(unsigned int versionflags,
-				  struct reserve_info *reservelist,
-				  struct node *tree, uint32_t boot_cpuid_phys)
-=======
 struct dt_info *build_dt_info(unsigned int dtsflags,
 			      struct reserve_info *reservelist,
 			      struct node *tree, uint32_t boot_cpuid_phys)
->>>>>>> 863b8ff9
 {
 	struct dt_info *dti;
 
-<<<<<<< HEAD
-	bi = xmalloc(sizeof(*bi));
-	bi->versionflags = versionflags;
-	bi->reservelist = reservelist;
-	bi->dt = tree;
-	bi->boot_cpuid_phys = boot_cpuid_phys;
-	/* link back */
-	tree->bi = bi;
-=======
 	dti = xmalloc(sizeof(*dti));
 	dti->dtsflags = dtsflags;
 	dti->reservelist = reservelist;
 	dti->dt = tree;
 	dti->boot_cpuid_phys = boot_cpuid_phys;
->>>>>>> 863b8ff9
 
 	return dti;
 }
@@ -822,46 +773,17 @@
 					 struct node *an, struct node *node,
 					 bool allocph)
 {
-<<<<<<< HEAD
-	sort_reserve_entries(bi);
-	sort_node(bi->dt);
-}
-
-/* utility helper to avoid code duplication */
-static struct node *build_and_name_child_node(struct node *parent, char *name)
-{
-	struct node *node;
-
-	node = build_node(NULL, NULL);
-	name_node(node, xstrdup(name));
-	add_child(parent, node);
-
-	return node;
-}
-
-static void generate_label_tree_internal(struct node *dt, struct node *node,
-					 struct node *an, bool allocph)
-{
-=======
 	struct node *dt = dti->dt;
->>>>>>> 863b8ff9
 	struct node *c;
 	struct property *p;
 	struct label *l;
 
-<<<<<<< HEAD
-	/* if if there are labels */
+	/* if there are labels */
 	if (node->labels) {
+
 		/* now add the label in the node */
 		for_each_label(node->labels, l) {
-=======
-	/* if there are labels */
-	if (node->labels) {
-
-		/* now add the label in the node */
-		for_each_label(node->labels, l) {
-
->>>>>>> 863b8ff9
+
 			/* check whether the label already exists */
 			p = get_property(an, l->label);
 			if (p) {
@@ -873,13 +795,8 @@
 
 			/* insert it */
 			p = build_property(l->label,
-<<<<<<< HEAD
-				data_copy_escape_string(node->fullpath,
-						strlen(node->fullpath)));
-=======
 				data_copy_mem(node->fullpath,
 						strlen(node->fullpath) + 1));
->>>>>>> 863b8ff9
 			add_property(an, p);
 		}
 
@@ -889,29 +806,6 @@
 	}
 
 	for_each_child(node, c)
-<<<<<<< HEAD
-		generate_label_tree_internal(dt, c, an, allocph);
-}
-
-void generate_label_tree(struct node *dt, char *gen_node_name, bool allocph)
-{
-	struct node *an;
-
-	an = build_and_name_child_node(dt, gen_node_name);
-	if (!an)
-		die("Could not build label node /%s\n", gen_node_name);
-
-	generate_label_tree_internal(dt, dt, an, allocph);
-}
-
-static char *fixups_name = "__fixups__";
-static char *local_fixups_name = "__local_fixups__";
-
-static void add_fixup_entry(struct node *dt, struct node *node,
-		struct property *prop, struct marker *m)
-{
-	struct node *fn;	/* fixup node */
-=======
 		generate_label_tree_internal(dti, an, c, allocph);
 }
 
@@ -941,19 +835,11 @@
 			    struct node *node, struct property *prop,
 			    struct marker *m)
 {
->>>>>>> 863b8ff9
 	char *entry;
 
 	/* m->ref can only be a REF_PHANDLE, but check anyway */
 	assert(m->type == REF_PHANDLE);
 
-<<<<<<< HEAD
-	/* fn is the node we're putting entries in */
-	fn = get_subnode(dt, fixups_name);
-	assert(fn != NULL);
-
-=======
->>>>>>> 863b8ff9
 	/* there shouldn't be any ':' in the arguments */
 	if (strchr(node->fullpath, ':') || strchr(prop->name, ':'))
 		die("arguments should not contain ':'\n");
@@ -961,51 +847,6 @@
 	xasprintf(&entry, "%s:%s:%u",
 			node->fullpath, prop->name, m->offset);
 	append_to_property(fn, m->ref, entry, strlen(entry) + 1);
-<<<<<<< HEAD
-}
-
-static void add_local_fixup_entry(struct node *dt, struct node *node,
-		struct property *prop, struct marker *m,
-		struct node *refnode)
-{
-	struct node *lfn, *wn, *nwn;	/* local fixup node, walk node, new */
-	uint32_t value_32;
-	char *s, *e, *comp;
-	int len;
-
-	/* fn is the node we're putting entries in */
-	lfn = get_subnode(dt, local_fixups_name);
-	assert(lfn != NULL);
-
-	/* walk the path components creating nodes if they don't exist */
-	comp = xmalloc(strlen(node->fullpath) + 1);
-	/* start skipping the first / */
-	s = node->fullpath + 1;
-	wn = lfn;
-	while (*s) {
-		/* retrieve path component */
-		e = strchr(s, '/');
-		if (e == NULL)
-			e = s + strlen(s);
-		len = e - s;
-		memcpy(comp, s, len);
-		comp[len] = '\0';
-
-		/* if no node exists, create it */
-		nwn = get_subnode(wn, comp);
-		if (!nwn)
-			nwn = build_and_name_child_node(wn, comp);
-		wn = nwn;
-
-		/* last path component */
-		if (!*e)
-			break;
-
-		/* next path component */
-		s = e + 1;
-	}
-	free(comp);
-=======
 
 	free(entry);
 }
@@ -1086,22 +927,16 @@
 	}
 
 	free(compp);
->>>>>>> 863b8ff9
 
 	value_32 = cpu_to_fdt32(m->offset);
 	append_to_property(wn, prop->name, &value_32, sizeof(value_32));
 }
 
-<<<<<<< HEAD
-static void generate_fixups_tree_internal(struct node *dt, struct node *node)
-{
-=======
 static void generate_local_fixups_tree_internal(struct dt_info *dti,
 						struct node *lfn,
 						struct node *node)
 {
 	struct node *dt = dti->dt;
->>>>>>> 863b8ff9
 	struct node *c;
 	struct property *prop;
 	struct marker *m;
@@ -1111,30 +946,12 @@
 		m = prop->val.markers;
 		for_each_marker_of_type(m, REF_PHANDLE) {
 			refnode = get_node_by_ref(dt, m->ref);
-<<<<<<< HEAD
-			if (!refnode)
-				add_fixup_entry(dt, node, prop, m);
-			else
-				add_local_fixup_entry(dt, node, prop, m,
-						refnode);
-=======
 			if (refnode)
 				add_local_fixup_entry(dti, lfn, node, prop, m, refnode);
->>>>>>> 863b8ff9
 		}
 	}
 
 	for_each_child(node, c)
-<<<<<<< HEAD
-		generate_fixups_tree_internal(dt, c);
-}
-
-void generate_fixups_tree(struct node *dt)
-{
-	build_and_name_child_node(dt, fixups_name);
-	build_and_name_child_node(dt, local_fixups_name);
-	generate_fixups_tree_internal(dt, dt);
-=======
 		generate_local_fixups_tree_internal(dti, lfn, c);
 }
 
@@ -1160,5 +977,4 @@
 		return;
 	generate_local_fixups_tree_internal(dti, build_root_node(dti->dt, name),
 					    dti->dt);
->>>>>>> 863b8ff9
 }