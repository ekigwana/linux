/*
 * kernel/workqueue.c - generic async execution with shared worker pool
 *
 * Copyright (C) 2002		Ingo Molnar
 *
 *   Derived from the taskqueue/keventd code by:
 *     David Woodhouse <dwmw2@infradead.org>
 *     Andrew Morton
 *     Kai Petzke <wpp@marie.physik.tu-berlin.de>
 *     Theodore Ts'o <tytso@mit.edu>
 *
 * Made to use alloc_percpu by Christoph Lameter.
 *
 * Copyright (C) 2010		SUSE Linux Products GmbH
 * Copyright (C) 2010		Tejun Heo <tj@kernel.org>
 *
 * This is the generic async execution mechanism.  Work items as are
 * executed in process context.  The worker pool is shared and
 * automatically managed.  There are two worker pools for each CPU (one for
 * normal work items and the other for high priority ones) and some extra
 * pools for workqueues which are not bound to any specific CPU - the
 * number of these backing pools is dynamic.
 *
 * Please read Documentation/workqueue.txt for details.
 */

#include <linux/export.h>
#include <linux/kernel.h>
#include <linux/sched.h>
#include <linux/init.h>
#include <linux/signal.h>
#include <linux/completion.h>
#include <linux/workqueue.h>
#include <linux/slab.h>
#include <linux/cpu.h>
#include <linux/notifier.h>
#include <linux/kthread.h>
#include <linux/hardirq.h>
#include <linux/mempolicy.h>
#include <linux/freezer.h>
#include <linux/kallsyms.h>
#include <linux/debug_locks.h>
#include <linux/lockdep.h>
#include <linux/idr.h>
#include <linux/jhash.h>
#include <linux/hashtable.h>
#include <linux/rculist.h>
#include <linux/nodemask.h>
#include <linux/moduleparam.h>
#include <linux/uaccess.h>

#include "workqueue_internal.h"

enum {
	/*
	 * worker_pool flags
	 *
	 * A bound pool is either associated or disassociated with its CPU.
	 * While associated (!DISASSOCIATED), all workers are bound to the
	 * CPU and none has %WORKER_UNBOUND set and concurrency management
	 * is in effect.
	 *
	 * While DISASSOCIATED, the cpu may be offline and all workers have
	 * %WORKER_UNBOUND set and concurrency management disabled, and may
	 * be executing on any CPU.  The pool behaves as an unbound one.
	 *
	 * Note that DISASSOCIATED should be flipped only while holding
	 * attach_mutex to avoid changing binding state while
	 * worker_attach_to_pool() is in progress.
	 */
	POOL_DISASSOCIATED	= 1 << 2,	/* cpu can't serve workers */

	/* worker flags */
	WORKER_DIE		= 1 << 1,	/* die die die */
	WORKER_IDLE		= 1 << 2,	/* is idle */
	WORKER_PREP		= 1 << 3,	/* preparing to run works */
	WORKER_CPU_INTENSIVE	= 1 << 6,	/* cpu intensive */
	WORKER_UNBOUND		= 1 << 7,	/* worker is unbound */
	WORKER_REBOUND		= 1 << 8,	/* worker was rebound */

	WORKER_NOT_RUNNING	= WORKER_PREP | WORKER_CPU_INTENSIVE |
				  WORKER_UNBOUND | WORKER_REBOUND,

	NR_STD_WORKER_POOLS	= 2,		/* # standard pools per cpu */

	UNBOUND_POOL_HASH_ORDER	= 6,		/* hashed by pool->attrs */
	BUSY_WORKER_HASH_ORDER	= 6,		/* 64 pointers */

	MAX_IDLE_WORKERS_RATIO	= 4,		/* 1/4 of busy can be idle */
	IDLE_WORKER_TIMEOUT	= 300 * HZ,	/* keep idle ones for 5 mins */

	MAYDAY_INITIAL_TIMEOUT  = HZ / 100 >= 2 ? HZ / 100 : 2,
						/* call for help after 10ms
						   (min two ticks) */
	MAYDAY_INTERVAL		= HZ / 10,	/* and then every 100ms */
	CREATE_COOLDOWN		= HZ,		/* time to breath after fail */

	/*
	 * Rescue workers are used only on emergencies and shared by
	 * all cpus.  Give MIN_NICE.
	 */
	RESCUER_NICE_LEVEL	= MIN_NICE,
	HIGHPRI_NICE_LEVEL	= MIN_NICE,

	WQ_NAME_LEN		= 24,
};

/*
 * Structure fields follow one of the following exclusion rules.
 *
 * I: Modifiable by initialization/destruction paths and read-only for
 *    everyone else.
 *
 * P: Preemption protected.  Disabling preemption is enough and should
 *    only be modified and accessed from the local cpu.
 *
 * L: pool->lock protected.  Access with pool->lock held.
 *
 * X: During normal operation, modification requires pool->lock and should
 *    be done only from local cpu.  Either disabling preemption on local
 *    cpu or grabbing pool->lock is enough for read access.  If
 *    POOL_DISASSOCIATED is set, it's identical to L.
 *
 * A: pool->attach_mutex protected.
 *
 * PL: wq_pool_mutex protected.
 *
 * PR: wq_pool_mutex protected for writes.  Sched-RCU protected for reads.
 *
 * WQ: wq->mutex protected.
 *
 * WR: wq->mutex protected for writes.  Sched-RCU protected for reads.
 *
 * MD: wq_mayday_lock protected.
 */

/* struct worker is defined in workqueue_internal.h */

struct worker_pool {
	spinlock_t		lock;		/* the pool lock */
	int			cpu;		/* I: the associated cpu */
	int			node;		/* I: the associated node ID */
	int			id;		/* I: pool ID */
	unsigned int		flags;		/* X: flags */

	struct list_head	worklist;	/* L: list of pending works */
	int			nr_workers;	/* L: total number of workers */

	/* nr_idle includes the ones off idle_list for rebinding */
	int			nr_idle;	/* L: currently idle ones */

	struct list_head	idle_list;	/* X: list of idle workers */
	struct timer_list	idle_timer;	/* L: worker idle timeout */
	struct timer_list	mayday_timer;	/* L: SOS timer for workers */

	/* a workers is either on busy_hash or idle_list, or the manager */
	DECLARE_HASHTABLE(busy_hash, BUSY_WORKER_HASH_ORDER);
						/* L: hash of busy workers */

	/* see manage_workers() for details on the two manager mutexes */
	struct mutex		manager_arb;	/* manager arbitration */
	struct mutex		attach_mutex;	/* attach/detach exclusion */
	struct list_head	workers;	/* A: attached workers */
	struct completion	*detach_completion; /* all workers detached */

	struct ida		worker_ida;	/* worker IDs for task name */

	struct workqueue_attrs	*attrs;		/* I: worker attributes */
	struct hlist_node	hash_node;	/* PL: unbound_pool_hash node */
	int			refcnt;		/* PL: refcnt for unbound pools */

	/*
	 * The current concurrency level.  As it's likely to be accessed
	 * from other CPUs during try_to_wake_up(), put it in a separate
	 * cacheline.
	 */
	atomic_t		nr_running ____cacheline_aligned_in_smp;

	/*
	 * Destruction of pool is sched-RCU protected to allow dereferences
	 * from get_work_pool().
	 */
	struct rcu_head		rcu;
} ____cacheline_aligned_in_smp;

/*
 * The per-pool workqueue.  While queued, the lower WORK_STRUCT_FLAG_BITS
 * of work_struct->data are used for flags and the remaining high bits
 * point to the pwq; thus, pwqs need to be aligned at two's power of the
 * number of flag bits.
 */
struct pool_workqueue {
	struct worker_pool	*pool;		/* I: the associated pool */
	struct workqueue_struct *wq;		/* I: the owning workqueue */
	int			work_color;	/* L: current color */
	int			flush_color;	/* L: flushing color */
	int			refcnt;		/* L: reference count */
	int			nr_in_flight[WORK_NR_COLORS];
						/* L: nr of in_flight works */
	int			nr_active;	/* L: nr of active works */
	int			max_active;	/* L: max active works */
	struct list_head	delayed_works;	/* L: delayed works */
	struct list_head	pwqs_node;	/* WR: node on wq->pwqs */
	struct list_head	mayday_node;	/* MD: node on wq->maydays */

	/*
	 * Release of unbound pwq is punted to system_wq.  See put_pwq()
	 * and pwq_unbound_release_workfn() for details.  pool_workqueue
	 * itself is also sched-RCU protected so that the first pwq can be
	 * determined without grabbing wq->mutex.
	 */
	struct work_struct	unbound_release_work;
	struct rcu_head		rcu;
} __aligned(1 << WORK_STRUCT_FLAG_BITS);

/*
 * Structure used to wait for workqueue flush.
 */
struct wq_flusher {
	struct list_head	list;		/* WQ: list of flushers */
	int			flush_color;	/* WQ: flush color waiting for */
	struct completion	done;		/* flush completion */
};

struct wq_device;

/*
 * The externally visible workqueue.  It relays the issued work items to
 * the appropriate worker_pool through its pool_workqueues.
 */
struct workqueue_struct {
	struct list_head	pwqs;		/* WR: all pwqs of this wq */
	struct list_head	list;		/* PL: list of all workqueues */

	struct mutex		mutex;		/* protects this wq */
	int			work_color;	/* WQ: current work color */
	int			flush_color;	/* WQ: current flush color */
	atomic_t		nr_pwqs_to_flush; /* flush in progress */
	struct wq_flusher	*first_flusher;	/* WQ: first flusher */
	struct list_head	flusher_queue;	/* WQ: flush waiters */
	struct list_head	flusher_overflow; /* WQ: flush overflow list */

	struct list_head	maydays;	/* MD: pwqs requesting rescue */
	struct worker		*rescuer;	/* I: rescue worker */

	int			nr_drainers;	/* WQ: drain in progress */
	int			saved_max_active; /* WQ: saved pwq max_active */

	struct workqueue_attrs	*unbound_attrs;	/* WQ: only for unbound wqs */
	struct pool_workqueue	*dfl_pwq;	/* WQ: only for unbound wqs */

#ifdef CONFIG_SYSFS
	struct wq_device	*wq_dev;	/* I: for sysfs interface */
#endif
#ifdef CONFIG_LOCKDEP
	struct lockdep_map	lockdep_map;
#endif
	char			name[WQ_NAME_LEN]; /* I: workqueue name */

	/* hot fields used during command issue, aligned to cacheline */
	unsigned int		flags ____cacheline_aligned; /* WQ: WQ_* flags */
	struct pool_workqueue __percpu *cpu_pwqs; /* I: per-cpu pwqs */
	struct pool_workqueue __rcu *numa_pwq_tbl[]; /* FR: unbound pwqs indexed by node */
};

static struct kmem_cache *pwq_cache;

static cpumask_var_t *wq_numa_possible_cpumask;
					/* possible CPUs of each node */

static bool wq_disable_numa;
module_param_named(disable_numa, wq_disable_numa, bool, 0444);

/* see the comment above the definition of WQ_POWER_EFFICIENT */
#ifdef CONFIG_WQ_POWER_EFFICIENT_DEFAULT
static bool wq_power_efficient = true;
#else
static bool wq_power_efficient;
#endif

module_param_named(power_efficient, wq_power_efficient, bool, 0444);

static bool wq_numa_enabled;		/* unbound NUMA affinity enabled */

/* buf for wq_update_unbound_numa_attrs(), protected by CPU hotplug exclusion */
static struct workqueue_attrs *wq_update_unbound_numa_attrs_buf;

static DEFINE_MUTEX(wq_pool_mutex);	/* protects pools and workqueues list */
static DEFINE_SPINLOCK(wq_mayday_lock);	/* protects wq->maydays list */

static LIST_HEAD(workqueues);		/* PL: list of all workqueues */
static bool workqueue_freezing;		/* PL: have wqs started freezing? */

/* the per-cpu worker pools */
static DEFINE_PER_CPU_SHARED_ALIGNED(struct worker_pool [NR_STD_WORKER_POOLS],
				     cpu_worker_pools);

static DEFINE_IDR(worker_pool_idr);	/* PR: idr of all pools */

/* PL: hash of all unbound pools keyed by pool->attrs */
static DEFINE_HASHTABLE(unbound_pool_hash, UNBOUND_POOL_HASH_ORDER);

/* I: attributes used when instantiating standard unbound pools on demand */
static struct workqueue_attrs *unbound_std_wq_attrs[NR_STD_WORKER_POOLS];

/* I: attributes used when instantiating ordered pools on demand */
static struct workqueue_attrs *ordered_wq_attrs[NR_STD_WORKER_POOLS];

struct workqueue_struct *system_wq __read_mostly;
EXPORT_SYMBOL(system_wq);
struct workqueue_struct *system_highpri_wq __read_mostly;
EXPORT_SYMBOL_GPL(system_highpri_wq);
struct workqueue_struct *system_long_wq __read_mostly;
EXPORT_SYMBOL_GPL(system_long_wq);
struct workqueue_struct *system_unbound_wq __read_mostly;
EXPORT_SYMBOL_GPL(system_unbound_wq);
struct workqueue_struct *system_freezable_wq __read_mostly;
EXPORT_SYMBOL_GPL(system_freezable_wq);
struct workqueue_struct *system_power_efficient_wq __read_mostly;
EXPORT_SYMBOL_GPL(system_power_efficient_wq);
struct workqueue_struct *system_freezable_power_efficient_wq __read_mostly;
EXPORT_SYMBOL_GPL(system_freezable_power_efficient_wq);

static int worker_thread(void *__worker);
static void copy_workqueue_attrs(struct workqueue_attrs *to,
				 const struct workqueue_attrs *from);

#define CREATE_TRACE_POINTS
#include <trace/events/workqueue.h>

#define assert_rcu_or_pool_mutex()					\
	rcu_lockdep_assert(rcu_read_lock_sched_held() ||		\
			   lockdep_is_held(&wq_pool_mutex),		\
			   "sched RCU or wq_pool_mutex should be held")

#define assert_rcu_or_wq_mutex(wq)					\
	rcu_lockdep_assert(rcu_read_lock_sched_held() ||		\
			   lockdep_is_held(&wq->mutex),			\
			   "sched RCU or wq->mutex should be held")

#define for_each_cpu_worker_pool(pool, cpu)				\
	for ((pool) = &per_cpu(cpu_worker_pools, cpu)[0];		\
	     (pool) < &per_cpu(cpu_worker_pools, cpu)[NR_STD_WORKER_POOLS]; \
	     (pool)++)

/**
 * for_each_pool - iterate through all worker_pools in the system
 * @pool: iteration cursor
 * @pi: integer used for iteration
 *
 * This must be called either with wq_pool_mutex held or sched RCU read
 * locked.  If the pool needs to be used beyond the locking in effect, the
 * caller is responsible for guaranteeing that the pool stays online.
 *
 * The if/else clause exists only for the lockdep assertion and can be
 * ignored.
 */
#define for_each_pool(pool, pi)						\
	idr_for_each_entry(&worker_pool_idr, pool, pi)			\
		if (({ assert_rcu_or_pool_mutex(); false; })) { }	\
		else

/**
 * for_each_pool_worker - iterate through all workers of a worker_pool
 * @worker: iteration cursor
 * @pool: worker_pool to iterate workers of
 *
 * This must be called with @pool->attach_mutex.
 *
 * The if/else clause exists only for the lockdep assertion and can be
 * ignored.
 */
#define for_each_pool_worker(worker, pool)				\
	list_for_each_entry((worker), &(pool)->workers, node)		\
		if (({ lockdep_assert_held(&pool->attach_mutex); false; })) { } \
		else

/**
 * for_each_pwq - iterate through all pool_workqueues of the specified workqueue
 * @pwq: iteration cursor
 * @wq: the target workqueue
 *
 * This must be called either with wq->mutex held or sched RCU read locked.
 * If the pwq needs to be used beyond the locking in effect, the caller is
 * responsible for guaranteeing that the pwq stays online.
 *
 * The if/else clause exists only for the lockdep assertion and can be
 * ignored.
 */
#define for_each_pwq(pwq, wq)						\
	list_for_each_entry_rcu((pwq), &(wq)->pwqs, pwqs_node)		\
		if (({ assert_rcu_or_wq_mutex(wq); false; })) { }	\
		else

#ifdef CONFIG_DEBUG_OBJECTS_WORK

static struct debug_obj_descr work_debug_descr;

static void *work_debug_hint(void *addr)
{
	return ((struct work_struct *) addr)->func;
}

/*
 * fixup_init is called when:
 * - an active object is initialized
 */
static int work_fixup_init(void *addr, enum debug_obj_state state)
{
	struct work_struct *work = addr;

	switch (state) {
	case ODEBUG_STATE_ACTIVE:
		cancel_work_sync(work);
		debug_object_init(work, &work_debug_descr);
		return 1;
	default:
		return 0;
	}
}

/*
 * fixup_activate is called when:
 * - an active object is activated
 * - an unknown object is activated (might be a statically initialized object)
 */
static int work_fixup_activate(void *addr, enum debug_obj_state state)
{
	struct work_struct *work = addr;

	switch (state) {

	case ODEBUG_STATE_NOTAVAILABLE:
		/*
		 * This is not really a fixup. The work struct was
		 * statically initialized. We just make sure that it
		 * is tracked in the object tracker.
		 */
		if (test_bit(WORK_STRUCT_STATIC_BIT, work_data_bits(work))) {
			debug_object_init(work, &work_debug_descr);
			debug_object_activate(work, &work_debug_descr);
			return 0;
		}
		WARN_ON_ONCE(1);
		return 0;

	case ODEBUG_STATE_ACTIVE:
		WARN_ON(1);

	default:
		return 0;
	}
}

/*
 * fixup_free is called when:
 * - an active object is freed
 */
static int work_fixup_free(void *addr, enum debug_obj_state state)
{
	struct work_struct *work = addr;

	switch (state) {
	case ODEBUG_STATE_ACTIVE:
		cancel_work_sync(work);
		debug_object_free(work, &work_debug_descr);
		return 1;
	default:
		return 0;
	}
}

static struct debug_obj_descr work_debug_descr = {
	.name		= "work_struct",
	.debug_hint	= work_debug_hint,
	.fixup_init	= work_fixup_init,
	.fixup_activate	= work_fixup_activate,
	.fixup_free	= work_fixup_free,
};

static inline void debug_work_activate(struct work_struct *work)
{
	debug_object_activate(work, &work_debug_descr);
}

static inline void debug_work_deactivate(struct work_struct *work)
{
	debug_object_deactivate(work, &work_debug_descr);
}

void __init_work(struct work_struct *work, int onstack)
{
	if (onstack)
		debug_object_init_on_stack(work, &work_debug_descr);
	else
		debug_object_init(work, &work_debug_descr);
}
EXPORT_SYMBOL_GPL(__init_work);

void destroy_work_on_stack(struct work_struct *work)
{
	debug_object_free(work, &work_debug_descr);
}
EXPORT_SYMBOL_GPL(destroy_work_on_stack);

void destroy_delayed_work_on_stack(struct delayed_work *work)
{
	destroy_timer_on_stack(&work->timer);
	debug_object_free(&work->work, &work_debug_descr);
}
EXPORT_SYMBOL_GPL(destroy_delayed_work_on_stack);

#else
static inline void debug_work_activate(struct work_struct *work) { }
static inline void debug_work_deactivate(struct work_struct *work) { }
#endif

/**
 * worker_pool_assign_id - allocate ID and assing it to @pool
 * @pool: the pool pointer of interest
 *
 * Returns 0 if ID in [0, WORK_OFFQ_POOL_NONE) is allocated and assigned
 * successfully, -errno on failure.
 */
static int worker_pool_assign_id(struct worker_pool *pool)
{
	int ret;

	lockdep_assert_held(&wq_pool_mutex);

	ret = idr_alloc(&worker_pool_idr, pool, 0, WORK_OFFQ_POOL_NONE,
			GFP_KERNEL);
	if (ret >= 0) {
		pool->id = ret;
		return 0;
	}
	return ret;
}

/**
 * unbound_pwq_by_node - return the unbound pool_workqueue for the given node
 * @wq: the target workqueue
 * @node: the node ID
 *
 * This must be called either with pwq_lock held or sched RCU read locked.
 * If the pwq needs to be used beyond the locking in effect, the caller is
 * responsible for guaranteeing that the pwq stays online.
 *
 * Return: The unbound pool_workqueue for @node.
 */
static struct pool_workqueue *unbound_pwq_by_node(struct workqueue_struct *wq,
						  int node)
{
	assert_rcu_or_wq_mutex(wq);
	return rcu_dereference_raw(wq->numa_pwq_tbl[node]);
}

static unsigned int work_color_to_flags(int color)
{
	return color << WORK_STRUCT_COLOR_SHIFT;
}

static int get_work_color(struct work_struct *work)
{
	return (*work_data_bits(work) >> WORK_STRUCT_COLOR_SHIFT) &
		((1 << WORK_STRUCT_COLOR_BITS) - 1);
}

static int work_next_color(int color)
{
	return (color + 1) % WORK_NR_COLORS;
}

/*
 * While queued, %WORK_STRUCT_PWQ is set and non flag bits of a work's data
 * contain the pointer to the queued pwq.  Once execution starts, the flag
 * is cleared and the high bits contain OFFQ flags and pool ID.
 *
 * set_work_pwq(), set_work_pool_and_clear_pending(), mark_work_canceling()
 * and clear_work_data() can be used to set the pwq, pool or clear
 * work->data.  These functions should only be called while the work is
 * owned - ie. while the PENDING bit is set.
 *
 * get_work_pool() and get_work_pwq() can be used to obtain the pool or pwq
 * corresponding to a work.  Pool is available once the work has been
 * queued anywhere after initialization until it is sync canceled.  pwq is
 * available only while the work item is queued.
 *
 * %WORK_OFFQ_CANCELING is used to mark a work item which is being
 * canceled.  While being canceled, a work item may have its PENDING set
 * but stay off timer and worklist for arbitrarily long and nobody should
 * try to steal the PENDING bit.
 */
static inline void set_work_data(struct work_struct *work, unsigned long data,
				 unsigned long flags)
{
	WARN_ON_ONCE(!work_pending(work));
	atomic_long_set(&work->data, data | flags | work_static(work));
}

static void set_work_pwq(struct work_struct *work, struct pool_workqueue *pwq,
			 unsigned long extra_flags)
{
	set_work_data(work, (unsigned long)pwq,
		      WORK_STRUCT_PENDING | WORK_STRUCT_PWQ | extra_flags);
}

static void set_work_pool_and_keep_pending(struct work_struct *work,
					   int pool_id)
{
	set_work_data(work, (unsigned long)pool_id << WORK_OFFQ_POOL_SHIFT,
		      WORK_STRUCT_PENDING);
}

static void set_work_pool_and_clear_pending(struct work_struct *work,
					    int pool_id)
{
	/*
	 * The following wmb is paired with the implied mb in
	 * test_and_set_bit(PENDING) and ensures all updates to @work made
	 * here are visible to and precede any updates by the next PENDING
	 * owner.
	 */
	smp_wmb();
	set_work_data(work, (unsigned long)pool_id << WORK_OFFQ_POOL_SHIFT, 0);
}

static void clear_work_data(struct work_struct *work)
{
	smp_wmb();	/* see set_work_pool_and_clear_pending() */
	set_work_data(work, WORK_STRUCT_NO_POOL, 0);
}

static struct pool_workqueue *get_work_pwq(struct work_struct *work)
{
	unsigned long data = atomic_long_read(&work->data);

	if (data & WORK_STRUCT_PWQ)
		return (void *)(data & WORK_STRUCT_WQ_DATA_MASK);
	else
		return NULL;
}

/**
 * get_work_pool - return the worker_pool a given work was associated with
 * @work: the work item of interest
 *
 * Pools are created and destroyed under wq_pool_mutex, and allows read
 * access under sched-RCU read lock.  As such, this function should be
 * called under wq_pool_mutex or with preemption disabled.
 *
 * All fields of the returned pool are accessible as long as the above
 * mentioned locking is in effect.  If the returned pool needs to be used
 * beyond the critical section, the caller is responsible for ensuring the
 * returned pool is and stays online.
 *
 * Return: The worker_pool @work was last associated with.  %NULL if none.
 */
static struct worker_pool *get_work_pool(struct work_struct *work)
{
	unsigned long data = atomic_long_read(&work->data);
	int pool_id;

	assert_rcu_or_pool_mutex();

	if (data & WORK_STRUCT_PWQ)
		return ((struct pool_workqueue *)
			(data & WORK_STRUCT_WQ_DATA_MASK))->pool;

	pool_id = data >> WORK_OFFQ_POOL_SHIFT;
	if (pool_id == WORK_OFFQ_POOL_NONE)
		return NULL;

	return idr_find(&worker_pool_idr, pool_id);
}

/**
 * get_work_pool_id - return the worker pool ID a given work is associated with
 * @work: the work item of interest
 *
 * Return: The worker_pool ID @work was last associated with.
 * %WORK_OFFQ_POOL_NONE if none.
 */
static int get_work_pool_id(struct work_struct *work)
{
	unsigned long data = atomic_long_read(&work->data);

	if (data & WORK_STRUCT_PWQ)
		return ((struct pool_workqueue *)
			(data & WORK_STRUCT_WQ_DATA_MASK))->pool->id;

	return data >> WORK_OFFQ_POOL_SHIFT;
}

static void mark_work_canceling(struct work_struct *work)
{
	unsigned long pool_id = get_work_pool_id(work);

	pool_id <<= WORK_OFFQ_POOL_SHIFT;
	set_work_data(work, pool_id | WORK_OFFQ_CANCELING, WORK_STRUCT_PENDING);
}

static bool work_is_canceling(struct work_struct *work)
{
	unsigned long data = atomic_long_read(&work->data);

	return !(data & WORK_STRUCT_PWQ) && (data & WORK_OFFQ_CANCELING);
}

/*
 * Policy functions.  These define the policies on how the global worker
 * pools are managed.  Unless noted otherwise, these functions assume that
 * they're being called with pool->lock held.
 */

static bool __need_more_worker(struct worker_pool *pool)
{
	return !atomic_read(&pool->nr_running);
}

/*
 * Need to wake up a worker?  Called from anything but currently
 * running workers.
 *
 * Note that, because unbound workers never contribute to nr_running, this
 * function will always return %true for unbound pools as long as the
 * worklist isn't empty.
 */
static bool need_more_worker(struct worker_pool *pool)
{
	return !list_empty(&pool->worklist) && __need_more_worker(pool);
}

/* Can I start working?  Called from busy but !running workers. */
static bool may_start_working(struct worker_pool *pool)
{
	return pool->nr_idle;
}

/* Do I need to keep working?  Called from currently running workers. */
static bool keep_working(struct worker_pool *pool)
{
	return !list_empty(&pool->worklist) &&
		atomic_read(&pool->nr_running) <= 1;
}

/* Do we need a new worker?  Called from manager. */
static bool need_to_create_worker(struct worker_pool *pool)
{
	return need_more_worker(pool) && !may_start_working(pool);
}

/* Do we have too many workers and should some go away? */
static bool too_many_workers(struct worker_pool *pool)
{
	bool managing = mutex_is_locked(&pool->manager_arb);
	int nr_idle = pool->nr_idle + managing; /* manager is considered idle */
	int nr_busy = pool->nr_workers - nr_idle;

	return nr_idle > 2 && (nr_idle - 2) * MAX_IDLE_WORKERS_RATIO >= nr_busy;
}

/*
 * Wake up functions.
 */

/* Return the first idle worker.  Safe with preemption disabled */
static struct worker *first_idle_worker(struct worker_pool *pool)
{
	if (unlikely(list_empty(&pool->idle_list)))
		return NULL;

	return list_first_entry(&pool->idle_list, struct worker, entry);
}

/**
 * wake_up_worker - wake up an idle worker
 * @pool: worker pool to wake worker from
 *
 * Wake up the first idle worker of @pool.
 *
 * CONTEXT:
 * spin_lock_irq(pool->lock).
 */
static void wake_up_worker(struct worker_pool *pool)
{
	struct worker *worker = first_idle_worker(pool);

	if (likely(worker))
		wake_up_process(worker->task);
}

/**
 * wq_worker_waking_up - a worker is waking up
 * @task: task waking up
 * @cpu: CPU @task is waking up to
 *
 * This function is called during try_to_wake_up() when a worker is
 * being awoken.
 *
 * CONTEXT:
 * spin_lock_irq(rq->lock)
 */
void wq_worker_waking_up(struct task_struct *task, int cpu)
{
	struct worker *worker = kthread_data(task);

	if (!(worker->flags & WORKER_NOT_RUNNING)) {
		WARN_ON_ONCE(worker->pool->cpu != cpu);
		atomic_inc(&worker->pool->nr_running);
	}
}

/**
 * wq_worker_sleeping - a worker is going to sleep
 * @task: task going to sleep
 * @cpu: CPU in question, must be the current CPU number
 *
 * This function is called during schedule() when a busy worker is
 * going to sleep.  Worker on the same cpu can be woken up by
 * returning pointer to its task.
 *
 * CONTEXT:
 * spin_lock_irq(rq->lock)
 *
 * Return:
 * Worker task on @cpu to wake up, %NULL if none.
 */
struct task_struct *wq_worker_sleeping(struct task_struct *task, int cpu)
{
	struct worker *worker = kthread_data(task), *to_wakeup = NULL;
	struct worker_pool *pool;

	/*
	 * Rescuers, which may not have all the fields set up like normal
	 * workers, also reach here, let's not access anything before
	 * checking NOT_RUNNING.
	 */
	if (worker->flags & WORKER_NOT_RUNNING)
		return NULL;

	pool = worker->pool;

	/* this can only happen on the local cpu */
	if (WARN_ON_ONCE(cpu != raw_smp_processor_id() || pool->cpu != cpu))
		return NULL;

	/*
	 * The counterpart of the following dec_and_test, implied mb,
	 * worklist not empty test sequence is in insert_work().
	 * Please read comment there.
	 *
	 * NOT_RUNNING is clear.  This means that we're bound to and
	 * running on the local cpu w/ rq lock held and preemption
	 * disabled, which in turn means that none else could be
	 * manipulating idle_list, so dereferencing idle_list without pool
	 * lock is safe.
	 */
	if (atomic_dec_and_test(&pool->nr_running) &&
	    !list_empty(&pool->worklist))
		to_wakeup = first_idle_worker(pool);
	return to_wakeup ? to_wakeup->task : NULL;
}

/**
 * worker_set_flags - set worker flags and adjust nr_running accordingly
 * @worker: self
 * @flags: flags to set
 *
 * Set @flags in @worker->flags and adjust nr_running accordingly.
 *
 * CONTEXT:
 * spin_lock_irq(pool->lock)
 */
static inline void worker_set_flags(struct worker *worker, unsigned int flags)
{
	struct worker_pool *pool = worker->pool;

	WARN_ON_ONCE(worker->task != current);

	/* If transitioning into NOT_RUNNING, adjust nr_running. */
	if ((flags & WORKER_NOT_RUNNING) &&
	    !(worker->flags & WORKER_NOT_RUNNING)) {
		atomic_dec(&pool->nr_running);
	}

	worker->flags |= flags;
}

/**
 * worker_clr_flags - clear worker flags and adjust nr_running accordingly
 * @worker: self
 * @flags: flags to clear
 *
 * Clear @flags in @worker->flags and adjust nr_running accordingly.
 *
 * CONTEXT:
 * spin_lock_irq(pool->lock)
 */
static inline void worker_clr_flags(struct worker *worker, unsigned int flags)
{
	struct worker_pool *pool = worker->pool;
	unsigned int oflags = worker->flags;

	WARN_ON_ONCE(worker->task != current);

	worker->flags &= ~flags;

	/*
	 * If transitioning out of NOT_RUNNING, increment nr_running.  Note
	 * that the nested NOT_RUNNING is not a noop.  NOT_RUNNING is mask
	 * of multiple flags, not a single flag.
	 */
	if ((flags & WORKER_NOT_RUNNING) && (oflags & WORKER_NOT_RUNNING))
		if (!(worker->flags & WORKER_NOT_RUNNING))
			atomic_inc(&pool->nr_running);
}

/**
 * find_worker_executing_work - find worker which is executing a work
 * @pool: pool of interest
 * @work: work to find worker for
 *
 * Find a worker which is executing @work on @pool by searching
 * @pool->busy_hash which is keyed by the address of @work.  For a worker
 * to match, its current execution should match the address of @work and
 * its work function.  This is to avoid unwanted dependency between
 * unrelated work executions through a work item being recycled while still
 * being executed.
 *
 * This is a bit tricky.  A work item may be freed once its execution
 * starts and nothing prevents the freed area from being recycled for
 * another work item.  If the same work item address ends up being reused
 * before the original execution finishes, workqueue will identify the
 * recycled work item as currently executing and make it wait until the
 * current execution finishes, introducing an unwanted dependency.
 *
 * This function checks the work item address and work function to avoid
 * false positives.  Note that this isn't complete as one may construct a
 * work function which can introduce dependency onto itself through a
 * recycled work item.  Well, if somebody wants to shoot oneself in the
 * foot that badly, there's only so much we can do, and if such deadlock
 * actually occurs, it should be easy to locate the culprit work function.
 *
 * CONTEXT:
 * spin_lock_irq(pool->lock).
 *
 * Return:
 * Pointer to worker which is executing @work if found, %NULL
 * otherwise.
 */
static struct worker *find_worker_executing_work(struct worker_pool *pool,
						 struct work_struct *work)
{
	struct worker *worker;

	hash_for_each_possible(pool->busy_hash, worker, hentry,
			       (unsigned long)work)
		if (worker->current_work == work &&
		    worker->current_func == work->func)
			return worker;

	return NULL;
}

/**
 * move_linked_works - move linked works to a list
 * @work: start of series of works to be scheduled
 * @head: target list to append @work to
 * @nextp: out paramter for nested worklist walking
 *
 * Schedule linked works starting from @work to @head.  Work series to
 * be scheduled starts at @work and includes any consecutive work with
 * WORK_STRUCT_LINKED set in its predecessor.
 *
 * If @nextp is not NULL, it's updated to point to the next work of
 * the last scheduled work.  This allows move_linked_works() to be
 * nested inside outer list_for_each_entry_safe().
 *
 * CONTEXT:
 * spin_lock_irq(pool->lock).
 */
static void move_linked_works(struct work_struct *work, struct list_head *head,
			      struct work_struct **nextp)
{
	struct work_struct *n;

	/*
	 * Linked worklist will always end before the end of the list,
	 * use NULL for list head.
	 */
	list_for_each_entry_safe_from(work, n, NULL, entry) {
		list_move_tail(&work->entry, head);
		if (!(*work_data_bits(work) & WORK_STRUCT_LINKED))
			break;
	}

	/*
	 * If we're already inside safe list traversal and have moved
	 * multiple works to the scheduled queue, the next position
	 * needs to be updated.
	 */
	if (nextp)
		*nextp = n;
}

/**
 * get_pwq - get an extra reference on the specified pool_workqueue
 * @pwq: pool_workqueue to get
 *
 * Obtain an extra reference on @pwq.  The caller should guarantee that
 * @pwq has positive refcnt and be holding the matching pool->lock.
 */
static void get_pwq(struct pool_workqueue *pwq)
{
	lockdep_assert_held(&pwq->pool->lock);
	WARN_ON_ONCE(pwq->refcnt <= 0);
	pwq->refcnt++;
}

/**
 * put_pwq - put a pool_workqueue reference
 * @pwq: pool_workqueue to put
 *
 * Drop a reference of @pwq.  If its refcnt reaches zero, schedule its
 * destruction.  The caller should be holding the matching pool->lock.
 */
static void put_pwq(struct pool_workqueue *pwq)
{
	lockdep_assert_held(&pwq->pool->lock);
	if (likely(--pwq->refcnt))
		return;
	if (WARN_ON_ONCE(!(pwq->wq->flags & WQ_UNBOUND)))
		return;
	/*
	 * @pwq can't be released under pool->lock, bounce to
	 * pwq_unbound_release_workfn().  This never recurses on the same
	 * pool->lock as this path is taken only for unbound workqueues and
	 * the release work item is scheduled on a per-cpu workqueue.  To
	 * avoid lockdep warning, unbound pool->locks are given lockdep
	 * subclass of 1 in get_unbound_pool().
	 */
	schedule_work(&pwq->unbound_release_work);
}

/**
 * put_pwq_unlocked - put_pwq() with surrounding pool lock/unlock
 * @pwq: pool_workqueue to put (can be %NULL)
 *
 * put_pwq() with locking.  This function also allows %NULL @pwq.
 */
static void put_pwq_unlocked(struct pool_workqueue *pwq)
{
	if (pwq) {
		/*
		 * As both pwqs and pools are sched-RCU protected, the
		 * following lock operations are safe.
		 */
		spin_lock_irq(&pwq->pool->lock);
		put_pwq(pwq);
		spin_unlock_irq(&pwq->pool->lock);
	}
}

static void pwq_activate_delayed_work(struct work_struct *work)
{
	struct pool_workqueue *pwq = get_work_pwq(work);

	trace_workqueue_activate_work(work);
	move_linked_works(work, &pwq->pool->worklist, NULL);
	__clear_bit(WORK_STRUCT_DELAYED_BIT, work_data_bits(work));
	pwq->nr_active++;
}

static void pwq_activate_first_delayed(struct pool_workqueue *pwq)
{
	struct work_struct *work = list_first_entry(&pwq->delayed_works,
						    struct work_struct, entry);

	pwq_activate_delayed_work(work);
}

/**
 * pwq_dec_nr_in_flight - decrement pwq's nr_in_flight
 * @pwq: pwq of interest
 * @color: color of work which left the queue
 *
 * A work either has completed or is removed from pending queue,
 * decrement nr_in_flight of its pwq and handle workqueue flushing.
 *
 * CONTEXT:
 * spin_lock_irq(pool->lock).
 */
static void pwq_dec_nr_in_flight(struct pool_workqueue *pwq, int color)
{
	/* uncolored work items don't participate in flushing or nr_active */
	if (color == WORK_NO_COLOR)
		goto out_put;

	pwq->nr_in_flight[color]--;

	pwq->nr_active--;
	if (!list_empty(&pwq->delayed_works)) {
		/* one down, submit a delayed one */
		if (pwq->nr_active < pwq->max_active)
			pwq_activate_first_delayed(pwq);
	}

	/* is flush in progress and are we at the flushing tip? */
	if (likely(pwq->flush_color != color))
		goto out_put;

	/* are there still in-flight works? */
	if (pwq->nr_in_flight[color])
		goto out_put;

	/* this pwq is done, clear flush_color */
	pwq->flush_color = -1;

	/*
	 * If this was the last pwq, wake up the first flusher.  It
	 * will handle the rest.
	 */
	if (atomic_dec_and_test(&pwq->wq->nr_pwqs_to_flush))
		complete(&pwq->wq->first_flusher->done);
out_put:
	put_pwq(pwq);
}

/**
 * try_to_grab_pending - steal work item from worklist and disable irq
 * @work: work item to steal
 * @is_dwork: @work is a delayed_work
 * @flags: place to store irq state
 *
 * Try to grab PENDING bit of @work.  This function can handle @work in any
 * stable state - idle, on timer or on worklist.
 *
 * Return:
 *  1		if @work was pending and we successfully stole PENDING
 *  0		if @work was idle and we claimed PENDING
 *  -EAGAIN	if PENDING couldn't be grabbed at the moment, safe to busy-retry
 *  -ENOENT	if someone else is canceling @work, this state may persist
 *		for arbitrarily long
 *
 * Note:
 * On >= 0 return, the caller owns @work's PENDING bit.  To avoid getting
 * interrupted while holding PENDING and @work off queue, irq must be
 * disabled on entry.  This, combined with delayed_work->timer being
 * irqsafe, ensures that we return -EAGAIN for finite short period of time.
 *
 * On successful return, >= 0, irq is disabled and the caller is
 * responsible for releasing it using local_irq_restore(*@flags).
 *
 * This function is safe to call from any context including IRQ handler.
 */
static int try_to_grab_pending(struct work_struct *work, bool is_dwork,
			       unsigned long *flags)
{
	struct worker_pool *pool;
	struct pool_workqueue *pwq;

	local_irq_save(*flags);

	/* try to steal the timer if it exists */
	if (is_dwork) {
		struct delayed_work *dwork = to_delayed_work(work);

		/*
		 * dwork->timer is irqsafe.  If del_timer() fails, it's
		 * guaranteed that the timer is not queued anywhere and not
		 * running on the local CPU.
		 */
		if (likely(del_timer(&dwork->timer)))
			return 1;
	}

	/* try to claim PENDING the normal way */
	if (!test_and_set_bit(WORK_STRUCT_PENDING_BIT, work_data_bits(work)))
		return 0;

	/*
	 * The queueing is in progress, or it is already queued. Try to
	 * steal it from ->worklist without clearing WORK_STRUCT_PENDING.
	 */
	pool = get_work_pool(work);
	if (!pool)
		goto fail;

	spin_lock(&pool->lock);
	/*
	 * work->data is guaranteed to point to pwq only while the work
	 * item is queued on pwq->wq, and both updating work->data to point
	 * to pwq on queueing and to pool on dequeueing are done under
	 * pwq->pool->lock.  This in turn guarantees that, if work->data
	 * points to pwq which is associated with a locked pool, the work
	 * item is currently queued on that pool.
	 */
	pwq = get_work_pwq(work);
	if (pwq && pwq->pool == pool) {
		debug_work_deactivate(work);

		/*
		 * A delayed work item cannot be grabbed directly because
		 * it might have linked NO_COLOR work items which, if left
		 * on the delayed_list, will confuse pwq->nr_active
		 * management later on and cause stall.  Make sure the work
		 * item is activated before grabbing.
		 */
		if (*work_data_bits(work) & WORK_STRUCT_DELAYED)
			pwq_activate_delayed_work(work);

		list_del_init(&work->entry);
		pwq_dec_nr_in_flight(pwq, get_work_color(work));

		/* work->data points to pwq iff queued, point to pool */
		set_work_pool_and_keep_pending(work, pool->id);

		spin_unlock(&pool->lock);
		return 1;
	}
	spin_unlock(&pool->lock);
fail:
	local_irq_restore(*flags);
	if (work_is_canceling(work))
		return -ENOENT;
	cpu_relax();
	return -EAGAIN;
}

/**
 * insert_work - insert a work into a pool
 * @pwq: pwq @work belongs to
 * @work: work to insert
 * @head: insertion point
 * @extra_flags: extra WORK_STRUCT_* flags to set
 *
 * Insert @work which belongs to @pwq after @head.  @extra_flags is or'd to
 * work_struct flags.
 *
 * CONTEXT:
 * spin_lock_irq(pool->lock).
 */
static void insert_work(struct pool_workqueue *pwq, struct work_struct *work,
			struct list_head *head, unsigned int extra_flags)
{
	struct worker_pool *pool = pwq->pool;

	/* we own @work, set data and link */
	set_work_pwq(work, pwq, extra_flags);
	list_add_tail(&work->entry, head);
	get_pwq(pwq);

	/*
	 * Ensure either wq_worker_sleeping() sees the above
	 * list_add_tail() or we see zero nr_running to avoid workers lying
	 * around lazily while there are works to be processed.
	 */
	smp_mb();

	if (__need_more_worker(pool))
		wake_up_worker(pool);
}

/*
 * Test whether @work is being queued from another work executing on the
 * same workqueue.
 */
static bool is_chained_work(struct workqueue_struct *wq)
{
	struct worker *worker;

	worker = current_wq_worker();
	/*
	 * Return %true iff I'm a worker execuing a work item on @wq.  If
	 * I'm @worker, it's safe to dereference it without locking.
	 */
	return worker && worker->current_pwq->wq == wq;
}

static void __queue_work(int cpu, struct workqueue_struct *wq,
			 struct work_struct *work)
{
	struct pool_workqueue *pwq;
	struct worker_pool *last_pool;
	struct list_head *worklist;
	unsigned int work_flags;
	unsigned int req_cpu = cpu;

	/*
	 * While a work item is PENDING && off queue, a task trying to
	 * steal the PENDING will busy-loop waiting for it to either get
	 * queued or lose PENDING.  Grabbing PENDING and queueing should
	 * happen with IRQ disabled.
	 */
	WARN_ON_ONCE(!irqs_disabled());

	debug_work_activate(work);

	/* if draining, only works from the same workqueue are allowed */
	if (unlikely(wq->flags & __WQ_DRAINING) &&
	    WARN_ON_ONCE(!is_chained_work(wq)))
		return;
retry:
	if (req_cpu == WORK_CPU_UNBOUND)
		cpu = raw_smp_processor_id();

	/* pwq which will be used unless @work is executing elsewhere */
	if (!(wq->flags & WQ_UNBOUND))
		pwq = per_cpu_ptr(wq->cpu_pwqs, cpu);
	else
		pwq = unbound_pwq_by_node(wq, cpu_to_node(cpu));

	/*
	 * If @work was previously on a different pool, it might still be
	 * running there, in which case the work needs to be queued on that
	 * pool to guarantee non-reentrancy.
	 */
	last_pool = get_work_pool(work);
	if (last_pool && last_pool != pwq->pool) {
		struct worker *worker;

		spin_lock(&last_pool->lock);

		worker = find_worker_executing_work(last_pool, work);

		if (worker && worker->current_pwq->wq == wq) {
			pwq = worker->current_pwq;
		} else {
			/* meh... not running there, queue here */
			spin_unlock(&last_pool->lock);
			spin_lock(&pwq->pool->lock);
		}
	} else {
		spin_lock(&pwq->pool->lock);
	}

	/*
	 * pwq is determined and locked.  For unbound pools, we could have
	 * raced with pwq release and it could already be dead.  If its
	 * refcnt is zero, repeat pwq selection.  Note that pwqs never die
	 * without another pwq replacing it in the numa_pwq_tbl or while
	 * work items are executing on it, so the retrying is guaranteed to
	 * make forward-progress.
	 */
	if (unlikely(!pwq->refcnt)) {
		if (wq->flags & WQ_UNBOUND) {
			spin_unlock(&pwq->pool->lock);
			cpu_relax();
			goto retry;
		}
		/* oops */
		WARN_ONCE(true, "workqueue: per-cpu pwq for %s on cpu%d has 0 refcnt",
			  wq->name, cpu);
	}

	/* pwq determined, queue */
	trace_workqueue_queue_work(req_cpu, pwq, work);

	if (WARN_ON(!list_empty(&work->entry))) {
		spin_unlock(&pwq->pool->lock);
		return;
	}

	pwq->nr_in_flight[pwq->work_color]++;
	work_flags = work_color_to_flags(pwq->work_color);

	if (likely(pwq->nr_active < pwq->max_active)) {
		trace_workqueue_activate_work(work);
		pwq->nr_active++;
		worklist = &pwq->pool->worklist;
	} else {
		work_flags |= WORK_STRUCT_DELAYED;
		worklist = &pwq->delayed_works;
	}

	insert_work(pwq, work, worklist, work_flags);

	spin_unlock(&pwq->pool->lock);
}

/**
 * queue_work_on - queue work on specific cpu
 * @cpu: CPU number to execute work on
 * @wq: workqueue to use
 * @work: work to queue
 *
 * We queue the work to a specific CPU, the caller must ensure it
 * can't go away.
 *
 * Return: %false if @work was already on a queue, %true otherwise.
 */
bool queue_work_on(int cpu, struct workqueue_struct *wq,
		   struct work_struct *work)
{
	bool ret = false;
	unsigned long flags;

	local_irq_save(flags);

	if (!test_and_set_bit(WORK_STRUCT_PENDING_BIT, work_data_bits(work))) {
		__queue_work(cpu, wq, work);
		ret = true;
	}

	local_irq_restore(flags);
	return ret;
}
EXPORT_SYMBOL(queue_work_on);

void delayed_work_timer_fn(unsigned long __data)
{
	struct delayed_work *dwork = (struct delayed_work *)__data;

	/* should have been called from irqsafe timer with irq already off */
	__queue_work(dwork->cpu, dwork->wq, &dwork->work);
}
EXPORT_SYMBOL(delayed_work_timer_fn);

static void __queue_delayed_work(int cpu, struct workqueue_struct *wq,
				struct delayed_work *dwork, unsigned long delay)
{
	struct timer_list *timer = &dwork->timer;
	struct work_struct *work = &dwork->work;

	WARN_ON_ONCE(timer->function != delayed_work_timer_fn ||
		     timer->data != (unsigned long)dwork);
	WARN_ON_ONCE(timer_pending(timer));
	WARN_ON_ONCE(!list_empty(&work->entry));

	/*
	 * If @delay is 0, queue @dwork->work immediately.  This is for
	 * both optimization and correctness.  The earliest @timer can
	 * expire is on the closest next tick and delayed_work users depend
	 * on that there's no such delay when @delay is 0.
	 */
	if (!delay) {
		__queue_work(cpu, wq, &dwork->work);
		return;
	}

	timer_stats_timer_set_start_info(&dwork->timer);

	dwork->wq = wq;
	dwork->cpu = cpu;
	timer->expires = jiffies + delay;

	if (unlikely(cpu != WORK_CPU_UNBOUND))
		add_timer_on(timer, cpu);
	else
		add_timer(timer);
}

/**
 * queue_delayed_work_on - queue work on specific CPU after delay
 * @cpu: CPU number to execute work on
 * @wq: workqueue to use
 * @dwork: work to queue
 * @delay: number of jiffies to wait before queueing
 *
 * Return: %false if @work was already on a queue, %true otherwise.  If
 * @delay is zero and @dwork is idle, it will be scheduled for immediate
 * execution.
 */
bool queue_delayed_work_on(int cpu, struct workqueue_struct *wq,
			   struct delayed_work *dwork, unsigned long delay)
{
	struct work_struct *work = &dwork->work;
	bool ret = false;
	unsigned long flags;

	/* read the comment in __queue_work() */
	local_irq_save(flags);

	if (!test_and_set_bit(WORK_STRUCT_PENDING_BIT, work_data_bits(work))) {
		__queue_delayed_work(cpu, wq, dwork, delay);
		ret = true;
	}

	local_irq_restore(flags);
	return ret;
}
EXPORT_SYMBOL(queue_delayed_work_on);

/**
 * mod_delayed_work_on - modify delay of or queue a delayed work on specific CPU
 * @cpu: CPU number to execute work on
 * @wq: workqueue to use
 * @dwork: work to queue
 * @delay: number of jiffies to wait before queueing
 *
 * If @dwork is idle, equivalent to queue_delayed_work_on(); otherwise,
 * modify @dwork's timer so that it expires after @delay.  If @delay is
 * zero, @work is guaranteed to be scheduled immediately regardless of its
 * current state.
 *
 * Return: %false if @dwork was idle and queued, %true if @dwork was
 * pending and its timer was modified.
 *
 * This function is safe to call from any context including IRQ handler.
 * See try_to_grab_pending() for details.
 */
bool mod_delayed_work_on(int cpu, struct workqueue_struct *wq,
			 struct delayed_work *dwork, unsigned long delay)
{
	unsigned long flags;
	int ret;

	do {
		ret = try_to_grab_pending(&dwork->work, true, &flags);
	} while (unlikely(ret == -EAGAIN));

	if (likely(ret >= 0)) {
		__queue_delayed_work(cpu, wq, dwork, delay);
		local_irq_restore(flags);
	}

	/* -ENOENT from try_to_grab_pending() becomes %true */
	return ret;
}
EXPORT_SYMBOL_GPL(mod_delayed_work_on);

/**
 * worker_enter_idle - enter idle state
 * @worker: worker which is entering idle state
 *
 * @worker is entering idle state.  Update stats and idle timer if
 * necessary.
 *
 * LOCKING:
 * spin_lock_irq(pool->lock).
 */
static void worker_enter_idle(struct worker *worker)
{
	struct worker_pool *pool = worker->pool;

	if (WARN_ON_ONCE(worker->flags & WORKER_IDLE) ||
	    WARN_ON_ONCE(!list_empty(&worker->entry) &&
			 (worker->hentry.next || worker->hentry.pprev)))
		return;

	/* can't use worker_set_flags(), also called from create_worker() */
	worker->flags |= WORKER_IDLE;
	pool->nr_idle++;
	worker->last_active = jiffies;

	/* idle_list is LIFO */
	list_add(&worker->entry, &pool->idle_list);

	if (too_many_workers(pool) && !timer_pending(&pool->idle_timer))
		mod_timer(&pool->idle_timer, jiffies + IDLE_WORKER_TIMEOUT);

	/*
	 * Sanity check nr_running.  Because wq_unbind_fn() releases
	 * pool->lock between setting %WORKER_UNBOUND and zapping
	 * nr_running, the warning may trigger spuriously.  Check iff
	 * unbind is not in progress.
	 */
	WARN_ON_ONCE(!(pool->flags & POOL_DISASSOCIATED) &&
		     pool->nr_workers == pool->nr_idle &&
		     atomic_read(&pool->nr_running));
}

/**
 * worker_leave_idle - leave idle state
 * @worker: worker which is leaving idle state
 *
 * @worker is leaving idle state.  Update stats.
 *
 * LOCKING:
 * spin_lock_irq(pool->lock).
 */
static void worker_leave_idle(struct worker *worker)
{
	struct worker_pool *pool = worker->pool;

	if (WARN_ON_ONCE(!(worker->flags & WORKER_IDLE)))
		return;
	worker_clr_flags(worker, WORKER_IDLE);
	pool->nr_idle--;
	list_del_init(&worker->entry);
}

static struct worker *alloc_worker(int node)
{
	struct worker *worker;

	worker = kzalloc_node(sizeof(*worker), GFP_KERNEL, node);
	if (worker) {
		INIT_LIST_HEAD(&worker->entry);
		INIT_LIST_HEAD(&worker->scheduled);
		INIT_LIST_HEAD(&worker->node);
		/* on creation a worker is in !idle && prep state */
		worker->flags = WORKER_PREP;
	}
	return worker;
}

/**
 * worker_attach_to_pool() - attach a worker to a pool
 * @worker: worker to be attached
 * @pool: the target pool
 *
 * Attach @worker to @pool.  Once attached, the %WORKER_UNBOUND flag and
 * cpu-binding of @worker are kept coordinated with the pool across
 * cpu-[un]hotplugs.
 */
static void worker_attach_to_pool(struct worker *worker,
				   struct worker_pool *pool)
{
	mutex_lock(&pool->attach_mutex);

	/*
	 * set_cpus_allowed_ptr() will fail if the cpumask doesn't have any
	 * online CPUs.  It'll be re-applied when any of the CPUs come up.
	 */
	set_cpus_allowed_ptr(worker->task, pool->attrs->cpumask);

	/*
	 * The pool->attach_mutex ensures %POOL_DISASSOCIATED remains
	 * stable across this function.  See the comments above the
	 * flag definition for details.
	 */
	if (pool->flags & POOL_DISASSOCIATED)
		worker->flags |= WORKER_UNBOUND;

	list_add_tail(&worker->node, &pool->workers);

	mutex_unlock(&pool->attach_mutex);
}

/**
 * worker_detach_from_pool() - detach a worker from its pool
 * @worker: worker which is attached to its pool
 * @pool: the pool @worker is attached to
 *
 * Undo the attaching which had been done in worker_attach_to_pool().  The
 * caller worker shouldn't access to the pool after detached except it has
 * other reference to the pool.
 */
static void worker_detach_from_pool(struct worker *worker,
				    struct worker_pool *pool)
{
	struct completion *detach_completion = NULL;

	mutex_lock(&pool->attach_mutex);
	list_del(&worker->node);
	if (list_empty(&pool->workers))
		detach_completion = pool->detach_completion;
	mutex_unlock(&pool->attach_mutex);

	/* clear leftover flags without pool->lock after it is detached */
	worker->flags &= ~(WORKER_UNBOUND | WORKER_REBOUND);

	if (detach_completion)
		complete(detach_completion);
}

/**
 * create_worker - create a new workqueue worker
 * @pool: pool the new worker will belong to
 *
 * Create and start a new worker which is attached to @pool.
 *
 * CONTEXT:
 * Might sleep.  Does GFP_KERNEL allocations.
 *
 * Return:
 * Pointer to the newly created worker.
 */
static struct worker *create_worker(struct worker_pool *pool)
{
	struct worker *worker = NULL;
	int id = -1;
	char id_buf[16];

	/* ID is needed to determine kthread name */
	id = ida_simple_get(&pool->worker_ida, 0, 0, GFP_KERNEL);
	if (id < 0)
		goto fail;

	worker = alloc_worker(pool->node);
	if (!worker)
		goto fail;

	worker->pool = pool;
	worker->id = id;

	if (pool->cpu >= 0)
		snprintf(id_buf, sizeof(id_buf), "%d:%d%s", pool->cpu, id,
			 pool->attrs->nice < 0  ? "H" : "");
	else
		snprintf(id_buf, sizeof(id_buf), "u%d:%d", pool->id, id);

	worker->task = kthread_create_on_node(worker_thread, worker, pool->node,
					      "kworker/%s", id_buf);
	if (IS_ERR(worker->task))
		goto fail;

	set_user_nice(worker->task, pool->attrs->nice);

	/* prevent userland from meddling with cpumask of workqueue workers */
	worker->task->flags |= PF_NO_SETAFFINITY;

	/* successful, attach the worker to the pool */
	worker_attach_to_pool(worker, pool);

	/* start the newly created worker */
	spin_lock_irq(&pool->lock);
	worker->pool->nr_workers++;
	worker_enter_idle(worker);
	wake_up_process(worker->task);
	spin_unlock_irq(&pool->lock);

	return worker;

fail:
	if (id >= 0)
		ida_simple_remove(&pool->worker_ida, id);
	kfree(worker);
	return NULL;
}

/**
 * destroy_worker - destroy a workqueue worker
 * @worker: worker to be destroyed
 *
 * Destroy @worker and adjust @pool stats accordingly.  The worker should
 * be idle.
 *
 * CONTEXT:
 * spin_lock_irq(pool->lock).
 */
static void destroy_worker(struct worker *worker)
{
	struct worker_pool *pool = worker->pool;

	lockdep_assert_held(&pool->lock);

	/* sanity check frenzy */
	if (WARN_ON(worker->current_work) ||
	    WARN_ON(!list_empty(&worker->scheduled)) ||
	    WARN_ON(!(worker->flags & WORKER_IDLE)))
		return;

	pool->nr_workers--;
	pool->nr_idle--;

	list_del_init(&worker->entry);
	worker->flags |= WORKER_DIE;
	wake_up_process(worker->task);
}

static void idle_worker_timeout(unsigned long __pool)
{
	struct worker_pool *pool = (void *)__pool;

	spin_lock_irq(&pool->lock);

	while (too_many_workers(pool)) {
		struct worker *worker;
		unsigned long expires;

		/* idle_list is kept in LIFO order, check the last one */
		worker = list_entry(pool->idle_list.prev, struct worker, entry);
		expires = worker->last_active + IDLE_WORKER_TIMEOUT;

		if (time_before(jiffies, expires)) {
			mod_timer(&pool->idle_timer, expires);
			break;
		}

		destroy_worker(worker);
	}

	spin_unlock_irq(&pool->lock);
}

static void send_mayday(struct work_struct *work)
{
	struct pool_workqueue *pwq = get_work_pwq(work);
	struct workqueue_struct *wq = pwq->wq;

	lockdep_assert_held(&wq_mayday_lock);

	if (!wq->rescuer)
		return;

	/* mayday mayday mayday */
	if (list_empty(&pwq->mayday_node)) {
		/*
		 * If @pwq is for an unbound wq, its base ref may be put at
		 * any time due to an attribute change.  Pin @pwq until the
		 * rescuer is done with it.
		 */
		get_pwq(pwq);
		list_add_tail(&pwq->mayday_node, &wq->maydays);
		wake_up_process(wq->rescuer->task);
	}
}

static void pool_mayday_timeout(unsigned long __pool)
{
	struct worker_pool *pool = (void *)__pool;
	struct work_struct *work;

	spin_lock_irq(&wq_mayday_lock);		/* for wq->maydays */
	spin_lock(&pool->lock);

	if (need_to_create_worker(pool)) {
		/*
		 * We've been trying to create a new worker but
		 * haven't been successful.  We might be hitting an
		 * allocation deadlock.  Send distress signals to
		 * rescuers.
		 */
		list_for_each_entry(work, &pool->worklist, entry)
			send_mayday(work);
	}

	spin_unlock(&pool->lock);
	spin_unlock_irq(&wq_mayday_lock);

	mod_timer(&pool->mayday_timer, jiffies + MAYDAY_INTERVAL);
}

/**
 * maybe_create_worker - create a new worker if necessary
 * @pool: pool to create a new worker for
 *
 * Create a new worker for @pool if necessary.  @pool is guaranteed to
 * have at least one idle worker on return from this function.  If
 * creating a new worker takes longer than MAYDAY_INTERVAL, mayday is
 * sent to all rescuers with works scheduled on @pool to resolve
 * possible allocation deadlock.
 *
 * On return, need_to_create_worker() is guaranteed to be %false and
 * may_start_working() %true.
 *
 * LOCKING:
 * spin_lock_irq(pool->lock) which may be released and regrabbed
 * multiple times.  Does GFP_KERNEL allocations.  Called only from
 * manager.
 *
 * Return:
 * %false if no action was taken and pool->lock stayed locked, %true
 * otherwise.
 */
static bool maybe_create_worker(struct worker_pool *pool)
__releases(&pool->lock)
__acquires(&pool->lock)
{
	if (!need_to_create_worker(pool))
		return false;
restart:
	spin_unlock_irq(&pool->lock);

	/* if we don't make progress in MAYDAY_INITIAL_TIMEOUT, call for help */
	mod_timer(&pool->mayday_timer, jiffies + MAYDAY_INITIAL_TIMEOUT);

	while (true) {
		if (create_worker(pool) || !need_to_create_worker(pool))
			break;

		schedule_timeout_interruptible(CREATE_COOLDOWN);

		if (!need_to_create_worker(pool))
			break;
	}

	del_timer_sync(&pool->mayday_timer);
	spin_lock_irq(&pool->lock);
	/*
	 * This is necessary even after a new worker was just successfully
	 * created as @pool->lock was dropped and the new worker might have
	 * already become busy.
	 */
	if (need_to_create_worker(pool))
		goto restart;
	return true;
}

/**
 * manage_workers - manage worker pool
 * @worker: self
 *
 * Assume the manager role and manage the worker pool @worker belongs
 * to.  At any given time, there can be only zero or one manager per
 * pool.  The exclusion is handled automatically by this function.
 *
 * The caller can safely start processing works on false return.  On
 * true return, it's guaranteed that need_to_create_worker() is false
 * and may_start_working() is true.
 *
 * CONTEXT:
 * spin_lock_irq(pool->lock) which may be released and regrabbed
 * multiple times.  Does GFP_KERNEL allocations.
 *
 * Return:
 * %false if the pool don't need management and the caller can safely start
 * processing works, %true indicates that the function released pool->lock
 * and reacquired it to perform some management function and that the
 * conditions that the caller verified while holding the lock before
 * calling the function might no longer be true.
 */
static bool manage_workers(struct worker *worker)
{
	struct worker_pool *pool = worker->pool;
	bool ret = false;

	/*
	 * Anyone who successfully grabs manager_arb wins the arbitration
	 * and becomes the manager.  mutex_trylock() on pool->manager_arb
	 * failure while holding pool->lock reliably indicates that someone
	 * else is managing the pool and the worker which failed trylock
	 * can proceed to executing work items.  This means that anyone
	 * grabbing manager_arb is responsible for actually performing
	 * manager duties.  If manager_arb is grabbed and released without
	 * actual management, the pool may stall indefinitely.
	 */
	if (!mutex_trylock(&pool->manager_arb))
		return ret;

	ret |= maybe_create_worker(pool);

	mutex_unlock(&pool->manager_arb);
	return ret;
}

/**
 * process_one_work - process single work
 * @worker: self
 * @work: work to process
 *
 * Process @work.  This function contains all the logics necessary to
 * process a single work including synchronization against and
 * interaction with other workers on the same cpu, queueing and
 * flushing.  As long as context requirement is met, any worker can
 * call this function to process a work.
 *
 * CONTEXT:
 * spin_lock_irq(pool->lock) which is released and regrabbed.
 */
static void process_one_work(struct worker *worker, struct work_struct *work)
__releases(&pool->lock)
__acquires(&pool->lock)
{
	struct pool_workqueue *pwq = get_work_pwq(work);
	struct worker_pool *pool = worker->pool;
	bool cpu_intensive = pwq->wq->flags & WQ_CPU_INTENSIVE;
	int work_color;
	struct worker *collision;
#ifdef CONFIG_LOCKDEP
	/*
	 * It is permissible to free the struct work_struct from
	 * inside the function that is called from it, this we need to
	 * take into account for lockdep too.  To avoid bogus "held
	 * lock freed" warnings as well as problems when looking into
	 * work->lockdep_map, make a copy and use that here.
	 */
	struct lockdep_map lockdep_map;

	lockdep_copy_map(&lockdep_map, &work->lockdep_map);
#endif
<<<<<<< HEAD
=======
	/* ensure we're on the correct CPU */
>>>>>>> 2d722782
	WARN_ON_ONCE(!(pool->flags & POOL_DISASSOCIATED) &&
		     raw_smp_processor_id() != pool->cpu);

	/*
	 * A single work shouldn't be executed concurrently by
	 * multiple workers on a single cpu.  Check whether anyone is
	 * already processing the work.  If so, defer the work to the
	 * currently executing one.
	 */
	collision = find_worker_executing_work(pool, work);
	if (unlikely(collision)) {
		move_linked_works(work, &collision->scheduled, NULL);
		return;
	}

	/* claim and dequeue */
	debug_work_deactivate(work);
	hash_add(pool->busy_hash, &worker->hentry, (unsigned long)work);
	worker->current_work = work;
	worker->current_func = work->func;
	worker->current_pwq = pwq;
	work_color = get_work_color(work);

	list_del_init(&work->entry);

	/*
	 * CPU intensive works don't participate in concurrency management.
	 * They're the scheduler's responsibility.  This takes @worker out
	 * of concurrency management and the next code block will chain
	 * execution of the pending work items.
	 */
	if (unlikely(cpu_intensive))
		worker_set_flags(worker, WORKER_CPU_INTENSIVE);

	/*
	 * Wake up another worker if necessary.  The condition is always
	 * false for normal per-cpu workers since nr_running would always
	 * be >= 1 at this point.  This is used to chain execution of the
	 * pending work items for WORKER_NOT_RUNNING workers such as the
	 * UNBOUND and CPU_INTENSIVE ones.
	 */
	if (need_more_worker(pool))
		wake_up_worker(pool);

	/*
	 * Record the last pool and clear PENDING which should be the last
	 * update to @work.  Also, do this inside @pool->lock so that
	 * PENDING and queued state changes happen together while IRQ is
	 * disabled.
	 */
	set_work_pool_and_clear_pending(work, pool->id);

	spin_unlock_irq(&pool->lock);

	lock_map_acquire_read(&pwq->wq->lockdep_map);
	lock_map_acquire(&lockdep_map);
	trace_workqueue_execute_start(work);
	worker->current_func(work);
	/*
	 * While we must be careful to not use "work" after this, the trace
	 * point will only record its address.
	 */
	trace_workqueue_execute_end(work);
	lock_map_release(&lockdep_map);
	lock_map_release(&pwq->wq->lockdep_map);

	if (unlikely(in_atomic() || lockdep_depth(current) > 0)) {
		pr_err("BUG: workqueue leaked lock or atomic: %s/0x%08x/%d\n"
		       "     last function: %pf\n",
		       current->comm, preempt_count(), task_pid_nr(current),
		       worker->current_func);
		debug_show_held_locks(current);
		dump_stack();
	}

	/*
	 * The following prevents a kworker from hogging CPU on !PREEMPT
	 * kernels, where a requeueing work item waiting for something to
	 * happen could deadlock with stop_machine as such work item could
	 * indefinitely requeue itself while all other CPUs are trapped in
	 * stop_machine.
	 */
	cond_resched();

	spin_lock_irq(&pool->lock);

	/* clear cpu intensive status */
	if (unlikely(cpu_intensive))
		worker_clr_flags(worker, WORKER_CPU_INTENSIVE);

	/* we're done with it, release */
	hash_del(&worker->hentry);
	worker->current_work = NULL;
	worker->current_func = NULL;
	worker->current_pwq = NULL;
	worker->desc_valid = false;
	pwq_dec_nr_in_flight(pwq, work_color);
}

/**
 * process_scheduled_works - process scheduled works
 * @worker: self
 *
 * Process all scheduled works.  Please note that the scheduled list
 * may change while processing a work, so this function repeatedly
 * fetches a work from the top and executes it.
 *
 * CONTEXT:
 * spin_lock_irq(pool->lock) which may be released and regrabbed
 * multiple times.
 */
static void process_scheduled_works(struct worker *worker)
{
	while (!list_empty(&worker->scheduled)) {
		struct work_struct *work = list_first_entry(&worker->scheduled,
						struct work_struct, entry);
		process_one_work(worker, work);
	}
}

/**
 * worker_thread - the worker thread function
 * @__worker: self
 *
 * The worker thread function.  All workers belong to a worker_pool -
 * either a per-cpu one or dynamic unbound one.  These workers process all
 * work items regardless of their specific target workqueue.  The only
 * exception is work items which belong to workqueues with a rescuer which
 * will be explained in rescuer_thread().
 *
 * Return: 0
 */
static int worker_thread(void *__worker)
{
	struct worker *worker = __worker;
	struct worker_pool *pool = worker->pool;

	/* tell the scheduler that this is a workqueue worker */
	worker->task->flags |= PF_WQ_WORKER;
woke_up:
	spin_lock_irq(&pool->lock);

	/* am I supposed to die? */
	if (unlikely(worker->flags & WORKER_DIE)) {
		spin_unlock_irq(&pool->lock);
		WARN_ON_ONCE(!list_empty(&worker->entry));
		worker->task->flags &= ~PF_WQ_WORKER;

		set_task_comm(worker->task, "kworker/dying");
		ida_simple_remove(&pool->worker_ida, worker->id);
		worker_detach_from_pool(worker, pool);
		kfree(worker);
		return 0;
	}

	worker_leave_idle(worker);
recheck:
	/* no more worker necessary? */
	if (!need_more_worker(pool))
		goto sleep;

	/* do we need to manage? */
	if (unlikely(!may_start_working(pool)) && manage_workers(worker))
		goto recheck;

	/*
	 * ->scheduled list can only be filled while a worker is
	 * preparing to process a work or actually processing it.
	 * Make sure nobody diddled with it while I was sleeping.
	 */
	WARN_ON_ONCE(!list_empty(&worker->scheduled));

	/*
	 * Finish PREP stage.  We're guaranteed to have at least one idle
	 * worker or that someone else has already assumed the manager
	 * role.  This is where @worker starts participating in concurrency
	 * management if applicable and concurrency management is restored
	 * after being rebound.  See rebind_workers() for details.
	 */
	worker_clr_flags(worker, WORKER_PREP | WORKER_REBOUND);

	do {
		struct work_struct *work =
			list_first_entry(&pool->worklist,
					 struct work_struct, entry);

		if (likely(!(*work_data_bits(work) & WORK_STRUCT_LINKED))) {
			/* optimization path, not strictly necessary */
			process_one_work(worker, work);
			if (unlikely(!list_empty(&worker->scheduled)))
				process_scheduled_works(worker);
		} else {
			move_linked_works(work, &worker->scheduled, NULL);
			process_scheduled_works(worker);
		}
	} while (keep_working(pool));

	worker_set_flags(worker, WORKER_PREP);
sleep:
	/*
	 * pool->lock is held and there's no work to process and no need to
	 * manage, sleep.  Workers are woken up only while holding
	 * pool->lock or from local cpu, so setting the current state
	 * before releasing pool->lock is enough to prevent losing any
	 * event.
	 */
	worker_enter_idle(worker);
	__set_current_state(TASK_INTERRUPTIBLE);
	spin_unlock_irq(&pool->lock);
	schedule();
	goto woke_up;
}

/**
 * rescuer_thread - the rescuer thread function
 * @__rescuer: self
 *
 * Workqueue rescuer thread function.  There's one rescuer for each
 * workqueue which has WQ_MEM_RECLAIM set.
 *
 * Regular work processing on a pool may block trying to create a new
 * worker which uses GFP_KERNEL allocation which has slight chance of
 * developing into deadlock if some works currently on the same queue
 * need to be processed to satisfy the GFP_KERNEL allocation.  This is
 * the problem rescuer solves.
 *
 * When such condition is possible, the pool summons rescuers of all
 * workqueues which have works queued on the pool and let them process
 * those works so that forward progress can be guaranteed.
 *
 * This should happen rarely.
 *
 * Return: 0
 */
static int rescuer_thread(void *__rescuer)
{
	struct worker *rescuer = __rescuer;
	struct workqueue_struct *wq = rescuer->rescue_wq;
	struct list_head *scheduled = &rescuer->scheduled;
	bool should_stop;

	set_user_nice(current, RESCUER_NICE_LEVEL);

	/*
	 * Mark rescuer as worker too.  As WORKER_PREP is never cleared, it
	 * doesn't participate in concurrency management.
	 */
	rescuer->task->flags |= PF_WQ_WORKER;
repeat:
	set_current_state(TASK_INTERRUPTIBLE);

	/*
	 * By the time the rescuer is requested to stop, the workqueue
	 * shouldn't have any work pending, but @wq->maydays may still have
	 * pwq(s) queued.  This can happen by non-rescuer workers consuming
	 * all the work items before the rescuer got to them.  Go through
	 * @wq->maydays processing before acting on should_stop so that the
	 * list is always empty on exit.
	 */
	should_stop = kthread_should_stop();

	/* see whether any pwq is asking for help */
	spin_lock_irq(&wq_mayday_lock);

	while (!list_empty(&wq->maydays)) {
		struct pool_workqueue *pwq = list_first_entry(&wq->maydays,
					struct pool_workqueue, mayday_node);
		struct worker_pool *pool = pwq->pool;
		struct work_struct *work, *n;

		__set_current_state(TASK_RUNNING);
		list_del_init(&pwq->mayday_node);

		spin_unlock_irq(&wq_mayday_lock);

		worker_attach_to_pool(rescuer, pool);

		spin_lock_irq(&pool->lock);
		rescuer->pool = pool;

		/*
		 * Slurp in all works issued via this workqueue and
		 * process'em.
		 */
		WARN_ON_ONCE(!list_empty(&rescuer->scheduled));
		list_for_each_entry_safe(work, n, &pool->worklist, entry)
			if (get_work_pwq(work) == pwq)
				move_linked_works(work, scheduled, &n);

		process_scheduled_works(rescuer);

		/*
		 * Put the reference grabbed by send_mayday().  @pool won't
		 * go away while we're still attached to it.
		 */
		put_pwq(pwq);

		/*
		 * Leave this pool.  If need_more_worker() is %true, notify a
		 * regular worker; otherwise, we end up with 0 concurrency
		 * and stalling the execution.
		 */
		if (need_more_worker(pool))
			wake_up_worker(pool);

		rescuer->pool = NULL;
		spin_unlock_irq(&pool->lock);

		worker_detach_from_pool(rescuer, pool);

		spin_lock_irq(&wq_mayday_lock);
	}

	spin_unlock_irq(&wq_mayday_lock);

	if (should_stop) {
		__set_current_state(TASK_RUNNING);
		rescuer->task->flags &= ~PF_WQ_WORKER;
		return 0;
	}

	/* rescuers should never participate in concurrency management */
	WARN_ON_ONCE(!(rescuer->flags & WORKER_NOT_RUNNING));
	schedule();
	goto repeat;
}

struct wq_barrier {
	struct work_struct	work;
	struct completion	done;
};

static void wq_barrier_func(struct work_struct *work)
{
	struct wq_barrier *barr = container_of(work, struct wq_barrier, work);
	complete(&barr->done);
}

/**
 * insert_wq_barrier - insert a barrier work
 * @pwq: pwq to insert barrier into
 * @barr: wq_barrier to insert
 * @target: target work to attach @barr to
 * @worker: worker currently executing @target, NULL if @target is not executing
 *
 * @barr is linked to @target such that @barr is completed only after
 * @target finishes execution.  Please note that the ordering
 * guarantee is observed only with respect to @target and on the local
 * cpu.
 *
 * Currently, a queued barrier can't be canceled.  This is because
 * try_to_grab_pending() can't determine whether the work to be
 * grabbed is at the head of the queue and thus can't clear LINKED
 * flag of the previous work while there must be a valid next work
 * after a work with LINKED flag set.
 *
 * Note that when @worker is non-NULL, @target may be modified
 * underneath us, so we can't reliably determine pwq from @target.
 *
 * CONTEXT:
 * spin_lock_irq(pool->lock).
 */
static void insert_wq_barrier(struct pool_workqueue *pwq,
			      struct wq_barrier *barr,
			      struct work_struct *target, struct worker *worker)
{
	struct list_head *head;
	unsigned int linked = 0;

	/*
	 * debugobject calls are safe here even with pool->lock locked
	 * as we know for sure that this will not trigger any of the
	 * checks and call back into the fixup functions where we
	 * might deadlock.
	 */
	INIT_WORK_ONSTACK(&barr->work, wq_barrier_func);
	__set_bit(WORK_STRUCT_PENDING_BIT, work_data_bits(&barr->work));
	init_completion(&barr->done);

	/*
	 * If @target is currently being executed, schedule the
	 * barrier to the worker; otherwise, put it after @target.
	 */
	if (worker)
		head = worker->scheduled.next;
	else {
		unsigned long *bits = work_data_bits(target);

		head = target->entry.next;
		/* there can already be other linked works, inherit and set */
		linked = *bits & WORK_STRUCT_LINKED;
		__set_bit(WORK_STRUCT_LINKED_BIT, bits);
	}

	debug_work_activate(&barr->work);
	insert_work(pwq, &barr->work, head,
		    work_color_to_flags(WORK_NO_COLOR) | linked);
}

/**
 * flush_workqueue_prep_pwqs - prepare pwqs for workqueue flushing
 * @wq: workqueue being flushed
 * @flush_color: new flush color, < 0 for no-op
 * @work_color: new work color, < 0 for no-op
 *
 * Prepare pwqs for workqueue flushing.
 *
 * If @flush_color is non-negative, flush_color on all pwqs should be
 * -1.  If no pwq has in-flight commands at the specified color, all
 * pwq->flush_color's stay at -1 and %false is returned.  If any pwq
 * has in flight commands, its pwq->flush_color is set to
 * @flush_color, @wq->nr_pwqs_to_flush is updated accordingly, pwq
 * wakeup logic is armed and %true is returned.
 *
 * The caller should have initialized @wq->first_flusher prior to
 * calling this function with non-negative @flush_color.  If
 * @flush_color is negative, no flush color update is done and %false
 * is returned.
 *
 * If @work_color is non-negative, all pwqs should have the same
 * work_color which is previous to @work_color and all will be
 * advanced to @work_color.
 *
 * CONTEXT:
 * mutex_lock(wq->mutex).
 *
 * Return:
 * %true if @flush_color >= 0 and there's something to flush.  %false
 * otherwise.
 */
static bool flush_workqueue_prep_pwqs(struct workqueue_struct *wq,
				      int flush_color, int work_color)
{
	bool wait = false;
	struct pool_workqueue *pwq;

	if (flush_color >= 0) {
		WARN_ON_ONCE(atomic_read(&wq->nr_pwqs_to_flush));
		atomic_set(&wq->nr_pwqs_to_flush, 1);
	}

	for_each_pwq(pwq, wq) {
		struct worker_pool *pool = pwq->pool;

		spin_lock_irq(&pool->lock);

		if (flush_color >= 0) {
			WARN_ON_ONCE(pwq->flush_color != -1);

			if (pwq->nr_in_flight[flush_color]) {
				pwq->flush_color = flush_color;
				atomic_inc(&wq->nr_pwqs_to_flush);
				wait = true;
			}
		}

		if (work_color >= 0) {
			WARN_ON_ONCE(work_color != work_next_color(pwq->work_color));
			pwq->work_color = work_color;
		}

		spin_unlock_irq(&pool->lock);
	}

	if (flush_color >= 0 && atomic_dec_and_test(&wq->nr_pwqs_to_flush))
		complete(&wq->first_flusher->done);

	return wait;
}

/**
 * flush_workqueue - ensure that any scheduled work has run to completion.
 * @wq: workqueue to flush
 *
 * This function sleeps until all work items which were queued on entry
 * have finished execution, but it is not livelocked by new incoming ones.
 */
void flush_workqueue(struct workqueue_struct *wq)
{
	struct wq_flusher this_flusher = {
		.list = LIST_HEAD_INIT(this_flusher.list),
		.flush_color = -1,
		.done = COMPLETION_INITIALIZER_ONSTACK(this_flusher.done),
	};
	int next_color;

	lock_map_acquire(&wq->lockdep_map);
	lock_map_release(&wq->lockdep_map);

	mutex_lock(&wq->mutex);

	/*
	 * Start-to-wait phase
	 */
	next_color = work_next_color(wq->work_color);

	if (next_color != wq->flush_color) {
		/*
		 * Color space is not full.  The current work_color
		 * becomes our flush_color and work_color is advanced
		 * by one.
		 */
		WARN_ON_ONCE(!list_empty(&wq->flusher_overflow));
		this_flusher.flush_color = wq->work_color;
		wq->work_color = next_color;

		if (!wq->first_flusher) {
			/* no flush in progress, become the first flusher */
			WARN_ON_ONCE(wq->flush_color != this_flusher.flush_color);

			wq->first_flusher = &this_flusher;

			if (!flush_workqueue_prep_pwqs(wq, wq->flush_color,
						       wq->work_color)) {
				/* nothing to flush, done */
				wq->flush_color = next_color;
				wq->first_flusher = NULL;
				goto out_unlock;
			}
		} else {
			/* wait in queue */
			WARN_ON_ONCE(wq->flush_color == this_flusher.flush_color);
			list_add_tail(&this_flusher.list, &wq->flusher_queue);
			flush_workqueue_prep_pwqs(wq, -1, wq->work_color);
		}
	} else {
		/*
		 * Oops, color space is full, wait on overflow queue.
		 * The next flush completion will assign us
		 * flush_color and transfer to flusher_queue.
		 */
		list_add_tail(&this_flusher.list, &wq->flusher_overflow);
	}

	mutex_unlock(&wq->mutex);

	wait_for_completion(&this_flusher.done);

	/*
	 * Wake-up-and-cascade phase
	 *
	 * First flushers are responsible for cascading flushes and
	 * handling overflow.  Non-first flushers can simply return.
	 */
	if (wq->first_flusher != &this_flusher)
		return;

	mutex_lock(&wq->mutex);

	/* we might have raced, check again with mutex held */
	if (wq->first_flusher != &this_flusher)
		goto out_unlock;

	wq->first_flusher = NULL;

	WARN_ON_ONCE(!list_empty(&this_flusher.list));
	WARN_ON_ONCE(wq->flush_color != this_flusher.flush_color);

	while (true) {
		struct wq_flusher *next, *tmp;

		/* complete all the flushers sharing the current flush color */
		list_for_each_entry_safe(next, tmp, &wq->flusher_queue, list) {
			if (next->flush_color != wq->flush_color)
				break;
			list_del_init(&next->list);
			complete(&next->done);
		}

		WARN_ON_ONCE(!list_empty(&wq->flusher_overflow) &&
			     wq->flush_color != work_next_color(wq->work_color));

		/* this flush_color is finished, advance by one */
		wq->flush_color = work_next_color(wq->flush_color);

		/* one color has been freed, handle overflow queue */
		if (!list_empty(&wq->flusher_overflow)) {
			/*
			 * Assign the same color to all overflowed
			 * flushers, advance work_color and append to
			 * flusher_queue.  This is the start-to-wait
			 * phase for these overflowed flushers.
			 */
			list_for_each_entry(tmp, &wq->flusher_overflow, list)
				tmp->flush_color = wq->work_color;

			wq->work_color = work_next_color(wq->work_color);

			list_splice_tail_init(&wq->flusher_overflow,
					      &wq->flusher_queue);
			flush_workqueue_prep_pwqs(wq, -1, wq->work_color);
		}

		if (list_empty(&wq->flusher_queue)) {
			WARN_ON_ONCE(wq->flush_color != wq->work_color);
			break;
		}

		/*
		 * Need to flush more colors.  Make the next flusher
		 * the new first flusher and arm pwqs.
		 */
		WARN_ON_ONCE(wq->flush_color == wq->work_color);
		WARN_ON_ONCE(wq->flush_color != next->flush_color);

		list_del_init(&next->list);
		wq->first_flusher = next;

		if (flush_workqueue_prep_pwqs(wq, wq->flush_color, -1))
			break;

		/*
		 * Meh... this color is already done, clear first
		 * flusher and repeat cascading.
		 */
		wq->first_flusher = NULL;
	}

out_unlock:
	mutex_unlock(&wq->mutex);
}
EXPORT_SYMBOL_GPL(flush_workqueue);

/**
 * drain_workqueue - drain a workqueue
 * @wq: workqueue to drain
 *
 * Wait until the workqueue becomes empty.  While draining is in progress,
 * only chain queueing is allowed.  IOW, only currently pending or running
 * work items on @wq can queue further work items on it.  @wq is flushed
 * repeatedly until it becomes empty.  The number of flushing is detemined
 * by the depth of chaining and should be relatively short.  Whine if it
 * takes too long.
 */
void drain_workqueue(struct workqueue_struct *wq)
{
	unsigned int flush_cnt = 0;
	struct pool_workqueue *pwq;

	/*
	 * __queue_work() needs to test whether there are drainers, is much
	 * hotter than drain_workqueue() and already looks at @wq->flags.
	 * Use __WQ_DRAINING so that queue doesn't have to check nr_drainers.
	 */
	mutex_lock(&wq->mutex);
	if (!wq->nr_drainers++)
		wq->flags |= __WQ_DRAINING;
	mutex_unlock(&wq->mutex);
reflush:
	flush_workqueue(wq);

	mutex_lock(&wq->mutex);

	for_each_pwq(pwq, wq) {
		bool drained;

		spin_lock_irq(&pwq->pool->lock);
		drained = !pwq->nr_active && list_empty(&pwq->delayed_works);
		spin_unlock_irq(&pwq->pool->lock);

		if (drained)
			continue;

		if (++flush_cnt == 10 ||
		    (flush_cnt % 100 == 0 && flush_cnt <= 1000))
			pr_warn("workqueue %s: drain_workqueue() isn't complete after %u tries\n",
				wq->name, flush_cnt);

		mutex_unlock(&wq->mutex);
		goto reflush;
	}

	if (!--wq->nr_drainers)
		wq->flags &= ~__WQ_DRAINING;
	mutex_unlock(&wq->mutex);
}
EXPORT_SYMBOL_GPL(drain_workqueue);

static bool start_flush_work(struct work_struct *work, struct wq_barrier *barr)
{
	struct worker *worker = NULL;
	struct worker_pool *pool;
	struct pool_workqueue *pwq;

	might_sleep();

	local_irq_disable();
	pool = get_work_pool(work);
	if (!pool) {
		local_irq_enable();
		return false;
	}

	spin_lock(&pool->lock);
	/* see the comment in try_to_grab_pending() with the same code */
	pwq = get_work_pwq(work);
	if (pwq) {
		if (unlikely(pwq->pool != pool))
			goto already_gone;
	} else {
		worker = find_worker_executing_work(pool, work);
		if (!worker)
			goto already_gone;
		pwq = worker->current_pwq;
	}

	insert_wq_barrier(pwq, barr, work, worker);
	spin_unlock_irq(&pool->lock);

	/*
	 * If @max_active is 1 or rescuer is in use, flushing another work
	 * item on the same workqueue may lead to deadlock.  Make sure the
	 * flusher is not running on the same workqueue by verifying write
	 * access.
	 */
	if (pwq->wq->saved_max_active == 1 || pwq->wq->rescuer)
		lock_map_acquire(&pwq->wq->lockdep_map);
	else
		lock_map_acquire_read(&pwq->wq->lockdep_map);
	lock_map_release(&pwq->wq->lockdep_map);

	return true;
already_gone:
	spin_unlock_irq(&pool->lock);
	return false;
}

/**
 * flush_work - wait for a work to finish executing the last queueing instance
 * @work: the work to flush
 *
 * Wait until @work has finished execution.  @work is guaranteed to be idle
 * on return if it hasn't been requeued since flush started.
 *
 * Return:
 * %true if flush_work() waited for the work to finish execution,
 * %false if it was already idle.
 */
bool flush_work(struct work_struct *work)
{
	struct wq_barrier barr;

	lock_map_acquire(&work->lockdep_map);
	lock_map_release(&work->lockdep_map);

	if (start_flush_work(work, &barr)) {
		wait_for_completion(&barr.done);
		destroy_work_on_stack(&barr.work);
		return true;
	} else {
		return false;
	}
}
EXPORT_SYMBOL_GPL(flush_work);

static bool __cancel_work_timer(struct work_struct *work, bool is_dwork)
{
	unsigned long flags;
	int ret;

	do {
		ret = try_to_grab_pending(work, is_dwork, &flags);
		/*
		 * If someone else is canceling, wait for the same event it
		 * would be waiting for before retrying.
		 */
		if (unlikely(ret == -ENOENT))
			flush_work(work);
	} while (unlikely(ret < 0));

	/* tell other tasks trying to grab @work to back off */
	mark_work_canceling(work);
	local_irq_restore(flags);

	flush_work(work);
	clear_work_data(work);
	return ret;
}

/**
 * cancel_work_sync - cancel a work and wait for it to finish
 * @work: the work to cancel
 *
 * Cancel @work and wait for its execution to finish.  This function
 * can be used even if the work re-queues itself or migrates to
 * another workqueue.  On return from this function, @work is
 * guaranteed to be not pending or executing on any CPU.
 *
 * cancel_work_sync(&delayed_work->work) must not be used for
 * delayed_work's.  Use cancel_delayed_work_sync() instead.
 *
 * The caller must ensure that the workqueue on which @work was last
 * queued can't be destroyed before this function returns.
 *
 * Return:
 * %true if @work was pending, %false otherwise.
 */
bool cancel_work_sync(struct work_struct *work)
{
	return __cancel_work_timer(work, false);
}
EXPORT_SYMBOL_GPL(cancel_work_sync);

/**
 * flush_delayed_work - wait for a dwork to finish executing the last queueing
 * @dwork: the delayed work to flush
 *
 * Delayed timer is cancelled and the pending work is queued for
 * immediate execution.  Like flush_work(), this function only
 * considers the last queueing instance of @dwork.
 *
 * Return:
 * %true if flush_work() waited for the work to finish execution,
 * %false if it was already idle.
 */
bool flush_delayed_work(struct delayed_work *dwork)
{
	local_irq_disable();
	if (del_timer_sync(&dwork->timer))
		__queue_work(dwork->cpu, dwork->wq, &dwork->work);
	local_irq_enable();
	return flush_work(&dwork->work);
}
EXPORT_SYMBOL(flush_delayed_work);

/**
 * cancel_delayed_work - cancel a delayed work
 * @dwork: delayed_work to cancel
 *
 * Kill off a pending delayed_work.
 *
 * Return: %true if @dwork was pending and canceled; %false if it wasn't
 * pending.
 *
 * Note:
 * The work callback function may still be running on return, unless
 * it returns %true and the work doesn't re-arm itself.  Explicitly flush or
 * use cancel_delayed_work_sync() to wait on it.
 *
 * This function is safe to call from any context including IRQ handler.
 */
bool cancel_delayed_work(struct delayed_work *dwork)
{
	unsigned long flags;
	int ret;

	do {
		ret = try_to_grab_pending(&dwork->work, true, &flags);
	} while (unlikely(ret == -EAGAIN));

	if (unlikely(ret < 0))
		return false;

	set_work_pool_and_clear_pending(&dwork->work,
					get_work_pool_id(&dwork->work));
	local_irq_restore(flags);
	return ret;
}
EXPORT_SYMBOL(cancel_delayed_work);

/**
 * cancel_delayed_work_sync - cancel a delayed work and wait for it to finish
 * @dwork: the delayed work cancel
 *
 * This is cancel_work_sync() for delayed works.
 *
 * Return:
 * %true if @dwork was pending, %false otherwise.
 */
bool cancel_delayed_work_sync(struct delayed_work *dwork)
{
	return __cancel_work_timer(&dwork->work, true);
}
EXPORT_SYMBOL(cancel_delayed_work_sync);

/**
 * schedule_on_each_cpu - execute a function synchronously on each online CPU
 * @func: the function to call
 *
 * schedule_on_each_cpu() executes @func on each online CPU using the
 * system workqueue and blocks until all CPUs have completed.
 * schedule_on_each_cpu() is very slow.
 *
 * Return:
 * 0 on success, -errno on failure.
 */
int schedule_on_each_cpu(work_func_t func)
{
	int cpu;
	struct work_struct __percpu *works;

	works = alloc_percpu(struct work_struct);
	if (!works)
		return -ENOMEM;

	get_online_cpus();

	for_each_online_cpu(cpu) {
		struct work_struct *work = per_cpu_ptr(works, cpu);

		INIT_WORK(work, func);
		schedule_work_on(cpu, work);
	}

	for_each_online_cpu(cpu)
		flush_work(per_cpu_ptr(works, cpu));

	put_online_cpus();
	free_percpu(works);
	return 0;
}

/**
 * flush_scheduled_work - ensure that any scheduled work has run to completion.
 *
 * Forces execution of the kernel-global workqueue and blocks until its
 * completion.
 *
 * Think twice before calling this function!  It's very easy to get into
 * trouble if you don't take great care.  Either of the following situations
 * will lead to deadlock:
 *
 *	One of the work items currently on the workqueue needs to acquire
 *	a lock held by your code or its caller.
 *
 *	Your code is running in the context of a work routine.
 *
 * They will be detected by lockdep when they occur, but the first might not
 * occur very often.  It depends on what work items are on the workqueue and
 * what locks they need, which you have no control over.
 *
 * In most situations flushing the entire workqueue is overkill; you merely
 * need to know that a particular work item isn't queued and isn't running.
 * In such cases you should use cancel_delayed_work_sync() or
 * cancel_work_sync() instead.
 */
void flush_scheduled_work(void)
{
	flush_workqueue(system_wq);
}
EXPORT_SYMBOL(flush_scheduled_work);

/**
 * execute_in_process_context - reliably execute the routine with user context
 * @fn:		the function to execute
 * @ew:		guaranteed storage for the execute work structure (must
 *		be available when the work executes)
 *
 * Executes the function immediately if process context is available,
 * otherwise schedules the function for delayed execution.
 *
 * Return:	0 - function was executed
 *		1 - function was scheduled for execution
 */
int execute_in_process_context(work_func_t fn, struct execute_work *ew)
{
	if (!in_interrupt()) {
		fn(&ew->work);
		return 0;
	}

	INIT_WORK(&ew->work, fn);
	schedule_work(&ew->work);

	return 1;
}
EXPORT_SYMBOL_GPL(execute_in_process_context);

#ifdef CONFIG_SYSFS
/*
 * Workqueues with WQ_SYSFS flag set is visible to userland via
 * /sys/bus/workqueue/devices/WQ_NAME.  All visible workqueues have the
 * following attributes.
 *
 *  per_cpu	RO bool	: whether the workqueue is per-cpu or unbound
 *  max_active	RW int	: maximum number of in-flight work items
 *
 * Unbound workqueues have the following extra attributes.
 *
 *  id		RO int	: the associated pool ID
 *  nice	RW int	: nice value of the workers
 *  cpumask	RW mask	: bitmask of allowed CPUs for the workers
 */
struct wq_device {
	struct workqueue_struct		*wq;
	struct device			dev;
};

static struct workqueue_struct *dev_to_wq(struct device *dev)
{
	struct wq_device *wq_dev = container_of(dev, struct wq_device, dev);

	return wq_dev->wq;
}

static ssize_t per_cpu_show(struct device *dev, struct device_attribute *attr,
			    char *buf)
{
	struct workqueue_struct *wq = dev_to_wq(dev);

	return scnprintf(buf, PAGE_SIZE, "%d\n", (bool)!(wq->flags & WQ_UNBOUND));
}
static DEVICE_ATTR_RO(per_cpu);

static ssize_t max_active_show(struct device *dev,
			       struct device_attribute *attr, char *buf)
{
	struct workqueue_struct *wq = dev_to_wq(dev);

	return scnprintf(buf, PAGE_SIZE, "%d\n", wq->saved_max_active);
}

static ssize_t max_active_store(struct device *dev,
				struct device_attribute *attr, const char *buf,
				size_t count)
{
	struct workqueue_struct *wq = dev_to_wq(dev);
	int val;

	if (sscanf(buf, "%d", &val) != 1 || val <= 0)
		return -EINVAL;

	workqueue_set_max_active(wq, val);
	return count;
}
static DEVICE_ATTR_RW(max_active);

static struct attribute *wq_sysfs_attrs[] = {
	&dev_attr_per_cpu.attr,
	&dev_attr_max_active.attr,
	NULL,
};
ATTRIBUTE_GROUPS(wq_sysfs);

static ssize_t wq_pool_ids_show(struct device *dev,
				struct device_attribute *attr, char *buf)
{
	struct workqueue_struct *wq = dev_to_wq(dev);
	const char *delim = "";
	int node, written = 0;

	rcu_read_lock_sched();
	for_each_node(node) {
		written += scnprintf(buf + written, PAGE_SIZE - written,
				     "%s%d:%d", delim, node,
				     unbound_pwq_by_node(wq, node)->pool->id);
		delim = " ";
	}
	written += scnprintf(buf + written, PAGE_SIZE - written, "\n");
	rcu_read_unlock_sched();

	return written;
}

static ssize_t wq_nice_show(struct device *dev, struct device_attribute *attr,
			    char *buf)
{
	struct workqueue_struct *wq = dev_to_wq(dev);
	int written;

	mutex_lock(&wq->mutex);
	written = scnprintf(buf, PAGE_SIZE, "%d\n", wq->unbound_attrs->nice);
	mutex_unlock(&wq->mutex);

	return written;
}

/* prepare workqueue_attrs for sysfs store operations */
static struct workqueue_attrs *wq_sysfs_prep_attrs(struct workqueue_struct *wq)
{
	struct workqueue_attrs *attrs;

	attrs = alloc_workqueue_attrs(GFP_KERNEL);
	if (!attrs)
		return NULL;

	mutex_lock(&wq->mutex);
	copy_workqueue_attrs(attrs, wq->unbound_attrs);
	mutex_unlock(&wq->mutex);
	return attrs;
}

static ssize_t wq_nice_store(struct device *dev, struct device_attribute *attr,
			     const char *buf, size_t count)
{
	struct workqueue_struct *wq = dev_to_wq(dev);
	struct workqueue_attrs *attrs;
	int ret;

	attrs = wq_sysfs_prep_attrs(wq);
	if (!attrs)
		return -ENOMEM;

	if (sscanf(buf, "%d", &attrs->nice) == 1 &&
	    attrs->nice >= MIN_NICE && attrs->nice <= MAX_NICE)
		ret = apply_workqueue_attrs(wq, attrs);
	else
		ret = -EINVAL;

	free_workqueue_attrs(attrs);
	return ret ?: count;
}

static ssize_t wq_cpumask_show(struct device *dev,
			       struct device_attribute *attr, char *buf)
{
	struct workqueue_struct *wq = dev_to_wq(dev);
	int written;

	mutex_lock(&wq->mutex);
	written = cpumask_scnprintf(buf, PAGE_SIZE, wq->unbound_attrs->cpumask);
	mutex_unlock(&wq->mutex);

	written += scnprintf(buf + written, PAGE_SIZE - written, "\n");
	return written;
}

static ssize_t wq_cpumask_store(struct device *dev,
				struct device_attribute *attr,
				const char *buf, size_t count)
{
	struct workqueue_struct *wq = dev_to_wq(dev);
	struct workqueue_attrs *attrs;
	int ret;

	attrs = wq_sysfs_prep_attrs(wq);
	if (!attrs)
		return -ENOMEM;

	ret = cpumask_parse(buf, attrs->cpumask);
	if (!ret)
		ret = apply_workqueue_attrs(wq, attrs);

	free_workqueue_attrs(attrs);
	return ret ?: count;
}

static ssize_t wq_numa_show(struct device *dev, struct device_attribute *attr,
			    char *buf)
{
	struct workqueue_struct *wq = dev_to_wq(dev);
	int written;

	mutex_lock(&wq->mutex);
	written = scnprintf(buf, PAGE_SIZE, "%d\n",
			    !wq->unbound_attrs->no_numa);
	mutex_unlock(&wq->mutex);

	return written;
}

static ssize_t wq_numa_store(struct device *dev, struct device_attribute *attr,
			     const char *buf, size_t count)
{
	struct workqueue_struct *wq = dev_to_wq(dev);
	struct workqueue_attrs *attrs;
	int v, ret;

	attrs = wq_sysfs_prep_attrs(wq);
	if (!attrs)
		return -ENOMEM;

	ret = -EINVAL;
	if (sscanf(buf, "%d", &v) == 1) {
		attrs->no_numa = !v;
		ret = apply_workqueue_attrs(wq, attrs);
	}

	free_workqueue_attrs(attrs);
	return ret ?: count;
}

static struct device_attribute wq_sysfs_unbound_attrs[] = {
	__ATTR(pool_ids, 0444, wq_pool_ids_show, NULL),
	__ATTR(nice, 0644, wq_nice_show, wq_nice_store),
	__ATTR(cpumask, 0644, wq_cpumask_show, wq_cpumask_store),
	__ATTR(numa, 0644, wq_numa_show, wq_numa_store),
	__ATTR_NULL,
};

static struct bus_type wq_subsys = {
	.name				= "workqueue",
	.dev_groups			= wq_sysfs_groups,
};

static int __init wq_sysfs_init(void)
{
	return subsys_virtual_register(&wq_subsys, NULL);
}
core_initcall(wq_sysfs_init);

static void wq_device_release(struct device *dev)
{
	struct wq_device *wq_dev = container_of(dev, struct wq_device, dev);

	kfree(wq_dev);
}

/**
 * workqueue_sysfs_register - make a workqueue visible in sysfs
 * @wq: the workqueue to register
 *
 * Expose @wq in sysfs under /sys/bus/workqueue/devices.
 * alloc_workqueue*() automatically calls this function if WQ_SYSFS is set
 * which is the preferred method.
 *
 * Workqueue user should use this function directly iff it wants to apply
 * workqueue_attrs before making the workqueue visible in sysfs; otherwise,
 * apply_workqueue_attrs() may race against userland updating the
 * attributes.
 *
 * Return: 0 on success, -errno on failure.
 */
int workqueue_sysfs_register(struct workqueue_struct *wq)
{
	struct wq_device *wq_dev;
	int ret;

	/*
	 * Adjusting max_active or creating new pwqs by applyting
	 * attributes breaks ordering guarantee.  Disallow exposing ordered
	 * workqueues.
	 */
	if (WARN_ON(wq->flags & __WQ_ORDERED))
		return -EINVAL;

	wq->wq_dev = wq_dev = kzalloc(sizeof(*wq_dev), GFP_KERNEL);
	if (!wq_dev)
		return -ENOMEM;

	wq_dev->wq = wq;
	wq_dev->dev.bus = &wq_subsys;
	wq_dev->dev.init_name = wq->name;
	wq_dev->dev.release = wq_device_release;

	/*
	 * unbound_attrs are created separately.  Suppress uevent until
	 * everything is ready.
	 */
	dev_set_uevent_suppress(&wq_dev->dev, true);

	ret = device_register(&wq_dev->dev);
	if (ret) {
		kfree(wq_dev);
		wq->wq_dev = NULL;
		return ret;
	}

	if (wq->flags & WQ_UNBOUND) {
		struct device_attribute *attr;

		for (attr = wq_sysfs_unbound_attrs; attr->attr.name; attr++) {
			ret = device_create_file(&wq_dev->dev, attr);
			if (ret) {
				device_unregister(&wq_dev->dev);
				wq->wq_dev = NULL;
				return ret;
			}
		}
	}

	dev_set_uevent_suppress(&wq_dev->dev, false);
	kobject_uevent(&wq_dev->dev.kobj, KOBJ_ADD);
	return 0;
}

/**
 * workqueue_sysfs_unregister - undo workqueue_sysfs_register()
 * @wq: the workqueue to unregister
 *
 * If @wq is registered to sysfs by workqueue_sysfs_register(), unregister.
 */
static void workqueue_sysfs_unregister(struct workqueue_struct *wq)
{
	struct wq_device *wq_dev = wq->wq_dev;

	if (!wq->wq_dev)
		return;

	wq->wq_dev = NULL;
	device_unregister(&wq_dev->dev);
}
#else	/* CONFIG_SYSFS */
static void workqueue_sysfs_unregister(struct workqueue_struct *wq)	{ }
#endif	/* CONFIG_SYSFS */

/**
 * free_workqueue_attrs - free a workqueue_attrs
 * @attrs: workqueue_attrs to free
 *
 * Undo alloc_workqueue_attrs().
 */
void free_workqueue_attrs(struct workqueue_attrs *attrs)
{
	if (attrs) {
		free_cpumask_var(attrs->cpumask);
		kfree(attrs);
	}
}

/**
 * alloc_workqueue_attrs - allocate a workqueue_attrs
 * @gfp_mask: allocation mask to use
 *
 * Allocate a new workqueue_attrs, initialize with default settings and
 * return it.
 *
 * Return: The allocated new workqueue_attr on success. %NULL on failure.
 */
struct workqueue_attrs *alloc_workqueue_attrs(gfp_t gfp_mask)
{
	struct workqueue_attrs *attrs;

	attrs = kzalloc(sizeof(*attrs), gfp_mask);
	if (!attrs)
		goto fail;
	if (!alloc_cpumask_var(&attrs->cpumask, gfp_mask))
		goto fail;

	cpumask_copy(attrs->cpumask, cpu_possible_mask);
	return attrs;
fail:
	free_workqueue_attrs(attrs);
	return NULL;
}

static void copy_workqueue_attrs(struct workqueue_attrs *to,
				 const struct workqueue_attrs *from)
{
	to->nice = from->nice;
	cpumask_copy(to->cpumask, from->cpumask);
	/*
	 * Unlike hash and equality test, this function doesn't ignore
	 * ->no_numa as it is used for both pool and wq attrs.  Instead,
	 * get_unbound_pool() explicitly clears ->no_numa after copying.
	 */
	to->no_numa = from->no_numa;
}

/* hash value of the content of @attr */
static u32 wqattrs_hash(const struct workqueue_attrs *attrs)
{
	u32 hash = 0;

	hash = jhash_1word(attrs->nice, hash);
	hash = jhash(cpumask_bits(attrs->cpumask),
		     BITS_TO_LONGS(nr_cpumask_bits) * sizeof(long), hash);
	return hash;
}

/* content equality test */
static bool wqattrs_equal(const struct workqueue_attrs *a,
			  const struct workqueue_attrs *b)
{
	if (a->nice != b->nice)
		return false;
	if (!cpumask_equal(a->cpumask, b->cpumask))
		return false;
	return true;
}

/**
 * init_worker_pool - initialize a newly zalloc'd worker_pool
 * @pool: worker_pool to initialize
 *
 * Initiailize a newly zalloc'd @pool.  It also allocates @pool->attrs.
 *
 * Return: 0 on success, -errno on failure.  Even on failure, all fields
 * inside @pool proper are initialized and put_unbound_pool() can be called
 * on @pool safely to release it.
 */
static int init_worker_pool(struct worker_pool *pool)
{
	spin_lock_init(&pool->lock);
	pool->id = -1;
	pool->cpu = -1;
	pool->node = NUMA_NO_NODE;
	pool->flags |= POOL_DISASSOCIATED;
	INIT_LIST_HEAD(&pool->worklist);
	INIT_LIST_HEAD(&pool->idle_list);
	hash_init(pool->busy_hash);

	init_timer_deferrable(&pool->idle_timer);
	pool->idle_timer.function = idle_worker_timeout;
	pool->idle_timer.data = (unsigned long)pool;

	setup_timer(&pool->mayday_timer, pool_mayday_timeout,
		    (unsigned long)pool);

	mutex_init(&pool->manager_arb);
	mutex_init(&pool->attach_mutex);
	INIT_LIST_HEAD(&pool->workers);

	ida_init(&pool->worker_ida);
	INIT_HLIST_NODE(&pool->hash_node);
	pool->refcnt = 1;

	/* shouldn't fail above this point */
	pool->attrs = alloc_workqueue_attrs(GFP_KERNEL);
	if (!pool->attrs)
		return -ENOMEM;
	return 0;
}

static void rcu_free_pool(struct rcu_head *rcu)
{
	struct worker_pool *pool = container_of(rcu, struct worker_pool, rcu);

	ida_destroy(&pool->worker_ida);
	free_workqueue_attrs(pool->attrs);
	kfree(pool);
}

/**
 * put_unbound_pool - put a worker_pool
 * @pool: worker_pool to put
 *
 * Put @pool.  If its refcnt reaches zero, it gets destroyed in sched-RCU
 * safe manner.  get_unbound_pool() calls this function on its failure path
 * and this function should be able to release pools which went through,
 * successfully or not, init_worker_pool().
 *
 * Should be called with wq_pool_mutex held.
 */
static void put_unbound_pool(struct worker_pool *pool)
{
	DECLARE_COMPLETION_ONSTACK(detach_completion);
	struct worker *worker;

	lockdep_assert_held(&wq_pool_mutex);

	if (--pool->refcnt)
		return;

	/* sanity checks */
	if (WARN_ON(!(pool->cpu < 0)) ||
	    WARN_ON(!list_empty(&pool->worklist)))
		return;

	/* release id and unhash */
	if (pool->id >= 0)
		idr_remove(&worker_pool_idr, pool->id);
	hash_del(&pool->hash_node);

	/*
	 * Become the manager and destroy all workers.  Grabbing
	 * manager_arb prevents @pool's workers from blocking on
	 * attach_mutex.
	 */
	mutex_lock(&pool->manager_arb);

	spin_lock_irq(&pool->lock);
	while ((worker = first_idle_worker(pool)))
		destroy_worker(worker);
	WARN_ON(pool->nr_workers || pool->nr_idle);
	spin_unlock_irq(&pool->lock);

	mutex_lock(&pool->attach_mutex);
	if (!list_empty(&pool->workers))
		pool->detach_completion = &detach_completion;
	mutex_unlock(&pool->attach_mutex);

	if (pool->detach_completion)
		wait_for_completion(pool->detach_completion);

	mutex_unlock(&pool->manager_arb);

	/* shut down the timers */
	del_timer_sync(&pool->idle_timer);
	del_timer_sync(&pool->mayday_timer);

	/* sched-RCU protected to allow dereferences from get_work_pool() */
	call_rcu_sched(&pool->rcu, rcu_free_pool);
}

/**
 * get_unbound_pool - get a worker_pool with the specified attributes
 * @attrs: the attributes of the worker_pool to get
 *
 * Obtain a worker_pool which has the same attributes as @attrs, bump the
 * reference count and return it.  If there already is a matching
 * worker_pool, it will be used; otherwise, this function attempts to
 * create a new one.
 *
 * Should be called with wq_pool_mutex held.
 *
 * Return: On success, a worker_pool with the same attributes as @attrs.
 * On failure, %NULL.
 */
static struct worker_pool *get_unbound_pool(const struct workqueue_attrs *attrs)
{
	u32 hash = wqattrs_hash(attrs);
	struct worker_pool *pool;
	int node;

	lockdep_assert_held(&wq_pool_mutex);

	/* do we already have a matching pool? */
	hash_for_each_possible(unbound_pool_hash, pool, hash_node, hash) {
		if (wqattrs_equal(pool->attrs, attrs)) {
			pool->refcnt++;
			return pool;
		}
	}

	/* nope, create a new one */
	pool = kzalloc(sizeof(*pool), GFP_KERNEL);
	if (!pool || init_worker_pool(pool) < 0)
		goto fail;

	lockdep_set_subclass(&pool->lock, 1);	/* see put_pwq() */
	copy_workqueue_attrs(pool->attrs, attrs);

	/*
	 * no_numa isn't a worker_pool attribute, always clear it.  See
	 * 'struct workqueue_attrs' comments for detail.
	 */
	pool->attrs->no_numa = false;

	/* if cpumask is contained inside a NUMA node, we belong to that node */
	if (wq_numa_enabled) {
		for_each_node(node) {
			if (cpumask_subset(pool->attrs->cpumask,
					   wq_numa_possible_cpumask[node])) {
				pool->node = node;
				break;
			}
		}
	}

	if (worker_pool_assign_id(pool) < 0)
		goto fail;

	/* create and start the initial worker */
	if (!create_worker(pool))
		goto fail;

	/* install */
	hash_add(unbound_pool_hash, &pool->hash_node, hash);

	return pool;
fail:
	if (pool)
		put_unbound_pool(pool);
	return NULL;
}

static void rcu_free_pwq(struct rcu_head *rcu)
{
	kmem_cache_free(pwq_cache,
			container_of(rcu, struct pool_workqueue, rcu));
}

/*
 * Scheduled on system_wq by put_pwq() when an unbound pwq hits zero refcnt
 * and needs to be destroyed.
 */
static void pwq_unbound_release_workfn(struct work_struct *work)
{
	struct pool_workqueue *pwq = container_of(work, struct pool_workqueue,
						  unbound_release_work);
	struct workqueue_struct *wq = pwq->wq;
	struct worker_pool *pool = pwq->pool;
	bool is_last;

	if (WARN_ON_ONCE(!(wq->flags & WQ_UNBOUND)))
		return;

	mutex_lock(&wq->mutex);
	list_del_rcu(&pwq->pwqs_node);
	is_last = list_empty(&wq->pwqs);
	mutex_unlock(&wq->mutex);

	mutex_lock(&wq_pool_mutex);
	put_unbound_pool(pool);
	mutex_unlock(&wq_pool_mutex);

	call_rcu_sched(&pwq->rcu, rcu_free_pwq);

	/*
	 * If we're the last pwq going away, @wq is already dead and no one
	 * is gonna access it anymore.  Free it.
	 */
	if (is_last) {
		free_workqueue_attrs(wq->unbound_attrs);
		kfree(wq);
	}
}

/**
 * pwq_adjust_max_active - update a pwq's max_active to the current setting
 * @pwq: target pool_workqueue
 *
 * If @pwq isn't freezing, set @pwq->max_active to the associated
 * workqueue's saved_max_active and activate delayed work items
 * accordingly.  If @pwq is freezing, clear @pwq->max_active to zero.
 */
static void pwq_adjust_max_active(struct pool_workqueue *pwq)
{
	struct workqueue_struct *wq = pwq->wq;
	bool freezable = wq->flags & WQ_FREEZABLE;

	/* for @wq->saved_max_active */
	lockdep_assert_held(&wq->mutex);

	/* fast exit for non-freezable wqs */
	if (!freezable && pwq->max_active == wq->saved_max_active)
		return;

	spin_lock_irq(&pwq->pool->lock);

	/*
	 * During [un]freezing, the caller is responsible for ensuring that
	 * this function is called at least once after @workqueue_freezing
	 * is updated and visible.
	 */
	if (!freezable || !workqueue_freezing) {
		pwq->max_active = wq->saved_max_active;

		while (!list_empty(&pwq->delayed_works) &&
		       pwq->nr_active < pwq->max_active)
			pwq_activate_first_delayed(pwq);

		/*
		 * Need to kick a worker after thawed or an unbound wq's
		 * max_active is bumped.  It's a slow path.  Do it always.
		 */
		wake_up_worker(pwq->pool);
	} else {
		pwq->max_active = 0;
	}

	spin_unlock_irq(&pwq->pool->lock);
}

/* initialize newly alloced @pwq which is associated with @wq and @pool */
static void init_pwq(struct pool_workqueue *pwq, struct workqueue_struct *wq,
		     struct worker_pool *pool)
{
	BUG_ON((unsigned long)pwq & WORK_STRUCT_FLAG_MASK);

	memset(pwq, 0, sizeof(*pwq));

	pwq->pool = pool;
	pwq->wq = wq;
	pwq->flush_color = -1;
	pwq->refcnt = 1;
	INIT_LIST_HEAD(&pwq->delayed_works);
	INIT_LIST_HEAD(&pwq->pwqs_node);
	INIT_LIST_HEAD(&pwq->mayday_node);
	INIT_WORK(&pwq->unbound_release_work, pwq_unbound_release_workfn);
}

/* sync @pwq with the current state of its associated wq and link it */
static void link_pwq(struct pool_workqueue *pwq)
{
	struct workqueue_struct *wq = pwq->wq;

	lockdep_assert_held(&wq->mutex);

	/* may be called multiple times, ignore if already linked */
	if (!list_empty(&pwq->pwqs_node))
		return;

	/* set the matching work_color */
	pwq->work_color = wq->work_color;

	/* sync max_active to the current setting */
	pwq_adjust_max_active(pwq);

	/* link in @pwq */
	list_add_rcu(&pwq->pwqs_node, &wq->pwqs);
}

/* obtain a pool matching @attr and create a pwq associating the pool and @wq */
static struct pool_workqueue *alloc_unbound_pwq(struct workqueue_struct *wq,
					const struct workqueue_attrs *attrs)
{
	struct worker_pool *pool;
	struct pool_workqueue *pwq;

	lockdep_assert_held(&wq_pool_mutex);

	pool = get_unbound_pool(attrs);
	if (!pool)
		return NULL;

	pwq = kmem_cache_alloc_node(pwq_cache, GFP_KERNEL, pool->node);
	if (!pwq) {
		put_unbound_pool(pool);
		return NULL;
	}

	init_pwq(pwq, wq, pool);
	return pwq;
}

/* undo alloc_unbound_pwq(), used only in the error path */
static void free_unbound_pwq(struct pool_workqueue *pwq)
{
	lockdep_assert_held(&wq_pool_mutex);

	if (pwq) {
		put_unbound_pool(pwq->pool);
		kmem_cache_free(pwq_cache, pwq);
	}
}

/**
 * wq_calc_node_mask - calculate a wq_attrs' cpumask for the specified node
 * @attrs: the wq_attrs of interest
 * @node: the target NUMA node
 * @cpu_going_down: if >= 0, the CPU to consider as offline
 * @cpumask: outarg, the resulting cpumask
 *
 * Calculate the cpumask a workqueue with @attrs should use on @node.  If
 * @cpu_going_down is >= 0, that cpu is considered offline during
 * calculation.  The result is stored in @cpumask.
 *
 * If NUMA affinity is not enabled, @attrs->cpumask is always used.  If
 * enabled and @node has online CPUs requested by @attrs, the returned
 * cpumask is the intersection of the possible CPUs of @node and
 * @attrs->cpumask.
 *
 * The caller is responsible for ensuring that the cpumask of @node stays
 * stable.
 *
 * Return: %true if the resulting @cpumask is different from @attrs->cpumask,
 * %false if equal.
 */
static bool wq_calc_node_cpumask(const struct workqueue_attrs *attrs, int node,
				 int cpu_going_down, cpumask_t *cpumask)
{
	if (!wq_numa_enabled || attrs->no_numa)
		goto use_dfl;

	/* does @node have any online CPUs @attrs wants? */
	cpumask_and(cpumask, cpumask_of_node(node), attrs->cpumask);
	if (cpu_going_down >= 0)
		cpumask_clear_cpu(cpu_going_down, cpumask);

	if (cpumask_empty(cpumask))
		goto use_dfl;

	/* yeap, return possible CPUs in @node that @attrs wants */
	cpumask_and(cpumask, attrs->cpumask, wq_numa_possible_cpumask[node]);
	return !cpumask_equal(cpumask, attrs->cpumask);

use_dfl:
	cpumask_copy(cpumask, attrs->cpumask);
	return false;
}

/* install @pwq into @wq's numa_pwq_tbl[] for @node and return the old pwq */
static struct pool_workqueue *numa_pwq_tbl_install(struct workqueue_struct *wq,
						   int node,
						   struct pool_workqueue *pwq)
{
	struct pool_workqueue *old_pwq;

	lockdep_assert_held(&wq->mutex);

	/* link_pwq() can handle duplicate calls */
	link_pwq(pwq);

	old_pwq = rcu_access_pointer(wq->numa_pwq_tbl[node]);
	rcu_assign_pointer(wq->numa_pwq_tbl[node], pwq);
	return old_pwq;
}

/**
 * apply_workqueue_attrs - apply new workqueue_attrs to an unbound workqueue
 * @wq: the target workqueue
 * @attrs: the workqueue_attrs to apply, allocated with alloc_workqueue_attrs()
 *
 * Apply @attrs to an unbound workqueue @wq.  Unless disabled, on NUMA
 * machines, this function maps a separate pwq to each NUMA node with
 * possibles CPUs in @attrs->cpumask so that work items are affine to the
 * NUMA node it was issued on.  Older pwqs are released as in-flight work
 * items finish.  Note that a work item which repeatedly requeues itself
 * back-to-back will stay on its current pwq.
 *
 * Performs GFP_KERNEL allocations.
 *
 * Return: 0 on success and -errno on failure.
 */
int apply_workqueue_attrs(struct workqueue_struct *wq,
			  const struct workqueue_attrs *attrs)
{
	struct workqueue_attrs *new_attrs, *tmp_attrs;
	struct pool_workqueue **pwq_tbl, *dfl_pwq;
	int node, ret;

	/* only unbound workqueues can change attributes */
	if (WARN_ON(!(wq->flags & WQ_UNBOUND)))
		return -EINVAL;

	/* creating multiple pwqs breaks ordering guarantee */
	if (WARN_ON((wq->flags & __WQ_ORDERED) && !list_empty(&wq->pwqs)))
		return -EINVAL;

	pwq_tbl = kzalloc(nr_node_ids * sizeof(pwq_tbl[0]), GFP_KERNEL);
	new_attrs = alloc_workqueue_attrs(GFP_KERNEL);
	tmp_attrs = alloc_workqueue_attrs(GFP_KERNEL);
	if (!pwq_tbl || !new_attrs || !tmp_attrs)
		goto enomem;

	/* make a copy of @attrs and sanitize it */
	copy_workqueue_attrs(new_attrs, attrs);
	cpumask_and(new_attrs->cpumask, new_attrs->cpumask, cpu_possible_mask);

	/*
	 * We may create multiple pwqs with differing cpumasks.  Make a
	 * copy of @new_attrs which will be modified and used to obtain
	 * pools.
	 */
	copy_workqueue_attrs(tmp_attrs, new_attrs);

	/*
	 * CPUs should stay stable across pwq creations and installations.
	 * Pin CPUs, determine the target cpumask for each node and create
	 * pwqs accordingly.
	 */
	get_online_cpus();

	mutex_lock(&wq_pool_mutex);

	/*
	 * If something goes wrong during CPU up/down, we'll fall back to
	 * the default pwq covering whole @attrs->cpumask.  Always create
	 * it even if we don't use it immediately.
	 */
	dfl_pwq = alloc_unbound_pwq(wq, new_attrs);
	if (!dfl_pwq)
		goto enomem_pwq;

	for_each_node(node) {
		if (wq_calc_node_cpumask(attrs, node, -1, tmp_attrs->cpumask)) {
			pwq_tbl[node] = alloc_unbound_pwq(wq, tmp_attrs);
			if (!pwq_tbl[node])
				goto enomem_pwq;
		} else {
			dfl_pwq->refcnt++;
			pwq_tbl[node] = dfl_pwq;
		}
	}

	mutex_unlock(&wq_pool_mutex);

	/* all pwqs have been created successfully, let's install'em */
	mutex_lock(&wq->mutex);

	copy_workqueue_attrs(wq->unbound_attrs, new_attrs);

	/* save the previous pwq and install the new one */
	for_each_node(node)
		pwq_tbl[node] = numa_pwq_tbl_install(wq, node, pwq_tbl[node]);

	/* @dfl_pwq might not have been used, ensure it's linked */
	link_pwq(dfl_pwq);
	swap(wq->dfl_pwq, dfl_pwq);

	mutex_unlock(&wq->mutex);

	/* put the old pwqs */
	for_each_node(node)
		put_pwq_unlocked(pwq_tbl[node]);
	put_pwq_unlocked(dfl_pwq);

	put_online_cpus();
	ret = 0;
	/* fall through */
out_free:
	free_workqueue_attrs(tmp_attrs);
	free_workqueue_attrs(new_attrs);
	kfree(pwq_tbl);
	return ret;

enomem_pwq:
	free_unbound_pwq(dfl_pwq);
	for_each_node(node)
		if (pwq_tbl && pwq_tbl[node] != dfl_pwq)
			free_unbound_pwq(pwq_tbl[node]);
	mutex_unlock(&wq_pool_mutex);
	put_online_cpus();
enomem:
	ret = -ENOMEM;
	goto out_free;
}

/**
 * wq_update_unbound_numa - update NUMA affinity of a wq for CPU hot[un]plug
 * @wq: the target workqueue
 * @cpu: the CPU coming up or going down
 * @online: whether @cpu is coming up or going down
 *
 * This function is to be called from %CPU_DOWN_PREPARE, %CPU_ONLINE and
 * %CPU_DOWN_FAILED.  @cpu is being hot[un]plugged, update NUMA affinity of
 * @wq accordingly.
 *
 * If NUMA affinity can't be adjusted due to memory allocation failure, it
 * falls back to @wq->dfl_pwq which may not be optimal but is always
 * correct.
 *
 * Note that when the last allowed CPU of a NUMA node goes offline for a
 * workqueue with a cpumask spanning multiple nodes, the workers which were
 * already executing the work items for the workqueue will lose their CPU
 * affinity and may execute on any CPU.  This is similar to how per-cpu
 * workqueues behave on CPU_DOWN.  If a workqueue user wants strict
 * affinity, it's the user's responsibility to flush the work item from
 * CPU_DOWN_PREPARE.
 */
static void wq_update_unbound_numa(struct workqueue_struct *wq, int cpu,
				   bool online)
{
	int node = cpu_to_node(cpu);
	int cpu_off = online ? -1 : cpu;
	struct pool_workqueue *old_pwq = NULL, *pwq;
	struct workqueue_attrs *target_attrs;
	cpumask_t *cpumask;

	lockdep_assert_held(&wq_pool_mutex);

	if (!wq_numa_enabled || !(wq->flags & WQ_UNBOUND))
		return;

	/*
	 * We don't wanna alloc/free wq_attrs for each wq for each CPU.
	 * Let's use a preallocated one.  The following buf is protected by
	 * CPU hotplug exclusion.
	 */
	target_attrs = wq_update_unbound_numa_attrs_buf;
	cpumask = target_attrs->cpumask;

	mutex_lock(&wq->mutex);
	if (wq->unbound_attrs->no_numa)
		goto out_unlock;

	copy_workqueue_attrs(target_attrs, wq->unbound_attrs);
	pwq = unbound_pwq_by_node(wq, node);

	/*
	 * Let's determine what needs to be done.  If the target cpumask is
	 * different from wq's, we need to compare it to @pwq's and create
	 * a new one if they don't match.  If the target cpumask equals
	 * wq's, the default pwq should be used.
	 */
	if (wq_calc_node_cpumask(wq->unbound_attrs, node, cpu_off, cpumask)) {
		if (cpumask_equal(cpumask, pwq->pool->attrs->cpumask))
			goto out_unlock;
	} else {
		goto use_dfl_pwq;
	}

	mutex_unlock(&wq->mutex);

	/* create a new pwq */
	pwq = alloc_unbound_pwq(wq, target_attrs);
	if (!pwq) {
		pr_warn("workqueue: allocation failed while updating NUMA affinity of \"%s\"\n",
			wq->name);
		mutex_lock(&wq->mutex);
		goto use_dfl_pwq;
	}

	/*
	 * Install the new pwq.  As this function is called only from CPU
	 * hotplug callbacks and applying a new attrs is wrapped with
	 * get/put_online_cpus(), @wq->unbound_attrs couldn't have changed
	 * inbetween.
	 */
	mutex_lock(&wq->mutex);
	old_pwq = numa_pwq_tbl_install(wq, node, pwq);
	goto out_unlock;

use_dfl_pwq:
	spin_lock_irq(&wq->dfl_pwq->pool->lock);
	get_pwq(wq->dfl_pwq);
	spin_unlock_irq(&wq->dfl_pwq->pool->lock);
	old_pwq = numa_pwq_tbl_install(wq, node, wq->dfl_pwq);
out_unlock:
	mutex_unlock(&wq->mutex);
	put_pwq_unlocked(old_pwq);
}

static int alloc_and_link_pwqs(struct workqueue_struct *wq)
{
	bool highpri = wq->flags & WQ_HIGHPRI;
	int cpu, ret;

	if (!(wq->flags & WQ_UNBOUND)) {
		wq->cpu_pwqs = alloc_percpu(struct pool_workqueue);
		if (!wq->cpu_pwqs)
			return -ENOMEM;

		for_each_possible_cpu(cpu) {
			struct pool_workqueue *pwq =
				per_cpu_ptr(wq->cpu_pwqs, cpu);
			struct worker_pool *cpu_pools =
				per_cpu(cpu_worker_pools, cpu);

			init_pwq(pwq, wq, &cpu_pools[highpri]);

			mutex_lock(&wq->mutex);
			link_pwq(pwq);
			mutex_unlock(&wq->mutex);
		}
		return 0;
	} else if (wq->flags & __WQ_ORDERED) {
		ret = apply_workqueue_attrs(wq, ordered_wq_attrs[highpri]);
		/* there should only be single pwq for ordering guarantee */
		WARN(!ret && (wq->pwqs.next != &wq->dfl_pwq->pwqs_node ||
			      wq->pwqs.prev != &wq->dfl_pwq->pwqs_node),
		     "ordering guarantee broken for workqueue %s\n", wq->name);
		return ret;
	} else {
		return apply_workqueue_attrs(wq, unbound_std_wq_attrs[highpri]);
	}
}

static int wq_clamp_max_active(int max_active, unsigned int flags,
			       const char *name)
{
	int lim = flags & WQ_UNBOUND ? WQ_UNBOUND_MAX_ACTIVE : WQ_MAX_ACTIVE;

	if (max_active < 1 || max_active > lim)
		pr_warn("workqueue: max_active %d requested for %s is out of range, clamping between %d and %d\n",
			max_active, name, 1, lim);

	return clamp_val(max_active, 1, lim);
}

struct workqueue_struct *__alloc_workqueue_key(const char *fmt,
					       unsigned int flags,
					       int max_active,
					       struct lock_class_key *key,
					       const char *lock_name, ...)
{
	size_t tbl_size = 0;
	va_list args;
	struct workqueue_struct *wq;
	struct pool_workqueue *pwq;

	/* see the comment above the definition of WQ_POWER_EFFICIENT */
	if ((flags & WQ_POWER_EFFICIENT) && wq_power_efficient)
		flags |= WQ_UNBOUND;

	/* allocate wq and format name */
	if (flags & WQ_UNBOUND)
		tbl_size = nr_node_ids * sizeof(wq->numa_pwq_tbl[0]);

	wq = kzalloc(sizeof(*wq) + tbl_size, GFP_KERNEL);
	if (!wq)
		return NULL;

	if (flags & WQ_UNBOUND) {
		wq->unbound_attrs = alloc_workqueue_attrs(GFP_KERNEL);
		if (!wq->unbound_attrs)
			goto err_free_wq;
	}

	va_start(args, lock_name);
	vsnprintf(wq->name, sizeof(wq->name), fmt, args);
	va_end(args);

	max_active = max_active ?: WQ_DFL_ACTIVE;
	max_active = wq_clamp_max_active(max_active, flags, wq->name);

	/* init wq */
	wq->flags = flags;
	wq->saved_max_active = max_active;
	mutex_init(&wq->mutex);
	atomic_set(&wq->nr_pwqs_to_flush, 0);
	INIT_LIST_HEAD(&wq->pwqs);
	INIT_LIST_HEAD(&wq->flusher_queue);
	INIT_LIST_HEAD(&wq->flusher_overflow);
	INIT_LIST_HEAD(&wq->maydays);

	lockdep_init_map(&wq->lockdep_map, lock_name, key, 0);
	INIT_LIST_HEAD(&wq->list);

	if (alloc_and_link_pwqs(wq) < 0)
		goto err_free_wq;

	/*
	 * Workqueues which may be used during memory reclaim should
	 * have a rescuer to guarantee forward progress.
	 */
	if (flags & WQ_MEM_RECLAIM) {
		struct worker *rescuer;

		rescuer = alloc_worker(NUMA_NO_NODE);
		if (!rescuer)
			goto err_destroy;

		rescuer->rescue_wq = wq;
		rescuer->task = kthread_create(rescuer_thread, rescuer, "%s",
					       wq->name);
		if (IS_ERR(rescuer->task)) {
			kfree(rescuer);
			goto err_destroy;
		}

		wq->rescuer = rescuer;
		rescuer->task->flags |= PF_NO_SETAFFINITY;
		wake_up_process(rescuer->task);
	}

	if ((wq->flags & WQ_SYSFS) && workqueue_sysfs_register(wq))
		goto err_destroy;

	/*
	 * wq_pool_mutex protects global freeze state and workqueues list.
	 * Grab it, adjust max_active and add the new @wq to workqueues
	 * list.
	 */
	mutex_lock(&wq_pool_mutex);

	mutex_lock(&wq->mutex);
	for_each_pwq(pwq, wq)
		pwq_adjust_max_active(pwq);
	mutex_unlock(&wq->mutex);

	list_add(&wq->list, &workqueues);

	mutex_unlock(&wq_pool_mutex);

	return wq;

err_free_wq:
	free_workqueue_attrs(wq->unbound_attrs);
	kfree(wq);
	return NULL;
err_destroy:
	destroy_workqueue(wq);
	return NULL;
}
EXPORT_SYMBOL_GPL(__alloc_workqueue_key);

/**
 * destroy_workqueue - safely terminate a workqueue
 * @wq: target workqueue
 *
 * Safely destroy a workqueue. All work currently pending will be done first.
 */
void destroy_workqueue(struct workqueue_struct *wq)
{
	struct pool_workqueue *pwq;
	int node;

	/* drain it before proceeding with destruction */
	drain_workqueue(wq);

	/* sanity checks */
	mutex_lock(&wq->mutex);
	for_each_pwq(pwq, wq) {
		int i;

		for (i = 0; i < WORK_NR_COLORS; i++) {
			if (WARN_ON(pwq->nr_in_flight[i])) {
				mutex_unlock(&wq->mutex);
				return;
			}
		}

		if (WARN_ON((pwq != wq->dfl_pwq) && (pwq->refcnt > 1)) ||
		    WARN_ON(pwq->nr_active) ||
		    WARN_ON(!list_empty(&pwq->delayed_works))) {
			mutex_unlock(&wq->mutex);
			return;
		}
	}
	mutex_unlock(&wq->mutex);

	/*
	 * wq list is used to freeze wq, remove from list after
	 * flushing is complete in case freeze races us.
	 */
	mutex_lock(&wq_pool_mutex);
	list_del_init(&wq->list);
	mutex_unlock(&wq_pool_mutex);

	workqueue_sysfs_unregister(wq);

	if (wq->rescuer) {
		kthread_stop(wq->rescuer->task);
		kfree(wq->rescuer);
		wq->rescuer = NULL;
	}

	if (!(wq->flags & WQ_UNBOUND)) {
		/*
		 * The base ref is never dropped on per-cpu pwqs.  Directly
		 * free the pwqs and wq.
		 */
		free_percpu(wq->cpu_pwqs);
		kfree(wq);
	} else {
		/*
		 * We're the sole accessor of @wq at this point.  Directly
		 * access numa_pwq_tbl[] and dfl_pwq to put the base refs.
		 * @wq will be freed when the last pwq is released.
		 */
		for_each_node(node) {
			pwq = rcu_access_pointer(wq->numa_pwq_tbl[node]);
			RCU_INIT_POINTER(wq->numa_pwq_tbl[node], NULL);
			put_pwq_unlocked(pwq);
		}

		/*
		 * Put dfl_pwq.  @wq may be freed any time after dfl_pwq is
		 * put.  Don't access it afterwards.
		 */
		pwq = wq->dfl_pwq;
		wq->dfl_pwq = NULL;
		put_pwq_unlocked(pwq);
	}
}
EXPORT_SYMBOL_GPL(destroy_workqueue);

/**
 * workqueue_set_max_active - adjust max_active of a workqueue
 * @wq: target workqueue
 * @max_active: new max_active value.
 *
 * Set max_active of @wq to @max_active.
 *
 * CONTEXT:
 * Don't call from IRQ context.
 */
void workqueue_set_max_active(struct workqueue_struct *wq, int max_active)
{
	struct pool_workqueue *pwq;

	/* disallow meddling with max_active for ordered workqueues */
	if (WARN_ON(wq->flags & __WQ_ORDERED))
		return;

	max_active = wq_clamp_max_active(max_active, wq->flags, wq->name);

	mutex_lock(&wq->mutex);

	wq->saved_max_active = max_active;

	for_each_pwq(pwq, wq)
		pwq_adjust_max_active(pwq);

	mutex_unlock(&wq->mutex);
}
EXPORT_SYMBOL_GPL(workqueue_set_max_active);

/**
 * current_is_workqueue_rescuer - is %current workqueue rescuer?
 *
 * Determine whether %current is a workqueue rescuer.  Can be used from
 * work functions to determine whether it's being run off the rescuer task.
 *
 * Return: %true if %current is a workqueue rescuer. %false otherwise.
 */
bool current_is_workqueue_rescuer(void)
{
	struct worker *worker = current_wq_worker();

	return worker && worker->rescue_wq;
}

/**
 * workqueue_congested - test whether a workqueue is congested
 * @cpu: CPU in question
 * @wq: target workqueue
 *
 * Test whether @wq's cpu workqueue for @cpu is congested.  There is
 * no synchronization around this function and the test result is
 * unreliable and only useful as advisory hints or for debugging.
 *
 * If @cpu is WORK_CPU_UNBOUND, the test is performed on the local CPU.
 * Note that both per-cpu and unbound workqueues may be associated with
 * multiple pool_workqueues which have separate congested states.  A
 * workqueue being congested on one CPU doesn't mean the workqueue is also
 * contested on other CPUs / NUMA nodes.
 *
 * Return:
 * %true if congested, %false otherwise.
 */
bool workqueue_congested(int cpu, struct workqueue_struct *wq)
{
	struct pool_workqueue *pwq;
	bool ret;

	rcu_read_lock_sched();

	if (cpu == WORK_CPU_UNBOUND)
		cpu = smp_processor_id();

	if (!(wq->flags & WQ_UNBOUND))
		pwq = per_cpu_ptr(wq->cpu_pwqs, cpu);
	else
		pwq = unbound_pwq_by_node(wq, cpu_to_node(cpu));

	ret = !list_empty(&pwq->delayed_works);
	rcu_read_unlock_sched();

	return ret;
}
EXPORT_SYMBOL_GPL(workqueue_congested);

/**
 * work_busy - test whether a work is currently pending or running
 * @work: the work to be tested
 *
 * Test whether @work is currently pending or running.  There is no
 * synchronization around this function and the test result is
 * unreliable and only useful as advisory hints or for debugging.
 *
 * Return:
 * OR'd bitmask of WORK_BUSY_* bits.
 */
unsigned int work_busy(struct work_struct *work)
{
	struct worker_pool *pool;
	unsigned long flags;
	unsigned int ret = 0;

	if (work_pending(work))
		ret |= WORK_BUSY_PENDING;

	local_irq_save(flags);
	pool = get_work_pool(work);
	if (pool) {
		spin_lock(&pool->lock);
		if (find_worker_executing_work(pool, work))
			ret |= WORK_BUSY_RUNNING;
		spin_unlock(&pool->lock);
	}
	local_irq_restore(flags);

	return ret;
}
EXPORT_SYMBOL_GPL(work_busy);

/**
 * set_worker_desc - set description for the current work item
 * @fmt: printf-style format string
 * @...: arguments for the format string
 *
 * This function can be called by a running work function to describe what
 * the work item is about.  If the worker task gets dumped, this
 * information will be printed out together to help debugging.  The
 * description can be at most WORKER_DESC_LEN including the trailing '\0'.
 */
void set_worker_desc(const char *fmt, ...)
{
	struct worker *worker = current_wq_worker();
	va_list args;

	if (worker) {
		va_start(args, fmt);
		vsnprintf(worker->desc, sizeof(worker->desc), fmt, args);
		va_end(args);
		worker->desc_valid = true;
	}
}

/**
 * print_worker_info - print out worker information and description
 * @log_lvl: the log level to use when printing
 * @task: target task
 *
 * If @task is a worker and currently executing a work item, print out the
 * name of the workqueue being serviced and worker description set with
 * set_worker_desc() by the currently executing work item.
 *
 * This function can be safely called on any task as long as the
 * task_struct itself is accessible.  While safe, this function isn't
 * synchronized and may print out mixups or garbages of limited length.
 */
void print_worker_info(const char *log_lvl, struct task_struct *task)
{
	work_func_t *fn = NULL;
	char name[WQ_NAME_LEN] = { };
	char desc[WORKER_DESC_LEN] = { };
	struct pool_workqueue *pwq = NULL;
	struct workqueue_struct *wq = NULL;
	bool desc_valid = false;
	struct worker *worker;

	if (!(task->flags & PF_WQ_WORKER))
		return;

	/*
	 * This function is called without any synchronization and @task
	 * could be in any state.  Be careful with dereferences.
	 */
	worker = probe_kthread_data(task);

	/*
	 * Carefully copy the associated workqueue's workfn and name.  Keep
	 * the original last '\0' in case the original contains garbage.
	 */
	probe_kernel_read(&fn, &worker->current_func, sizeof(fn));
	probe_kernel_read(&pwq, &worker->current_pwq, sizeof(pwq));
	probe_kernel_read(&wq, &pwq->wq, sizeof(wq));
	probe_kernel_read(name, wq->name, sizeof(name) - 1);

	/* copy worker description */
	probe_kernel_read(&desc_valid, &worker->desc_valid, sizeof(desc_valid));
	if (desc_valid)
		probe_kernel_read(desc, worker->desc, sizeof(desc) - 1);

	if (fn || name[0] || desc[0]) {
		printk("%sWorkqueue: %s %pf", log_lvl, name, fn);
		if (desc[0])
			pr_cont(" (%s)", desc);
		pr_cont("\n");
	}
}

/*
 * CPU hotplug.
 *
 * There are two challenges in supporting CPU hotplug.  Firstly, there
 * are a lot of assumptions on strong associations among work, pwq and
 * pool which make migrating pending and scheduled works very
 * difficult to implement without impacting hot paths.  Secondly,
 * worker pools serve mix of short, long and very long running works making
 * blocked draining impractical.
 *
 * This is solved by allowing the pools to be disassociated from the CPU
 * running as an unbound one and allowing it to be reattached later if the
 * cpu comes back online.
 */

static void wq_unbind_fn(struct work_struct *work)
{
	int cpu = smp_processor_id();
	struct worker_pool *pool;
	struct worker *worker;

	for_each_cpu_worker_pool(pool, cpu) {
		mutex_lock(&pool->attach_mutex);
		spin_lock_irq(&pool->lock);

		/*
		 * We've blocked all attach/detach operations. Make all workers
		 * unbound and set DISASSOCIATED.  Before this, all workers
		 * except for the ones which are still executing works from
		 * before the last CPU down must be on the cpu.  After
		 * this, they may become diasporas.
		 */
		for_each_pool_worker(worker, pool)
			worker->flags |= WORKER_UNBOUND;

		pool->flags |= POOL_DISASSOCIATED;

		spin_unlock_irq(&pool->lock);
		mutex_unlock(&pool->attach_mutex);

		/*
		 * Call schedule() so that we cross rq->lock and thus can
		 * guarantee sched callbacks see the %WORKER_UNBOUND flag.
		 * This is necessary as scheduler callbacks may be invoked
		 * from other cpus.
		 */
		schedule();

		/*
		 * Sched callbacks are disabled now.  Zap nr_running.
		 * After this, nr_running stays zero and need_more_worker()
		 * and keep_working() are always true as long as the
		 * worklist is not empty.  This pool now behaves as an
		 * unbound (in terms of concurrency management) pool which
		 * are served by workers tied to the pool.
		 */
		atomic_set(&pool->nr_running, 0);

		/*
		 * With concurrency management just turned off, a busy
		 * worker blocking could lead to lengthy stalls.  Kick off
		 * unbound chain execution of currently pending work items.
		 */
		spin_lock_irq(&pool->lock);
		wake_up_worker(pool);
		spin_unlock_irq(&pool->lock);
	}
}

/**
 * rebind_workers - rebind all workers of a pool to the associated CPU
 * @pool: pool of interest
 *
 * @pool->cpu is coming online.  Rebind all workers to the CPU.
 */
static void rebind_workers(struct worker_pool *pool)
{
	struct worker *worker;

	lockdep_assert_held(&pool->attach_mutex);

	/*
	 * Restore CPU affinity of all workers.  As all idle workers should
	 * be on the run-queue of the associated CPU before any local
	 * wake-ups for concurrency management happen, restore CPU affinty
	 * of all workers first and then clear UNBOUND.  As we're called
	 * from CPU_ONLINE, the following shouldn't fail.
	 */
	for_each_pool_worker(worker, pool)
		WARN_ON_ONCE(set_cpus_allowed_ptr(worker->task,
						  pool->attrs->cpumask) < 0);

	spin_lock_irq(&pool->lock);
	pool->flags &= ~POOL_DISASSOCIATED;

	for_each_pool_worker(worker, pool) {
		unsigned int worker_flags = worker->flags;

		/*
		 * A bound idle worker should actually be on the runqueue
		 * of the associated CPU for local wake-ups targeting it to
		 * work.  Kick all idle workers so that they migrate to the
		 * associated CPU.  Doing this in the same loop as
		 * replacing UNBOUND with REBOUND is safe as no worker will
		 * be bound before @pool->lock is released.
		 */
		if (worker_flags & WORKER_IDLE)
			wake_up_process(worker->task);

		/*
		 * We want to clear UNBOUND but can't directly call
		 * worker_clr_flags() or adjust nr_running.  Atomically
		 * replace UNBOUND with another NOT_RUNNING flag REBOUND.
		 * @worker will clear REBOUND using worker_clr_flags() when
		 * it initiates the next execution cycle thus restoring
		 * concurrency management.  Note that when or whether
		 * @worker clears REBOUND doesn't affect correctness.
		 *
		 * ACCESS_ONCE() is necessary because @worker->flags may be
		 * tested without holding any lock in
		 * wq_worker_waking_up().  Without it, NOT_RUNNING test may
		 * fail incorrectly leading to premature concurrency
		 * management operations.
		 */
		WARN_ON_ONCE(!(worker_flags & WORKER_UNBOUND));
		worker_flags |= WORKER_REBOUND;
		worker_flags &= ~WORKER_UNBOUND;
		ACCESS_ONCE(worker->flags) = worker_flags;
	}

	spin_unlock_irq(&pool->lock);
}

/**
 * restore_unbound_workers_cpumask - restore cpumask of unbound workers
 * @pool: unbound pool of interest
 * @cpu: the CPU which is coming up
 *
 * An unbound pool may end up with a cpumask which doesn't have any online
 * CPUs.  When a worker of such pool get scheduled, the scheduler resets
 * its cpus_allowed.  If @cpu is in @pool's cpumask which didn't have any
 * online CPU before, cpus_allowed of all its workers should be restored.
 */
static void restore_unbound_workers_cpumask(struct worker_pool *pool, int cpu)
{
	static cpumask_t cpumask;
	struct worker *worker;

	lockdep_assert_held(&pool->attach_mutex);

	/* is @cpu allowed for @pool? */
	if (!cpumask_test_cpu(cpu, pool->attrs->cpumask))
		return;

	/* is @cpu the only online CPU? */
	cpumask_and(&cpumask, pool->attrs->cpumask, cpu_online_mask);
	if (cpumask_weight(&cpumask) != 1)
		return;

	/* as we're called from CPU_ONLINE, the following shouldn't fail */
	for_each_pool_worker(worker, pool)
		WARN_ON_ONCE(set_cpus_allowed_ptr(worker->task,
						  pool->attrs->cpumask) < 0);
}

/*
 * Workqueues should be brought up before normal priority CPU notifiers.
 * This will be registered high priority CPU notifier.
 */
static int workqueue_cpu_up_callback(struct notifier_block *nfb,
					       unsigned long action,
					       void *hcpu)
{
	int cpu = (unsigned long)hcpu;
	struct worker_pool *pool;
	struct workqueue_struct *wq;
	int pi;

	switch (action & ~CPU_TASKS_FROZEN) {
	case CPU_UP_PREPARE:
		for_each_cpu_worker_pool(pool, cpu) {
			if (pool->nr_workers)
				continue;
			if (!create_worker(pool))
				return NOTIFY_BAD;
		}
		break;

	case CPU_DOWN_FAILED:
	case CPU_ONLINE:
		mutex_lock(&wq_pool_mutex);

		for_each_pool(pool, pi) {
			mutex_lock(&pool->attach_mutex);

<<<<<<< HEAD
			if (pool->cpu == cpu) {
=======
			if (pool->cpu == cpu)
>>>>>>> 2d722782
				rebind_workers(pool);
			else if (pool->cpu < 0)
				restore_unbound_workers_cpumask(pool, cpu);

			mutex_unlock(&pool->attach_mutex);
		}

		/* update NUMA affinity of unbound workqueues */
		list_for_each_entry(wq, &workqueues, list)
			wq_update_unbound_numa(wq, cpu, true);

		mutex_unlock(&wq_pool_mutex);
		break;
	}
	return NOTIFY_OK;
}

/*
 * Workqueues should be brought down after normal priority CPU notifiers.
 * This will be registered as low priority CPU notifier.
 */
static int workqueue_cpu_down_callback(struct notifier_block *nfb,
						 unsigned long action,
						 void *hcpu)
{
	int cpu = (unsigned long)hcpu;
	struct work_struct unbind_work;
	struct workqueue_struct *wq;

	switch (action & ~CPU_TASKS_FROZEN) {
	case CPU_DOWN_PREPARE:
		/* unbinding per-cpu workers should happen on the local CPU */
		INIT_WORK_ONSTACK(&unbind_work, wq_unbind_fn);
		queue_work_on(cpu, system_highpri_wq, &unbind_work);

		/* update NUMA affinity of unbound workqueues */
		mutex_lock(&wq_pool_mutex);
		list_for_each_entry(wq, &workqueues, list)
			wq_update_unbound_numa(wq, cpu, false);
		mutex_unlock(&wq_pool_mutex);

		/* wait for per-cpu unbinding to finish */
		flush_work(&unbind_work);
		destroy_work_on_stack(&unbind_work);
		break;
	}
	return NOTIFY_OK;
}

#ifdef CONFIG_SMP

struct work_for_cpu {
	struct work_struct work;
	long (*fn)(void *);
	void *arg;
	long ret;
};

static void work_for_cpu_fn(struct work_struct *work)
{
	struct work_for_cpu *wfc = container_of(work, struct work_for_cpu, work);

	wfc->ret = wfc->fn(wfc->arg);
}

/**
 * work_on_cpu - run a function in user context on a particular cpu
 * @cpu: the cpu to run on
 * @fn: the function to run
 * @arg: the function arg
 *
 * It is up to the caller to ensure that the cpu doesn't go offline.
 * The caller must not hold any locks which would prevent @fn from completing.
 *
 * Return: The value @fn returns.
 */
long work_on_cpu(int cpu, long (*fn)(void *), void *arg)
{
	struct work_for_cpu wfc = { .fn = fn, .arg = arg };

	INIT_WORK_ONSTACK(&wfc.work, work_for_cpu_fn);
	schedule_work_on(cpu, &wfc.work);
	flush_work(&wfc.work);
	destroy_work_on_stack(&wfc.work);
	return wfc.ret;
}
EXPORT_SYMBOL_GPL(work_on_cpu);
#endif /* CONFIG_SMP */

#ifdef CONFIG_FREEZER

/**
 * freeze_workqueues_begin - begin freezing workqueues
 *
 * Start freezing workqueues.  After this function returns, all freezable
 * workqueues will queue new works to their delayed_works list instead of
 * pool->worklist.
 *
 * CONTEXT:
 * Grabs and releases wq_pool_mutex, wq->mutex and pool->lock's.
 */
void freeze_workqueues_begin(void)
{
	struct workqueue_struct *wq;
	struct pool_workqueue *pwq;

	mutex_lock(&wq_pool_mutex);

	WARN_ON_ONCE(workqueue_freezing);
	workqueue_freezing = true;

	list_for_each_entry(wq, &workqueues, list) {
		mutex_lock(&wq->mutex);
		for_each_pwq(pwq, wq)
			pwq_adjust_max_active(pwq);
		mutex_unlock(&wq->mutex);
	}

	mutex_unlock(&wq_pool_mutex);
}

/**
 * freeze_workqueues_busy - are freezable workqueues still busy?
 *
 * Check whether freezing is complete.  This function must be called
 * between freeze_workqueues_begin() and thaw_workqueues().
 *
 * CONTEXT:
 * Grabs and releases wq_pool_mutex.
 *
 * Return:
 * %true if some freezable workqueues are still busy.  %false if freezing
 * is complete.
 */
bool freeze_workqueues_busy(void)
{
	bool busy = false;
	struct workqueue_struct *wq;
	struct pool_workqueue *pwq;

	mutex_lock(&wq_pool_mutex);

	WARN_ON_ONCE(!workqueue_freezing);

	list_for_each_entry(wq, &workqueues, list) {
		if (!(wq->flags & WQ_FREEZABLE))
			continue;
		/*
		 * nr_active is monotonically decreasing.  It's safe
		 * to peek without lock.
		 */
		rcu_read_lock_sched();
		for_each_pwq(pwq, wq) {
			WARN_ON_ONCE(pwq->nr_active < 0);
			if (pwq->nr_active) {
				busy = true;
				rcu_read_unlock_sched();
				goto out_unlock;
			}
		}
		rcu_read_unlock_sched();
	}
out_unlock:
	mutex_unlock(&wq_pool_mutex);
	return busy;
}

/**
 * thaw_workqueues - thaw workqueues
 *
 * Thaw workqueues.  Normal queueing is restored and all collected
 * frozen works are transferred to their respective pool worklists.
 *
 * CONTEXT:
 * Grabs and releases wq_pool_mutex, wq->mutex and pool->lock's.
 */
void thaw_workqueues(void)
{
	struct workqueue_struct *wq;
	struct pool_workqueue *pwq;

	mutex_lock(&wq_pool_mutex);

	if (!workqueue_freezing)
		goto out_unlock;

	workqueue_freezing = false;

	/* restore max_active and repopulate worklist */
	list_for_each_entry(wq, &workqueues, list) {
		mutex_lock(&wq->mutex);
		for_each_pwq(pwq, wq)
			pwq_adjust_max_active(pwq);
		mutex_unlock(&wq->mutex);
	}

out_unlock:
	mutex_unlock(&wq_pool_mutex);
}
#endif /* CONFIG_FREEZER */

static void __init wq_numa_init(void)
{
	cpumask_var_t *tbl;
	int node, cpu;

	if (num_possible_nodes() <= 1)
		return;

	if (wq_disable_numa) {
		pr_info("workqueue: NUMA affinity support disabled\n");
		return;
	}

	wq_update_unbound_numa_attrs_buf = alloc_workqueue_attrs(GFP_KERNEL);
	BUG_ON(!wq_update_unbound_numa_attrs_buf);

	/*
	 * We want masks of possible CPUs of each node which isn't readily
	 * available.  Build one from cpu_to_node() which should have been
	 * fully initialized by now.
	 */
	tbl = kzalloc(nr_node_ids * sizeof(tbl[0]), GFP_KERNEL);
	BUG_ON(!tbl);

	for_each_node(node)
		BUG_ON(!zalloc_cpumask_var_node(&tbl[node], GFP_KERNEL,
				node_online(node) ? node : NUMA_NO_NODE));

	for_each_possible_cpu(cpu) {
		node = cpu_to_node(cpu);
		if (WARN_ON(node == NUMA_NO_NODE)) {
			pr_warn("workqueue: NUMA node mapping not available for cpu%d, disabling NUMA support\n", cpu);
			/* happens iff arch is bonkers, let's just proceed */
			return;
		}
		cpumask_set_cpu(cpu, tbl[node]);
	}

	wq_numa_possible_cpumask = tbl;
	wq_numa_enabled = true;
}

static int __init init_workqueues(void)
{
	int std_nice[NR_STD_WORKER_POOLS] = { 0, HIGHPRI_NICE_LEVEL };
	int i, cpu;

	WARN_ON(__alignof__(struct pool_workqueue) < __alignof__(long long));

	pwq_cache = KMEM_CACHE(pool_workqueue, SLAB_PANIC);

	cpu_notifier(workqueue_cpu_up_callback, CPU_PRI_WORKQUEUE_UP);
	hotcpu_notifier(workqueue_cpu_down_callback, CPU_PRI_WORKQUEUE_DOWN);

	wq_numa_init();

	/* initialize CPU pools */
	for_each_possible_cpu(cpu) {
		struct worker_pool *pool;

		i = 0;
		for_each_cpu_worker_pool(pool, cpu) {
			BUG_ON(init_worker_pool(pool));
			pool->cpu = cpu;
			cpumask_copy(pool->attrs->cpumask, cpumask_of(cpu));
			pool->attrs->nice = std_nice[i++];
			pool->node = cpu_to_node(cpu);

			/* alloc pool ID */
			mutex_lock(&wq_pool_mutex);
			BUG_ON(worker_pool_assign_id(pool));
			mutex_unlock(&wq_pool_mutex);
		}
	}

	/* create the initial worker */
	for_each_online_cpu(cpu) {
		struct worker_pool *pool;

		for_each_cpu_worker_pool(pool, cpu) {
			pool->flags &= ~POOL_DISASSOCIATED;
			BUG_ON(!create_worker(pool));
		}
	}

	/* create default unbound and ordered wq attrs */
	for (i = 0; i < NR_STD_WORKER_POOLS; i++) {
		struct workqueue_attrs *attrs;

		BUG_ON(!(attrs = alloc_workqueue_attrs(GFP_KERNEL)));
		attrs->nice = std_nice[i];
		unbound_std_wq_attrs[i] = attrs;

		/*
		 * An ordered wq should have only one pwq as ordering is
		 * guaranteed by max_active which is enforced by pwqs.
		 * Turn off NUMA so that dfl_pwq is used for all nodes.
		 */
		BUG_ON(!(attrs = alloc_workqueue_attrs(GFP_KERNEL)));
		attrs->nice = std_nice[i];
		attrs->no_numa = true;
		ordered_wq_attrs[i] = attrs;
	}

	system_wq = alloc_workqueue("events", 0, 0);
	system_highpri_wq = alloc_workqueue("events_highpri", WQ_HIGHPRI, 0);
	system_long_wq = alloc_workqueue("events_long", 0, 0);
	system_unbound_wq = alloc_workqueue("events_unbound", WQ_UNBOUND,
					    WQ_UNBOUND_MAX_ACTIVE);
	system_freezable_wq = alloc_workqueue("events_freezable",
					      WQ_FREEZABLE, 0);
	system_power_efficient_wq = alloc_workqueue("events_power_efficient",
					      WQ_POWER_EFFICIENT, 0);
	system_freezable_power_efficient_wq = alloc_workqueue("events_freezable_power_efficient",
					      WQ_FREEZABLE | WQ_POWER_EFFICIENT,
					      0);
	BUG_ON(!system_wq || !system_highpri_wq || !system_long_wq ||
	       !system_unbound_wq || !system_freezable_wq ||
	       !system_power_efficient_wq ||
	       !system_freezable_power_efficient_wq);
	return 0;
}
early_initcall(init_workqueues);<|MERGE_RESOLUTION|>--- conflicted
+++ resolved
@@ -1962,10 +1962,7 @@
 
 	lockdep_copy_map(&lockdep_map, &work->lockdep_map);
 #endif
-<<<<<<< HEAD
-=======
 	/* ensure we're on the correct CPU */
->>>>>>> 2d722782
 	WARN_ON_ONCE(!(pool->flags & POOL_DISASSOCIATED) &&
 		     raw_smp_processor_id() != pool->cpu);
 
@@ -4578,11 +4575,7 @@
 		for_each_pool(pool, pi) {
 			mutex_lock(&pool->attach_mutex);
 
-<<<<<<< HEAD
-			if (pool->cpu == cpu) {
-=======
 			if (pool->cpu == cpu)
->>>>>>> 2d722782
 				rebind_workers(pool);
 			else if (pool->cpu < 0)
 				restore_unbound_workers_cpumask(pool, cpu);
