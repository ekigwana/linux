/* The industrial I/O core
 *
 * Copyright (c) 2008 Jonathan Cameron
 *
 * This program is free software; you can redistribute it and/or modify it
 * under the terms of the GNU General Public License version 2 as published by
 * the Free Software Foundation.
 *
 * Handling of buffer allocation / resizing.
 *
 *
 * Things to look at here.
 * - Better memory allocation techniques?
 * - Alternative access techniques?
 */
#include <linux/kernel.h>
#include <linux/export.h>
#include <linux/device.h>
#include <linux/fs.h>
#include <linux/cdev.h>
#include <linux/slab.h>
#include <linux/poll.h>
#include <linux/sched.h>
#include <linux/dma-mapping.h>
#include <linux/sched/signal.h>

#include <linux/iio/iio.h>
#include "iio_core.h"
#include "iio_core_trigger.h"
#include <linux/iio/sysfs.h>
#include <linux/iio/buffer.h>
#include <linux/iio/trigger.h>
#include <linux/iio/buffer_impl.h>

static const char * const iio_endian_prefix[] = {
	[IIO_BE] = "be",
	[IIO_LE] = "le",
};

static bool iio_buffer_is_active(struct iio_buffer *buf)
{
	return !list_empty(&buf->buffer_list);
}

static size_t iio_buffer_data_available(struct iio_buffer *buf)
{
	return buf->access->data_available(buf);
}

static int iio_buffer_flush_hwfifo(struct iio_dev *indio_dev,
				   struct iio_buffer *buf, size_t required)
{
	if (!indio_dev->info->hwfifo_flush_to_buffer)
		return -ENODEV;

	return indio_dev->info->hwfifo_flush_to_buffer(indio_dev, required);
}

static bool iio_buffer_ready(struct iio_dev *indio_dev, struct iio_buffer *buf,
			     size_t to_wait, int to_flush)
{
	size_t avail;
	int flushed = 0;

	/* wakeup if the device was unregistered */
	if (!indio_dev->info)
		return true;

	/* drain the buffer if it was disabled */
	if (!iio_buffer_is_active(buf)) {
		to_wait = min_t(size_t, to_wait, 1);
		to_flush = 0;
	}

	avail = iio_buffer_data_available(buf);

	if (avail >= to_wait) {
		/* force a flush for non-blocking reads */
		if (!to_wait && avail < to_flush)
			iio_buffer_flush_hwfifo(indio_dev, buf,
						to_flush - avail);
		return true;
	}

	if (to_flush)
		flushed = iio_buffer_flush_hwfifo(indio_dev, buf,
						  to_wait - avail);
	if (flushed <= 0)
		return false;

	if (avail + flushed >= to_wait)
		return true;

	return false;
}

/**
 * iio_buffer_read_first_n_outer() - chrdev read for buffer access
 * @filp:	File structure pointer for the char device
 * @buf:	Destination buffer for iio buffer read
 * @n:		First n bytes to read
 * @f_ps:	Long offset provided by the user as a seek position
 *
 * This function relies on all buffer implementations having an
 * iio_buffer as their first element.
 *
 * Return: negative values corresponding to error codes or ret != 0
 *	   for ending the reading activity
 **/
ssize_t iio_buffer_read_first_n_outer(struct file *filp, char __user *buf,
				      size_t n, loff_t *f_ps)
{
	struct iio_dev *indio_dev = filp->private_data;
	struct iio_buffer *rb = indio_dev->buffer;
	DEFINE_WAIT_FUNC(wait, woken_wake_function);
	size_t datum_size;
	size_t to_wait;
	int ret = 0;

	if (!indio_dev->info)
		return -ENODEV;

	if (!indio_dev->info)
		return -ENODEV;

	if (!rb || !rb->access->read)
		return -EINVAL;

	datum_size = rb->bytes_per_datum;

	/*
	 * If datum_size is 0 there will never be anything to read from the
	 * buffer, so signal end of file now.
	 */
	if (!datum_size)
		return 0;

	if (filp->f_flags & O_NONBLOCK)
		to_wait = 0;
	else
		to_wait = min_t(size_t, n / datum_size, rb->watermark);

	add_wait_queue(&rb->pollq, &wait);
	do {
		if (!indio_dev->info) {
			ret = -ENODEV;
			break;
		}

		if (!iio_buffer_ready(indio_dev, rb, to_wait, n / datum_size)) {
			if (signal_pending(current)) {
				ret = -ERESTARTSYS;
				break;
			}

			wait_woken(&wait, TASK_INTERRUPTIBLE,
				   MAX_SCHEDULE_TIMEOUT);
			continue;
		}

		ret = rb->access->read(rb, n, buf);
		if (ret == 0 && (filp->f_flags & O_NONBLOCK))
			ret = -EAGAIN;
	} while (ret == 0);
	remove_wait_queue(&rb->pollq, &wait);

	return ret;
}

static bool iio_buffer_space_available(struct iio_buffer *buf)
{
	if (buf->access->space_available)
		return buf->access->space_available(buf);

	return true;
}

ssize_t iio_buffer_chrdev_write(struct file *filp, const char __user *buf,
				      size_t n, loff_t *f_ps)
{
	struct iio_dev *indio_dev = filp->private_data;
	struct iio_buffer *rb = indio_dev->buffer;
	int ret;

	if (!rb || !rb->access->write)
		return -EINVAL;

	do {
		if (!iio_buffer_space_available(rb)) {
			if (filp->f_flags & O_NONBLOCK)
				return -EAGAIN;

			ret = wait_event_interruptible(rb->pollq,
					iio_buffer_space_available(rb) ||
					indio_dev->info == NULL);
			if (ret)
				return ret;
			if (indio_dev->info == NULL)
				return -ENODEV;
		}

		ret = rb->access->write(rb, n, buf);
		if (ret == 0 && (filp->f_flags & O_NONBLOCK))
			ret = -EAGAIN;
	} while (ret == 0);

	return ret;
}

/**
 * iio_buffer_poll() - poll the buffer to find out if it has data
 * @filp:	File structure pointer for device access
 * @wait:	Poll table structure pointer for which the driver adds
 *		a wait queue
 *
 * Return: (EPOLLIN | EPOLLRDNORM) if data is available for reading
 *	   or 0 for other cases
 */
__poll_t iio_buffer_poll(struct file *filp,
			     struct poll_table_struct *wait)
{
	struct iio_dev *indio_dev = filp->private_data;
	struct iio_buffer *rb = indio_dev->buffer;

	if (!indio_dev->info || rb == NULL)
		return 0;

	poll_wait(filp, &rb->pollq, wait);
<<<<<<< HEAD

	switch (indio_dev->direction) {
	case IIO_DEVICE_DIRECTION_IN:
		if (iio_buffer_ready(indio_dev, rb, rb->watermark, 0))
			return POLLIN | POLLRDNORM;
		break;
	case IIO_DEVICE_DIRECTION_OUT:
		if (iio_buffer_space_available(rb))
			return POLLOUT | POLLWRNORM;
	}

	/* need a way of knowing if there may be enough data... */
=======
	if (iio_buffer_ready(indio_dev, rb, rb->watermark, 0))
		return EPOLLIN | EPOLLRDNORM;
>>>>>>> 9c71c6e9
	return 0;
}

/**
 * iio_buffer_wakeup_poll - Wakes up the buffer waitqueue
 * @indio_dev: The IIO device
 *
 * Wakes up the event waitqueue used for poll(). Should usually
 * be called when the device is unregistered.
 */
void iio_buffer_wakeup_poll(struct iio_dev *indio_dev)
{
	if (!indio_dev->buffer)
		return;

	wake_up(&indio_dev->buffer->pollq);
}

void iio_buffer_init(struct iio_buffer *buffer)
{
	INIT_LIST_HEAD(&buffer->demux_list);
	INIT_LIST_HEAD(&buffer->buffer_list);
	init_waitqueue_head(&buffer->pollq);
	kref_init(&buffer->ref);
	if (!buffer->watermark)
		buffer->watermark = 1;
}
EXPORT_SYMBOL(iio_buffer_init);

int iio_buffer_alloc_scanmask(struct iio_buffer *buffer,
	struct iio_dev *indio_dev)
{
	if (!indio_dev->masklength)
		return 0;

	buffer->scan_mask = kcalloc(BITS_TO_LONGS(indio_dev->masklength),
		sizeof(*buffer->scan_mask), GFP_KERNEL);
	if (buffer->scan_mask == NULL)
		return -ENOMEM;

	buffer->channel_mask = kcalloc(BITS_TO_LONGS(indio_dev->num_channels),
		sizeof(*buffer->channel_mask), GFP_KERNEL);
	if (buffer->channel_mask == NULL)
		return -ENOMEM;

	return 0;
}
EXPORT_SYMBOL(iio_buffer_alloc_scanmask);

void iio_buffer_free_scanmask(struct iio_buffer *buffer)
{
	kfree(buffer->channel_mask);
	kfree(buffer->scan_mask);
}
EXPORT_SYMBOL(iio_buffer_free_scanmask);

/**
 * iio_buffer_set_attrs - Set buffer specific attributes
 * @buffer: The buffer for which we are setting attributes
 * @attrs: Pointer to a null terminated list of pointers to attributes
 */
void iio_buffer_set_attrs(struct iio_buffer *buffer,
			 const struct attribute **attrs)
{
	buffer->attrs = attrs;
}
EXPORT_SYMBOL_GPL(iio_buffer_set_attrs);

static ssize_t iio_show_scan_index(struct device *dev,
				   struct device_attribute *attr,
				   char *buf)
{
	return sprintf(buf, "%u\n", to_iio_dev_attr(attr)->c->scan_index);
}

static ssize_t iio_show_fixed_type(struct device *dev,
				   struct device_attribute *attr,
				   char *buf)
{
	struct iio_dev_attr *this_attr = to_iio_dev_attr(attr);
	u8 type = this_attr->c->scan_type.endianness;

	if (type == IIO_CPU) {
#ifdef __LITTLE_ENDIAN
		type = IIO_LE;
#else
		type = IIO_BE;
#endif
	}
	if (this_attr->c->scan_type.repeat > 1)
		return sprintf(buf, "%s:%c%d/%dX%d>>%u\n",
		       iio_endian_prefix[type],
		       this_attr->c->scan_type.sign,
		       this_attr->c->scan_type.realbits,
		       this_attr->c->scan_type.storagebits,
		       this_attr->c->scan_type.repeat,
		       this_attr->c->scan_type.shift);
		else
			return sprintf(buf, "%s:%c%d/%d>>%u\n",
		       iio_endian_prefix[type],
		       this_attr->c->scan_type.sign,
		       this_attr->c->scan_type.realbits,
		       this_attr->c->scan_type.storagebits,
		       this_attr->c->scan_type.shift);
}

static ssize_t iio_scan_el_show(struct device *dev,
				struct device_attribute *attr,
				char *buf)
{
	int ret;
	struct iio_dev *indio_dev = dev_to_iio_dev(dev);

	/* Ensure ret is 0 or 1. */
	ret = !!test_bit(to_iio_dev_attr(attr)->address,
		       indio_dev->buffer->channel_mask);

	return sprintf(buf, "%d\n", ret);
}

/* Note NULL used as error indicator as it doesn't make sense. */
static const unsigned long *iio_scan_mask_match(const unsigned long *av_masks,
					  unsigned int masklength,
					  const unsigned long *mask,
					  bool strict)
{
	if (bitmap_empty(mask, masklength))
		return NULL;
	while (*av_masks) {
		if (strict) {
			if (bitmap_equal(mask, av_masks, masklength))
				return av_masks;
		} else {
			if (bitmap_subset(mask, av_masks, masklength))
				return av_masks;
		}
		av_masks += BITS_TO_LONGS(masklength);
	}
	return NULL;
}

static bool iio_validate_scan_mask(struct iio_dev *indio_dev,
	const unsigned long *mask)
{
	if (!indio_dev->setup_ops->validate_scan_mask)
		return true;

	return indio_dev->setup_ops->validate_scan_mask(indio_dev, mask);
}

/**
 * iio_scan_mask_set() - set particular bit in the scan mask
 * @indio_dev: the iio device
 * @buffer: the buffer whose scan mask we are interested in
 * @bit: the bit to be set.
 *
 * Note that at this point we have no way of knowing what other
 * buffers might request, hence this code only verifies that the
 * individual buffers request is plausible.
 */
static int iio_channel_mask_set(struct iio_dev *indio_dev,
		      struct iio_buffer *buffer, int bit)
{
	const unsigned long *mask;
	unsigned long *trialmask;
	unsigned int ch;

	trialmask = kcalloc(BITS_TO_LONGS(indio_dev->masklength),
			    sizeof(*trialmask), GFP_KERNEL);
	if (trialmask == NULL)
		return -ENOMEM;
	if (!indio_dev->masklength) {
		WARN(1, "Trying to set scanmask prior to registering buffer\n");
		goto err_invalid_mask;
	}

	set_bit(bit, buffer->channel_mask);

	for_each_set_bit(ch, buffer->channel_mask, indio_dev->num_channels)
		set_bit(indio_dev->channels[ch].scan_index, trialmask);

	if (!iio_validate_scan_mask(indio_dev, trialmask))
		goto err_invalid_mask;

	if (indio_dev->available_scan_masks) {
		mask = iio_scan_mask_match(indio_dev->available_scan_masks,
					   indio_dev->masklength,
					   trialmask, false);
		if (!mask)
			goto err_invalid_mask;
	}
	bitmap_copy(buffer->scan_mask, trialmask, indio_dev->masklength);

	kfree(trialmask);

	return 0;

err_invalid_mask:
	clear_bit(bit, buffer->channel_mask);
	kfree(trialmask);
	return -EINVAL;
}

static int iio_channel_mask_clear(struct iio_dev *indio_dev,
	struct iio_buffer *buffer, int bit)
{
	unsigned int ch;

	clear_bit(bit, buffer->channel_mask);

	memset(buffer->scan_mask, 0, BITS_TO_LONGS(indio_dev->masklength));
	for_each_set_bit(ch, buffer->channel_mask, indio_dev->num_channels)
		set_bit(indio_dev->channels[ch].scan_index, buffer->scan_mask);
	return 0;
}

static int iio_channel_mask_query(struct iio_dev *indio_dev,
			struct iio_buffer *buffer, int bit)
{
	if (bit > indio_dev->num_channels)
		return -EINVAL;

	if (!buffer->channel_mask)
		return 0;

	/* Ensure return value is 0 or 1. */
	return !!test_bit(bit, buffer->channel_mask);
}

static ssize_t iio_scan_el_store(struct device *dev,
				 struct device_attribute *attr,
				 const char *buf,
				 size_t len)
{
	int ret;
	bool state;
	struct iio_dev *indio_dev = dev_to_iio_dev(dev);
	struct iio_buffer *buffer = indio_dev->buffer;
	struct iio_dev_attr *this_attr = to_iio_dev_attr(attr);

	ret = strtobool(buf, &state);
	if (ret < 0)
		return ret;
	mutex_lock(&indio_dev->mlock);
	if (iio_buffer_is_active(indio_dev->buffer)) {
		ret = -EBUSY;
		goto error_ret;
	}
	ret = iio_channel_mask_query(indio_dev, buffer, this_attr->address);
	if (ret < 0)
		goto error_ret;
	if (!state && ret) {
		ret = iio_channel_mask_clear(indio_dev, buffer, this_attr->address);
		if (ret)
			goto error_ret;
	} else if (state && !ret) {
		ret = iio_channel_mask_set(indio_dev, buffer, this_attr->address);
		if (ret)
			goto error_ret;
	}

error_ret:
	mutex_unlock(&indio_dev->mlock);

	return ret < 0 ? ret : len;

}

static ssize_t iio_scan_el_ts_show(struct device *dev,
				   struct device_attribute *attr,
				   char *buf)
{
	struct iio_dev *indio_dev = dev_to_iio_dev(dev);
	return sprintf(buf, "%d\n", indio_dev->buffer->scan_timestamp);
}

static ssize_t iio_scan_el_ts_store(struct device *dev,
				    struct device_attribute *attr,
				    const char *buf,
				    size_t len)
{
	int ret;
	struct iio_dev *indio_dev = dev_to_iio_dev(dev);
	bool state;

	ret = strtobool(buf, &state);
	if (ret < 0)
		return ret;

	mutex_lock(&indio_dev->mlock);
	if (iio_buffer_is_active(indio_dev->buffer)) {
		ret = -EBUSY;
		goto error_ret;
	}
	indio_dev->buffer->scan_timestamp = state;
error_ret:
	mutex_unlock(&indio_dev->mlock);

	return ret ? ret : len;
}

static int iio_buffer_add_channel_sysfs(struct iio_dev *indio_dev,
					const struct iio_chan_spec *chan,
					unsigned int address)
{
	int ret, attrcount = 0;
	struct iio_buffer *buffer = indio_dev->buffer;

	ret = __iio_add_chan_devattr("index",
				     chan,
				     &iio_show_scan_index,
				     NULL,
				     0,
				     IIO_SEPARATE,
				     &indio_dev->dev,
				     &buffer->scan_el_dev_attr_list);
	if (ret)
		return ret;
	attrcount++;
	ret = __iio_add_chan_devattr("type",
				     chan,
				     &iio_show_fixed_type,
				     NULL,
				     0,
				     0,
				     &indio_dev->dev,
				     &buffer->scan_el_dev_attr_list);
	if (ret)
		return ret;
	attrcount++;
	if (chan->type != IIO_TIMESTAMP)
		ret = __iio_add_chan_devattr("en",
					     chan,
					     &iio_scan_el_show,
					     &iio_scan_el_store,
					     address,
					     0,
					     &indio_dev->dev,
					     &buffer->scan_el_dev_attr_list);
	else
		ret = __iio_add_chan_devattr("en",
					     chan,
					     &iio_scan_el_ts_show,
					     &iio_scan_el_ts_store,
					     address,
					     0,
					     &indio_dev->dev,
					     &buffer->scan_el_dev_attr_list);
	if (ret)
		return ret;
	attrcount++;
	ret = attrcount;
	return ret;
}

static ssize_t iio_buffer_read_length(struct device *dev,
				      struct device_attribute *attr,
				      char *buf)
{
	struct iio_dev *indio_dev = dev_to_iio_dev(dev);
	struct iio_buffer *buffer = indio_dev->buffer;

	return sprintf(buf, "%d\n", buffer->length);
}

static ssize_t iio_buffer_write_length(struct device *dev,
				       struct device_attribute *attr,
				       const char *buf, size_t len)
{
	struct iio_dev *indio_dev = dev_to_iio_dev(dev);
	struct iio_buffer *buffer = indio_dev->buffer;
	unsigned int val;
	int ret;

	ret = kstrtouint(buf, 10, &val);
	if (ret)
		return ret;

	if (val == buffer->length)
		return len;

	mutex_lock(&indio_dev->mlock);
	if (iio_buffer_is_active(indio_dev->buffer)) {
		ret = -EBUSY;
	} else {
		buffer->access->set_length(buffer, val);
		ret = 0;
	}
	if (ret)
		goto out;
	if (buffer->length && buffer->length < buffer->watermark)
		buffer->watermark = buffer->length;
out:
	mutex_unlock(&indio_dev->mlock);

	return ret ? ret : len;
}

static ssize_t iio_buffer_show_enable(struct device *dev,
				      struct device_attribute *attr,
				      char *buf)
{
	struct iio_dev *indio_dev = dev_to_iio_dev(dev);
	return sprintf(buf, "%d\n", iio_buffer_is_active(indio_dev->buffer));
}

static unsigned int iio_storage_bytes_for_si(struct iio_dev *indio_dev,
					     unsigned int scan_index)
{
	const struct iio_chan_spec *ch;
	unsigned int bytes;

	ch = iio_find_channel_from_si(indio_dev, scan_index);
	bytes = ch->scan_type.storagebits / 8;
	if (ch->scan_type.repeat > 1)
		bytes *= ch->scan_type.repeat;
	return bytes;
}

static unsigned int iio_storage_bytes_for_timestamp(struct iio_dev *indio_dev)
{
	return iio_storage_bytes_for_si(indio_dev,
					indio_dev->scan_index_timestamp);
}

static int iio_compute_scan_bytes(struct iio_dev *indio_dev,
				const unsigned long *mask, bool timestamp)
{
	unsigned bytes = 0;
	int length, i;

	/* How much space will the demuxed element take? */
	for_each_set_bit(i, mask,
			 indio_dev->masklength) {
		length = iio_storage_bytes_for_si(indio_dev, i);
		bytes = ALIGN(bytes, length);
		bytes += length;
	}

	if (timestamp) {
		length = iio_storage_bytes_for_timestamp(indio_dev);
		bytes = ALIGN(bytes, length);
		bytes += length;
	}
	return bytes;
}

static void iio_buffer_activate(struct iio_dev *indio_dev,
	struct iio_buffer *buffer)
{
	iio_buffer_get(buffer);
	list_add(&buffer->buffer_list, &indio_dev->buffer_list);
}

static void iio_buffer_deactivate(struct iio_buffer *buffer)
{
	list_del_init(&buffer->buffer_list);
	wake_up_interruptible(&buffer->pollq);
	iio_buffer_put(buffer);
}

static void iio_buffer_deactivate_all(struct iio_dev *indio_dev)
{
	struct iio_buffer *buffer, *_buffer;

	list_for_each_entry_safe(buffer, _buffer,
			&indio_dev->buffer_list, buffer_list)
		iio_buffer_deactivate(buffer);
}

static int iio_buffer_enable(struct iio_buffer *buffer,
	struct iio_dev *indio_dev)
{
	if (!buffer->access->enable)
		return 0;
	return buffer->access->enable(buffer, indio_dev);
}

static int iio_buffer_disable(struct iio_buffer *buffer,
	struct iio_dev *indio_dev)
{
	if (!buffer->access->disable)
		return 0;
	return buffer->access->disable(buffer, indio_dev);
}

static void iio_buffer_update_bytes_per_datum(struct iio_dev *indio_dev,
	struct iio_buffer *buffer)
{
	unsigned int bytes;

	if (!buffer->access->set_bytes_per_datum)
		return;

	bytes = iio_compute_scan_bytes(indio_dev, buffer->scan_mask,
		buffer->scan_timestamp);

	buffer->access->set_bytes_per_datum(buffer, bytes);
}

static int iio_buffer_request_update(struct iio_dev *indio_dev,
	struct iio_buffer *buffer)
{
	int ret;

	iio_buffer_update_bytes_per_datum(indio_dev, buffer);
	if (buffer->access->request_update) {
		ret = buffer->access->request_update(buffer);
		if (ret) {
			dev_dbg(&indio_dev->dev,
			       "Buffer not started: buffer parameter update failed (%d)\n",
				ret);
			return ret;
		}
	}

	return 0;
}

static void iio_free_scan_mask(struct iio_dev *indio_dev,
	const unsigned long *mask)
{
	/* If the mask is dynamically allocated free it, otherwise do nothing */
	if (!indio_dev->available_scan_masks)
		kfree(mask);
}

struct iio_device_config {
	unsigned int mode;
	unsigned int watermark;
	const unsigned long *scan_mask;
	unsigned int scan_bytes;
	bool scan_timestamp;
};

static int iio_verify_update(struct iio_dev *indio_dev,
	struct iio_buffer *insert_buffer, struct iio_buffer *remove_buffer,
	struct iio_device_config *config)
{
	unsigned long *compound_mask;
	const unsigned long *scan_mask;
	bool strict_scanmask = false;
	struct iio_buffer *buffer;
	bool scan_timestamp;
	unsigned int modes;

	memset(config, 0, sizeof(*config));
	config->watermark = ~0;

	/*
	 * If there is just one buffer and we are removing it there is nothing
	 * to verify.
	 */
	if (remove_buffer && !insert_buffer &&
		list_is_singular(&indio_dev->buffer_list))
			return 0;

	modes = indio_dev->modes;

	list_for_each_entry(buffer, &indio_dev->buffer_list, buffer_list) {
		if (buffer == remove_buffer)
			continue;
		modes &= buffer->access->modes;
		config->watermark = min(config->watermark, buffer->watermark);
	}

	if (insert_buffer) {
		modes &= insert_buffer->access->modes;
		config->watermark = min(config->watermark,
			insert_buffer->watermark);
	}

	/* Definitely possible for devices to support both of these. */
	if ((modes & INDIO_BUFFER_TRIGGERED) && indio_dev->trig) {
		config->mode = INDIO_BUFFER_TRIGGERED;
	} else if (modes & INDIO_BUFFER_HARDWARE) {
		/*
		 * Keep things simple for now and only allow a single buffer to
		 * be connected in hardware mode.
		 */
		if (insert_buffer && !list_empty(&indio_dev->buffer_list))
			return -EINVAL;
		config->mode = INDIO_BUFFER_HARDWARE;
		strict_scanmask = true;
	} else if (modes & INDIO_BUFFER_SOFTWARE) {
		config->mode = INDIO_BUFFER_SOFTWARE;
	} else {
		/* Can only occur on first buffer */
		if (indio_dev->modes & INDIO_BUFFER_TRIGGERED)
			dev_dbg(&indio_dev->dev, "Buffer not started: no trigger\n");
		return -EINVAL;
	}

	if (indio_dev->direction == IIO_DEVICE_DIRECTION_OUT)
		strict_scanmask = true;

	/* What scan mask do we actually have? */
	compound_mask = kcalloc(BITS_TO_LONGS(indio_dev->masklength),
				sizeof(long), GFP_KERNEL);
	if (compound_mask == NULL)
		return -ENOMEM;

	scan_timestamp = false;

	list_for_each_entry(buffer, &indio_dev->buffer_list, buffer_list) {
		if (buffer == remove_buffer)
			continue;
		bitmap_or(compound_mask, compound_mask, buffer->scan_mask,
			  indio_dev->masklength);
		scan_timestamp |= buffer->scan_timestamp;
	}

	if (insert_buffer) {
		bitmap_or(compound_mask, compound_mask,
			  insert_buffer->scan_mask, indio_dev->masklength);
		scan_timestamp |= insert_buffer->scan_timestamp;
	}

	if (indio_dev->available_scan_masks) {
		scan_mask = iio_scan_mask_match(indio_dev->available_scan_masks,
				    indio_dev->masklength,
				    compound_mask,
				    strict_scanmask);
		kfree(compound_mask);
		if (scan_mask == NULL)
			return -EINVAL;
	} else {
	    scan_mask = compound_mask;
	}

	config->scan_bytes = iio_compute_scan_bytes(indio_dev,
				    scan_mask, scan_timestamp);
	config->scan_mask = scan_mask;
	config->scan_timestamp = scan_timestamp;

	return 0;
}

/**
 * struct iio_demux_table - table describing demux memcpy ops
 * @from:	index to copy from
 * @to:		index to copy to
 * @length:	how many bytes to copy
 * @l:		list head used for management
 */
struct iio_demux_table {
	unsigned from;
	unsigned to;
	unsigned length;
	struct list_head l;
};

static void iio_buffer_demux_free(struct iio_buffer *buffer)
{
	struct iio_demux_table *p, *q;
	list_for_each_entry_safe(p, q, &buffer->demux_list, l) {
		list_del(&p->l);
		kfree(p);
	}
}

static int iio_buffer_add_demux(struct iio_buffer *buffer,
	struct iio_demux_table **p, unsigned int in_loc, unsigned int out_loc,
	unsigned int length)
{

	if (*p && (*p)->from + (*p)->length == in_loc &&
		(*p)->to + (*p)->length == out_loc) {
		(*p)->length += length;
	} else {
		*p = kmalloc(sizeof(**p), GFP_KERNEL);
		if (*p == NULL)
			return -ENOMEM;
		(*p)->from = in_loc;
		(*p)->to = out_loc;
		(*p)->length = length;
		list_add_tail(&(*p)->l, &buffer->demux_list);
	}

	return 0;
}

static int iio_buffer_update_demux(struct iio_dev *indio_dev,
				   struct iio_buffer *buffer)
{
	int ret, in_ind = -1, out_ind, length;
	unsigned in_loc = 0, out_loc = 0;
	struct iio_demux_table *p = NULL;

	/* Clear out any old demux */
	iio_buffer_demux_free(buffer);
	kfree(buffer->demux_bounce);
	buffer->demux_bounce = NULL;

	/* First work out which scan mode we will actually have */
	if (bitmap_equal(indio_dev->active_scan_mask,
			 buffer->scan_mask,
			 indio_dev->masklength))
		return 0;

	/* Now we have the two masks, work from least sig and build up sizes */
	for_each_set_bit(out_ind,
			 buffer->scan_mask,
			 indio_dev->masklength) {
		in_ind = find_next_bit(indio_dev->active_scan_mask,
				       indio_dev->masklength,
				       in_ind + 1);
		while (in_ind != out_ind) {
			in_ind = find_next_bit(indio_dev->active_scan_mask,
					       indio_dev->masklength,
					       in_ind + 1);
			length = iio_storage_bytes_for_si(indio_dev, in_ind);
			/* Make sure we are aligned */
			in_loc = roundup(in_loc, length) + length;
		}
		length = iio_storage_bytes_for_si(indio_dev, in_ind);
		out_loc = roundup(out_loc, length);
		in_loc = roundup(in_loc, length);
		ret = iio_buffer_add_demux(buffer, &p, in_loc, out_loc, length);
		if (ret)
			goto error_clear_mux_table;
		out_loc += length;
		in_loc += length;
	}
	/* Relies on scan_timestamp being last */
	if (buffer->scan_timestamp) {
		length = iio_storage_bytes_for_timestamp(indio_dev);
		out_loc = roundup(out_loc, length);
		in_loc = roundup(in_loc, length);
		ret = iio_buffer_add_demux(buffer, &p, in_loc, out_loc, length);
		if (ret)
			goto error_clear_mux_table;
		out_loc += length;
		in_loc += length;
	}
	buffer->demux_bounce = kzalloc(out_loc, GFP_KERNEL);
	if (buffer->demux_bounce == NULL) {
		ret = -ENOMEM;
		goto error_clear_mux_table;
	}
	return 0;

error_clear_mux_table:
	iio_buffer_demux_free(buffer);

	return ret;
}

static int iio_update_demux(struct iio_dev *indio_dev)
{
	struct iio_buffer *buffer;
	int ret;

	list_for_each_entry(buffer, &indio_dev->buffer_list, buffer_list) {
		ret = iio_buffer_update_demux(indio_dev, buffer);
		if (ret < 0)
			goto error_clear_mux_table;
	}
	return 0;

error_clear_mux_table:
	list_for_each_entry(buffer, &indio_dev->buffer_list, buffer_list)
		iio_buffer_demux_free(buffer);

	return ret;
}

static int iio_enable_buffers(struct iio_dev *indio_dev,
	struct iio_device_config *config)
{
	struct iio_buffer *buffer;
	int ret;

	indio_dev->active_scan_mask = config->scan_mask;
	indio_dev->scan_timestamp = config->scan_timestamp;
	indio_dev->scan_bytes = config->scan_bytes;
	indio_dev->currentmode = config->mode;

	if (indio_dev->direction == IIO_DEVICE_DIRECTION_IN)
		iio_update_demux(indio_dev);

	/* Wind up again */
	if (indio_dev->setup_ops->preenable) {
		ret = indio_dev->setup_ops->preenable(indio_dev);
		if (ret) {
			dev_dbg(&indio_dev->dev,
			       "Buffer not started: buffer preenable failed (%d)\n", ret);
			goto err_undo_config;
		}
	}

	if (indio_dev->info->update_scan_mode) {
		ret = indio_dev->info
			->update_scan_mode(indio_dev,
					   indio_dev->active_scan_mask);
		if (ret < 0) {
			dev_dbg(&indio_dev->dev,
				"Buffer not started: update scan mode failed (%d)\n",
				ret);
			goto err_run_postdisable;
		}
	}

	if (indio_dev->info->hwfifo_set_watermark)
		indio_dev->info->hwfifo_set_watermark(indio_dev,
			config->watermark);

	list_for_each_entry(buffer, &indio_dev->buffer_list, buffer_list) {
		ret = iio_buffer_enable(buffer, indio_dev);
		if (ret)
			goto err_disable_buffers;
	}

	ret = iio_trigger_attach_poll_func(indio_dev);
	if (ret)
		goto err_disable_buffers;

	if (indio_dev->setup_ops->postenable) {
		ret = indio_dev->setup_ops->postenable(indio_dev);
		if (ret) {
			dev_dbg(&indio_dev->dev,
			       "Buffer not started: postenable failed (%d)\n", ret);
			goto err_detach_pollfunc;
		}
	}

	return 0;

err_detach_pollfunc:
	iio_trigger_detach_poll_func(indio_dev);
err_disable_buffers:
	list_for_each_entry_continue_reverse(buffer, &indio_dev->buffer_list,
					     buffer_list)
		iio_buffer_disable(buffer, indio_dev);
err_run_postdisable:
	if (indio_dev->setup_ops->postdisable)
		indio_dev->setup_ops->postdisable(indio_dev);
err_undo_config:
	indio_dev->currentmode = INDIO_DIRECT_MODE;
	indio_dev->active_scan_mask = NULL;

	return ret;
}

static int iio_disable_buffers(struct iio_dev *indio_dev)
{
	struct iio_buffer *buffer;
	int ret = 0;
	int ret2;

	/* Wind down existing buffers - iff there are any */
	if (list_empty(&indio_dev->buffer_list))
		return 0;

	/*
	 * If things go wrong at some step in disable we still need to continue
	 * to perform the other steps, otherwise we leave the device in a
	 * inconsistent state. We return the error code for the first error we
	 * encountered.
	 */

	if (indio_dev->setup_ops->predisable) {
		ret2 = indio_dev->setup_ops->predisable(indio_dev);
		if (ret2 && !ret)
			ret = ret2;
	}

	list_for_each_entry(buffer, &indio_dev->buffer_list, buffer_list) {
		ret2 = iio_buffer_disable(buffer, indio_dev);
		if (ret2 && !ret)
			ret = ret2;
	}

	iio_trigger_detach_poll_func(indio_dev);

	if (indio_dev->setup_ops->postdisable) {
		ret2 = indio_dev->setup_ops->postdisable(indio_dev);
		if (ret2 && !ret)
			ret = ret2;
	}

	iio_free_scan_mask(indio_dev, indio_dev->active_scan_mask);
	indio_dev->active_scan_mask = NULL;
	indio_dev->currentmode = INDIO_DIRECT_MODE;

	return ret;
}

static int __iio_update_buffers(struct iio_dev *indio_dev,
		       struct iio_buffer *insert_buffer,
		       struct iio_buffer *remove_buffer)
{
	struct iio_device_config new_config;
	int ret;

	ret = iio_verify_update(indio_dev, insert_buffer, remove_buffer,
		&new_config);
	if (ret)
		return ret;

	if (insert_buffer) {
		if (bitmap_empty(insert_buffer->scan_mask,
			indio_dev->masklength)) {
			ret = -EINVAL;
			goto err_free_config;
		}

		ret = iio_buffer_request_update(indio_dev, insert_buffer);
		if (ret)
			goto err_free_config;
	}

	ret = iio_disable_buffers(indio_dev);
	if (ret)
		goto err_deactivate_all;

	if (remove_buffer)
		iio_buffer_deactivate(remove_buffer);
	if (insert_buffer)
		iio_buffer_activate(indio_dev, insert_buffer);

	/* If no buffers in list, we are done */
	if (list_empty(&indio_dev->buffer_list))
		return 0;

	ret = iio_enable_buffers(indio_dev, &new_config);
	if (ret)
		goto err_deactivate_all;

	return 0;

err_deactivate_all:
	/*
	 * We've already verified that the config is valid earlier. If things go
	 * wrong in either enable or disable the most likely reason is an IO
	 * error from the device. In this case there is no good recovery
	 * strategy. Just make sure to disable everything and leave the device
	 * in a sane state.  With a bit of luck the device might come back to
	 * life again later and userspace can try again.
	 */
	iio_buffer_deactivate_all(indio_dev);

err_free_config:
	iio_free_scan_mask(indio_dev, new_config.scan_mask);
	return ret;
}

int iio_update_buffers(struct iio_dev *indio_dev,
		       struct iio_buffer *insert_buffer,
		       struct iio_buffer *remove_buffer)
{
	int ret;

	if (insert_buffer == remove_buffer)
		return 0;

	mutex_lock(&indio_dev->info_exist_lock);
	mutex_lock(&indio_dev->mlock);

	if (indio_dev->direction == IIO_DEVICE_DIRECTION_OUT) {
		ret = -EINVAL;
		goto out_unlock;
	}

	if (insert_buffer && iio_buffer_is_active(insert_buffer))
		insert_buffer = NULL;

	if (remove_buffer && !iio_buffer_is_active(remove_buffer))
		remove_buffer = NULL;

	if (!insert_buffer && !remove_buffer) {
		ret = 0;
		goto out_unlock;
	}

	if (indio_dev->info == NULL) {
		ret = -ENODEV;
		goto out_unlock;
	}

	ret = __iio_update_buffers(indio_dev, insert_buffer, remove_buffer);

out_unlock:
	mutex_unlock(&indio_dev->mlock);
	mutex_unlock(&indio_dev->info_exist_lock);

	return ret;
}
EXPORT_SYMBOL_GPL(iio_update_buffers);

void iio_disable_all_buffers(struct iio_dev *indio_dev)
{
	iio_disable_buffers(indio_dev);
	iio_buffer_deactivate_all(indio_dev);
}

static ssize_t iio_buffer_store_enable(struct device *dev,
				       struct device_attribute *attr,
				       const char *buf,
				       size_t len)
{
	int ret;
	bool requested_state;
	struct iio_dev *indio_dev = dev_to_iio_dev(dev);
	bool inlist;

	ret = strtobool(buf, &requested_state);
	if (ret < 0)
		return ret;

	mutex_lock(&indio_dev->mlock);

	/* Find out if it is in the list */
	inlist = iio_buffer_is_active(indio_dev->buffer);
	/* Already in desired state */
	if (inlist == requested_state)
		goto done;

	if (requested_state)
		ret = __iio_update_buffers(indio_dev,
					 indio_dev->buffer, NULL);
	else
		ret = __iio_update_buffers(indio_dev,
					 NULL, indio_dev->buffer);

done:
	mutex_unlock(&indio_dev->mlock);
	return (ret < 0) ? ret : len;
}

static const char * const iio_scan_elements_group_name = "scan_elements";

static ssize_t iio_buffer_show_watermark(struct device *dev,
					 struct device_attribute *attr,
					 char *buf)
{
	struct iio_dev *indio_dev = dev_to_iio_dev(dev);
	struct iio_buffer *buffer = indio_dev->buffer;

	return sprintf(buf, "%u\n", buffer->watermark);
}

static ssize_t iio_buffer_store_watermark(struct device *dev,
					  struct device_attribute *attr,
					  const char *buf,
					  size_t len)
{
	struct iio_dev *indio_dev = dev_to_iio_dev(dev);
	struct iio_buffer *buffer = indio_dev->buffer;
	unsigned int val;
	int ret;

	ret = kstrtouint(buf, 10, &val);
	if (ret)
		return ret;
	if (!val)
		return -EINVAL;

	mutex_lock(&indio_dev->mlock);

	if (val > buffer->length) {
		ret = -EINVAL;
		goto out;
	}

	if (iio_buffer_is_active(indio_dev->buffer)) {
		ret = -EBUSY;
		goto out;
	}

	buffer->watermark = val;
out:
	mutex_unlock(&indio_dev->mlock);

	return ret ? ret : len;
}

static ssize_t iio_dma_show_data_available(struct device *dev,
						struct device_attribute *attr,
						char *buf)
{
	struct iio_dev *indio_dev = dev_to_iio_dev(dev);
	size_t bytes;

	bytes = iio_buffer_data_available(indio_dev->buffer);

	return sprintf(buf, "%zu\n", bytes);
}

static DEVICE_ATTR(length, S_IRUGO | S_IWUSR, iio_buffer_read_length,
	iio_buffer_write_length);
static struct device_attribute dev_attr_length_ro = __ATTR(length,
	S_IRUGO, iio_buffer_read_length, NULL);
static DEVICE_ATTR(enable, S_IRUGO | S_IWUSR,
		   iio_buffer_show_enable, iio_buffer_store_enable);
static DEVICE_ATTR(watermark, S_IRUGO | S_IWUSR,
		   iio_buffer_show_watermark, iio_buffer_store_watermark);
static struct device_attribute dev_attr_watermark_ro = __ATTR(watermark,
	S_IRUGO, iio_buffer_show_watermark, NULL);
static DEVICE_ATTR(data_available, S_IRUGO,
		iio_dma_show_data_available, NULL);

static struct attribute *iio_buffer_attrs[] = {
	&dev_attr_length.attr,
	&dev_attr_enable.attr,
	&dev_attr_watermark.attr,
	&dev_attr_data_available.attr,
};

int iio_buffer_alloc_sysfs_and_mask(struct iio_dev *indio_dev)
{
	struct iio_dev_attr *p;
	struct attribute **attr;
	struct iio_buffer *buffer = indio_dev->buffer;
	int ret, i, attrn, attrcount, attrcount_orig = 0;
	const struct iio_chan_spec *channels;

	channels = indio_dev->channels;
	if (channels) {
		int ml = indio_dev->masklength;

		for (i = 0; i < indio_dev->num_channels; i++)
			ml = max(ml, channels[i].scan_index + 1);
		indio_dev->masklength = ml;
	}

	if (!buffer)
		return 0;

	attrcount = 0;
	if (buffer->attrs) {
		while (buffer->attrs[attrcount] != NULL)
			attrcount++;
	}

	attr = kcalloc(attrcount + ARRAY_SIZE(iio_buffer_attrs) + 1,
		       sizeof(struct attribute *), GFP_KERNEL);
	if (!attr)
		return -ENOMEM;

	memcpy(attr, iio_buffer_attrs, sizeof(iio_buffer_attrs));
	if (!buffer->access->set_length)
		attr[0] = &dev_attr_length_ro.attr;

	if (buffer->access->flags & INDIO_BUFFER_FLAG_FIXED_WATERMARK)
		attr[2] = &dev_attr_watermark_ro.attr;

	if (buffer->attrs)
		memcpy(&attr[ARRAY_SIZE(iio_buffer_attrs)], buffer->attrs,
		       sizeof(struct attribute *) * attrcount);

	attr[attrcount + ARRAY_SIZE(iio_buffer_attrs)] = NULL;

	buffer->buffer_group.name = "buffer";
	buffer->buffer_group.attrs = attr;

	indio_dev->groups[indio_dev->groupcounter++] = &buffer->buffer_group;

	if (buffer->scan_el_attrs != NULL) {
		attr = buffer->scan_el_attrs->attrs;
		while (*attr++ != NULL)
			attrcount_orig++;
	}
	attrcount = attrcount_orig;
	INIT_LIST_HEAD(&buffer->scan_el_dev_attr_list);
	channels = indio_dev->channels;
	if (channels) {
		/* new magic */
		for (i = 0; i < indio_dev->num_channels; i++) {
			if (channels[i].scan_index < 0)
				continue;

			ret = iio_buffer_add_channel_sysfs(indio_dev,
							 &channels[i], i);
			if (ret < 0)
				goto error_cleanup_dynamic;
			attrcount += ret;
			if (channels[i].type == IIO_TIMESTAMP)
				indio_dev->scan_index_timestamp =
					channels[i].scan_index;
		}

		ret = iio_buffer_alloc_scanmask(buffer, indio_dev);
		if (ret)
			goto error_cleanup_dynamic;
	}

	buffer->scan_el_group.name = iio_scan_elements_group_name;

	buffer->scan_el_group.attrs = kcalloc(attrcount + 1,
					      sizeof(buffer->scan_el_group.attrs[0]),
					      GFP_KERNEL);
	if (buffer->scan_el_group.attrs == NULL) {
		ret = -ENOMEM;
		goto error_free_scan_mask;
	}
	if (buffer->scan_el_attrs)
		memcpy(buffer->scan_el_group.attrs, buffer->scan_el_attrs,
		       sizeof(buffer->scan_el_group.attrs[0])*attrcount_orig);
	attrn = attrcount_orig;

	list_for_each_entry(p, &buffer->scan_el_dev_attr_list, l)
		buffer->scan_el_group.attrs[attrn++] = &p->dev_attr.attr;
	indio_dev->groups[indio_dev->groupcounter++] = &buffer->scan_el_group;

	return 0;

error_free_scan_mask:
	iio_buffer_free_scanmask(buffer);
error_cleanup_dynamic:
	iio_free_chan_devattr_list(&buffer->scan_el_dev_attr_list);
	kfree(indio_dev->buffer->buffer_group.attrs);

	return ret;
}

void iio_buffer_free_sysfs_and_mask(struct iio_dev *indio_dev)
{
	if (!indio_dev->buffer)
		return;

	iio_buffer_free_scanmask(indio_dev->buffer);
	kfree(indio_dev->buffer->buffer_group.attrs);
	kfree(indio_dev->buffer->scan_el_group.attrs);
	iio_free_chan_devattr_list(&indio_dev->buffer->scan_el_dev_attr_list);
}

/**
 * iio_validate_scan_mask_onehot() - Validates that exactly one channel is selected
 * @indio_dev: the iio device
 * @mask: scan mask to be checked
 *
 * Return true if exactly one bit is set in the scan mask, false otherwise. It
 * can be used for devices where only one channel can be active for sampling at
 * a time.
 */
bool iio_validate_scan_mask_onehot(struct iio_dev *indio_dev,
	const unsigned long *mask)
{
	return bitmap_weight(mask, indio_dev->masklength) == 1;
}
EXPORT_SYMBOL_GPL(iio_validate_scan_mask_onehot);

static const void *iio_demux(struct iio_buffer *buffer,
				 const void *datain)
{
	struct iio_demux_table *t;

	if (list_empty(&buffer->demux_list))
		return datain;
	list_for_each_entry(t, &buffer->demux_list, l)
		memcpy(buffer->demux_bounce + t->to,
		       datain + t->from, t->length);

	return buffer->demux_bounce;
}

static int iio_push_to_buffer(struct iio_buffer *buffer, const void *data)
{
	const void *dataout = iio_demux(buffer, data);
	int ret;

	ret = buffer->access->store_to(buffer, dataout);
	if (ret)
		return ret;

	/*
	 * We can't just test for watermark to decide if we wake the poll queue
	 * because read may request less samples than the watermark.
	 */
	wake_up_interruptible_poll(&buffer->pollq, EPOLLIN | EPOLLRDNORM);
	return 0;
}

/**
 * iio_push_to_buffers() - push to a registered buffer.
 * @indio_dev:		iio_dev structure for device.
 * @data:		Full scan.
 */
int iio_push_to_buffers(struct iio_dev *indio_dev, const void *data)
{
	int ret;
	struct iio_buffer *buf;

	list_for_each_entry(buf, &indio_dev->buffer_list, buffer_list) {
		ret = iio_push_to_buffer(buf, data);
		if (ret < 0)
			return ret;
	}

	return 0;
}
EXPORT_SYMBOL_GPL(iio_push_to_buffers);

int iio_buffer_remove_sample(struct iio_buffer *buffer, u8 *data)
{
	return buffer->access->remove_from(buffer, data);
}

/**
 * iio_buffer_release() - Free a buffer's resources
 * @ref: Pointer to the kref embedded in the iio_buffer struct
 *
 * This function is called when the last reference to the buffer has been
 * dropped. It will typically free all resources allocated by the buffer. Do not
 * call this function manually, always use iio_buffer_put() when done using a
 * buffer.
 */
static void iio_buffer_release(struct kref *ref)
{
	struct iio_buffer *buffer = container_of(ref, struct iio_buffer, ref);

	buffer->access->release(buffer);
}

/**
 * iio_buffer_get() - Grab a reference to the buffer
 * @buffer: The buffer to grab a reference for, may be NULL
 *
 * Returns the pointer to the buffer that was passed into the function.
 */
struct iio_buffer *iio_buffer_get(struct iio_buffer *buffer)
{
	if (buffer)
		kref_get(&buffer->ref);

	return buffer;
}
EXPORT_SYMBOL_GPL(iio_buffer_get);

/**
 * iio_buffer_put() - Release the reference to the buffer
 * @buffer: The buffer to release the reference for, may be NULL
 */
void iio_buffer_put(struct iio_buffer *buffer)
{
	if (buffer)
		kref_put(&buffer->ref, iio_buffer_release);
}
EXPORT_SYMBOL_GPL(iio_buffer_put);

static int iio_buffer_query_block(struct iio_buffer *buffer,
	struct iio_buffer_block __user *user_block)
{
	struct iio_buffer_block block;
	int ret;

	if (!buffer->access->query_block)
		return -ENOSYS;

	if (copy_from_user(&block, user_block, sizeof(block)))
		return -EFAULT;

	ret = buffer->access->query_block(buffer, &block);
	if (ret)
		return ret;

	if (copy_to_user(user_block, &block, sizeof(block)))
		return -EFAULT;

	return 0;
}

static int iio_buffer_dequeue_block(struct iio_dev *indio_dev,
	struct iio_buffer_block __user *user_block, bool non_blocking)
{
	struct iio_buffer *buffer = indio_dev->buffer;
	struct iio_buffer_block block;
	int ret;

	if (!buffer->access->dequeue_block)
		return -ENOSYS;

	do {
		if (!iio_buffer_data_available(buffer)) {
			if (non_blocking)
				return -EAGAIN;

			ret = wait_event_interruptible(buffer->pollq,
					iio_buffer_data_available(buffer) ||
					indio_dev->info == NULL);
			if (ret)
				return ret;
			if (indio_dev->info == NULL)
				return -ENODEV;
		}

		ret = buffer->access->dequeue_block(buffer, &block);
		if (ret == -EAGAIN && non_blocking)
			ret = 0;
	 } while (ret);

	 if (ret)
		return ret;

	if (copy_to_user(user_block, &block, sizeof(block)))
		return -EFAULT;

	return 0;
}

static int iio_buffer_enqueue_block(struct iio_buffer *buffer,
	struct iio_buffer_block __user *user_block)
{
	struct iio_buffer_block block;

	if (!buffer->access->enqueue_block)
		return -ENOSYS;

	if (copy_from_user(&block, user_block, sizeof(block)))
		return -EFAULT;

	return buffer->access->enqueue_block(buffer, &block);
}

static int iio_buffer_alloc_blocks(struct iio_buffer *buffer,
	struct iio_buffer_block_alloc_req __user *user_req)
{
	struct iio_buffer_block_alloc_req req;
	int ret;

	if (!buffer->access->alloc_blocks)
		return -ENOSYS;

	if (copy_from_user(&req, user_req, sizeof(req)))
		return -EFAULT;

	ret = buffer->access->alloc_blocks(buffer, &req);
	if (ret)
		return ret;

	if (copy_to_user(user_req, &req, sizeof(req)))
		return -EFAULT;

	return 0;
}

void iio_buffer_free_blocks(struct iio_buffer *buffer)
{
	if (buffer->access->free_blocks)
		buffer->access->free_blocks(buffer);
}

long iio_buffer_ioctl(struct iio_dev *indio_dev, struct file *filep,
		unsigned int cmd, unsigned long arg)
{
	bool non_blocking = filep->f_flags & O_NONBLOCK;
	struct iio_buffer *buffer = indio_dev->buffer;

	if (!buffer || !buffer->access)
		return -ENODEV;

	switch (cmd) {
	case IIO_BLOCK_ALLOC_IOCTL:
		return iio_buffer_alloc_blocks(buffer,
			(struct iio_buffer_block_alloc_req __user *)arg);
	case IIO_BLOCK_FREE_IOCTL:
		iio_buffer_free_blocks(buffer);
		return 0;
	case IIO_BLOCK_QUERY_IOCTL:
		return iio_buffer_query_block(buffer,
			(struct iio_buffer_block __user *)arg);
	case IIO_BLOCK_ENQUEUE_IOCTL:
		return iio_buffer_enqueue_block(buffer,
			(struct iio_buffer_block __user *)arg);
	case IIO_BLOCK_DEQUEUE_IOCTL:
		return iio_buffer_dequeue_block(indio_dev,
			(struct iio_buffer_block __user *)arg, non_blocking);
	}
	return -EINVAL;
}

int iio_buffer_mmap(struct file *filep, struct vm_area_struct *vma)
{
	struct iio_dev *indio_dev = filep->private_data;

	if (!indio_dev->buffer || !indio_dev->buffer->access ||
		!indio_dev->buffer->access->mmap)
		return -ENODEV;

	if (!(vma->vm_flags & VM_SHARED))
		return -EINVAL;

	switch (indio_dev->direction) {
	case IIO_DEVICE_DIRECTION_IN:
		if (!(vma->vm_flags & VM_READ))
			return -EINVAL;
		break;
	case IIO_DEVICE_DIRECTION_OUT:
		if (!(vma->vm_flags & VM_WRITE))
			return -EINVAL;
		break;
	}

	return indio_dev->buffer->access->mmap(indio_dev->buffer, vma);
}

/**
 * iio_device_attach_buffer - Attach a buffer to a IIO device
 * @indio_dev: The device the buffer should be attached to
 * @buffer: The buffer to attach to the device
 *
 * This function attaches a buffer to a IIO device. The buffer stays attached to
 * the device until the device is freed. The function should only be called at
 * most once per device.
 */
void iio_device_attach_buffer(struct iio_dev *indio_dev,
			      struct iio_buffer *buffer)
{
	indio_dev->buffer = iio_buffer_get(buffer);
}
EXPORT_SYMBOL_GPL(iio_device_attach_buffer);<|MERGE_RESOLUTION|>--- conflicted
+++ resolved
@@ -226,23 +226,18 @@
 		return 0;
 
 	poll_wait(filp, &rb->pollq, wait);
-<<<<<<< HEAD
 
 	switch (indio_dev->direction) {
 	case IIO_DEVICE_DIRECTION_IN:
 		if (iio_buffer_ready(indio_dev, rb, rb->watermark, 0))
-			return POLLIN | POLLRDNORM;
+			return EPOLLIN | EPOLLRDNORM;
 		break;
 	case IIO_DEVICE_DIRECTION_OUT:
 		if (iio_buffer_space_available(rb))
-			return POLLOUT | POLLWRNORM;
+			return EPOLLOUT | EPOLLWRNORM;
 	}
 
 	/* need a way of knowing if there may be enough data... */
-=======
-	if (iio_buffer_ready(indio_dev, rb, rb->watermark, 0))
-		return EPOLLIN | EPOLLRDNORM;
->>>>>>> 9c71c6e9
 	return 0;
 }
 
