--- conflicted
+++ resolved
@@ -854,10 +854,7 @@
 	{ "w25q32dw", INFO(0xef6016, 0, 64 * 1024,  64, SECT_4K) },
 	{ "w25x64", INFO(0xef3017, 0, 64 * 1024, 128, SECT_4K) },
 	{ "w25q64", INFO(0xef4017, 0, 64 * 1024, 128, SECT_4K) },
-<<<<<<< HEAD
 	{ "w25q128", INFO(0xef4018, 0, 64 * 1024, 256, SECT_4K | SPI_NOR_DUAL_READ | SPI_NOR_QUAD_READ) },
-=======
->>>>>>> b2776bf7
 	{ "w25q80", INFO(0xef5014, 0, 64 * 1024,  16, SECT_4K) },
 	{ "w25q80bl", INFO(0xef4014, 0, 64 * 1024,  16, SECT_4K) },
 	{ "w25q128", INFO(0xef4018, 0, 64 * 1024, 256, SECT_4K | SPI_NOR_DUAL_READ | SPI_NOR_QUAD_READ) },
