/*
 * adv7842 - Analog Devices ADV7842 video decoder driver
 *
 * Copyright 2013 Cisco Systems, Inc. and/or its affiliates. All rights reserved.
 *
 * This program is free software; you may redistribute it and/or modify
 * it under the terms of the GNU General Public License as published by
 * the Free Software Foundation; version 2 of the License.
 *
 * THE SOFTWARE IS PROVIDED "AS IS", WITHOUT WARRANTY OF ANY KIND,
 * EXPRESS OR IMPLIED, INCLUDING BUT NOT LIMITED TO THE WARRANTIES OF
 * MERCHANTABILITY, FITNESS FOR A PARTICULAR PURPOSE AND
 * NONINFRINGEMENT. IN NO EVENT SHALL THE AUTHORS OR COPYRIGHT HOLDERS
 * BE LIABLE FOR ANY CLAIM, DAMAGES OR OTHER LIABILITY, WHETHER IN AN
 * ACTION OF CONTRACT, TORT OR OTHERWISE, ARISING FROM, OUT OF OR IN
 * CONNECTION WITH THE SOFTWARE OR THE USE OR OTHER DEALINGS IN THE
 * SOFTWARE.
 *
 */

/*
 * References (c = chapter, p = page):
 * REF_01 - Analog devices, ADV7842,
 *		Register Settings Recommendations, Rev. 1.9, April 2011
 * REF_02 - Analog devices, Software User Guide, UG-206,
 *		ADV7842 I2C Register Maps, Rev. 0, November 2010
 * REF_03 - Analog devices, Hardware User Guide, UG-214,
 *		ADV7842 Fast Switching 2:1 HDMI 1.4 Receiver with 3D-Comb
 *		Decoder and Digitizer , Rev. 0, January 2011
 */


#include <linux/kernel.h>
#include <linux/module.h>
#include <linux/slab.h>
#include <linux/i2c.h>
#include <linux/delay.h>
#include <linux/videodev2.h>
#include <linux/workqueue.h>
#include <linux/v4l2-dv-timings.h>
#include <linux/hdmi.h>
#include <media/v4l2-device.h>
#include <media/v4l2-event.h>
#include <media/v4l2-ctrls.h>
#include <media/v4l2-dv-timings.h>
#include <media/adv7842.h>

static int debug;
module_param(debug, int, 0644);
MODULE_PARM_DESC(debug, "debug level (0-2)");

MODULE_DESCRIPTION("Analog Devices ADV7842 video decoder driver");
MODULE_AUTHOR("Hans Verkuil <hans.verkuil@cisco.com>");
MODULE_AUTHOR("Martin Bugge <marbugge@cisco.com>");
MODULE_LICENSE("GPL");

/* ADV7842 system clock frequency */
#define ADV7842_fsc (28636360)

#define ADV7842_RGB_OUT					(1 << 1)

#define ADV7842_OP_FORMAT_SEL_8BIT			(0 << 0)
#define ADV7842_OP_FORMAT_SEL_10BIT			(1 << 0)
#define ADV7842_OP_FORMAT_SEL_12BIT			(2 << 0)

#define ADV7842_OP_MODE_SEL_SDR_422			(0 << 5)
#define ADV7842_OP_MODE_SEL_DDR_422			(1 << 5)
#define ADV7842_OP_MODE_SEL_SDR_444			(2 << 5)
#define ADV7842_OP_MODE_SEL_DDR_444			(3 << 5)
#define ADV7842_OP_MODE_SEL_SDR_422_2X			(4 << 5)
#define ADV7842_OP_MODE_SEL_ADI_CM			(5 << 5)

#define ADV7842_OP_CH_SEL_GBR				(0 << 5)
#define ADV7842_OP_CH_SEL_GRB				(1 << 5)
#define ADV7842_OP_CH_SEL_BGR				(2 << 5)
#define ADV7842_OP_CH_SEL_RGB				(3 << 5)
#define ADV7842_OP_CH_SEL_BRG				(4 << 5)
#define ADV7842_OP_CH_SEL_RBG				(5 << 5)

#define ADV7842_OP_SWAP_CB_CR				(1 << 0)

/*
**********************************************************************
*
*  Arrays with configuration parameters for the ADV7842
*
**********************************************************************
*/

struct adv7842_format_info {
	u32 code;
	u8 op_ch_sel;
	bool rgb_out;
	bool swap_cb_cr;
	u8 op_format_sel;
};

struct adv7842_state {
	struct adv7842_platform_data pdata;
	struct v4l2_subdev sd;
	struct media_pad pad;
	struct v4l2_ctrl_handler hdl;
	enum adv7842_mode mode;
	struct v4l2_dv_timings timings;
	enum adv7842_vid_std_select vid_std_select;

	const struct adv7842_format_info *format;

	v4l2_std_id norm;
	struct {
		u8 edid[256];
		u32 present;
	} hdmi_edid;
	struct {
		u8 edid[256];
		u32 present;
	} vga_edid;
	struct v4l2_fract aspect_ratio;
	u32 rgb_quantization_range;
	bool is_cea_format;
	struct workqueue_struct *work_queues;
	struct delayed_work delayed_work_enable_hotplug;
	bool restart_stdi_once;
	bool hdmi_port_a;

	/* i2c clients */
	struct i2c_client *i2c_sdp_io;
	struct i2c_client *i2c_sdp;
	struct i2c_client *i2c_cp;
	struct i2c_client *i2c_vdp;
	struct i2c_client *i2c_afe;
	struct i2c_client *i2c_hdmi;
	struct i2c_client *i2c_repeater;
	struct i2c_client *i2c_edid;
	struct i2c_client *i2c_infoframe;
	struct i2c_client *i2c_cec;
	struct i2c_client *i2c_avlink;

	/* controls */
	struct v4l2_ctrl *detect_tx_5v_ctrl;
	struct v4l2_ctrl *analog_sampling_phase_ctrl;
	struct v4l2_ctrl *free_run_color_ctrl_manual;
	struct v4l2_ctrl *free_run_color_ctrl;
	struct v4l2_ctrl *rgb_quantization_range_ctrl;
};

/* Unsupported timings. This device cannot support 720p30. */
static const struct v4l2_dv_timings adv7842_timings_exceptions[] = {
	V4L2_DV_BT_CEA_1280X720P30,
	{ }
};

static bool adv7842_check_dv_timings(const struct v4l2_dv_timings *t, void *hdl)
{
	int i;

	for (i = 0; adv7842_timings_exceptions[i].bt.width; i++)
		if (v4l2_match_dv_timings(t, adv7842_timings_exceptions + i, 0))
			return false;
	return true;
}

struct adv7842_video_standards {
	struct v4l2_dv_timings timings;
	u8 vid_std;
	u8 v_freq;
};

/* sorted by number of lines */
static const struct adv7842_video_standards adv7842_prim_mode_comp[] = {
	/* { V4L2_DV_BT_CEA_720X480P59_94, 0x0a, 0x00 }, TODO flickering */
	{ V4L2_DV_BT_CEA_720X576P50, 0x0b, 0x00 },
	{ V4L2_DV_BT_CEA_1280X720P50, 0x19, 0x01 },
	{ V4L2_DV_BT_CEA_1280X720P60, 0x19, 0x00 },
	{ V4L2_DV_BT_CEA_1920X1080P24, 0x1e, 0x04 },
	{ V4L2_DV_BT_CEA_1920X1080P25, 0x1e, 0x03 },
	{ V4L2_DV_BT_CEA_1920X1080P30, 0x1e, 0x02 },
	{ V4L2_DV_BT_CEA_1920X1080P50, 0x1e, 0x01 },
	{ V4L2_DV_BT_CEA_1920X1080P60, 0x1e, 0x00 },
	/* TODO add 1920x1080P60_RB (CVT timing) */
	{ },
};

/* sorted by number of lines */
static const struct adv7842_video_standards adv7842_prim_mode_gr[] = {
	{ V4L2_DV_BT_DMT_640X480P60, 0x08, 0x00 },
	{ V4L2_DV_BT_DMT_640X480P72, 0x09, 0x00 },
	{ V4L2_DV_BT_DMT_640X480P75, 0x0a, 0x00 },
	{ V4L2_DV_BT_DMT_640X480P85, 0x0b, 0x00 },
	{ V4L2_DV_BT_DMT_800X600P56, 0x00, 0x00 },
	{ V4L2_DV_BT_DMT_800X600P60, 0x01, 0x00 },
	{ V4L2_DV_BT_DMT_800X600P72, 0x02, 0x00 },
	{ V4L2_DV_BT_DMT_800X600P75, 0x03, 0x00 },
	{ V4L2_DV_BT_DMT_800X600P85, 0x04, 0x00 },
	{ V4L2_DV_BT_DMT_1024X768P60, 0x0c, 0x00 },
	{ V4L2_DV_BT_DMT_1024X768P70, 0x0d, 0x00 },
	{ V4L2_DV_BT_DMT_1024X768P75, 0x0e, 0x00 },
	{ V4L2_DV_BT_DMT_1024X768P85, 0x0f, 0x00 },
	{ V4L2_DV_BT_DMT_1280X1024P60, 0x05, 0x00 },
	{ V4L2_DV_BT_DMT_1280X1024P75, 0x06, 0x00 },
	{ V4L2_DV_BT_DMT_1360X768P60, 0x12, 0x00 },
	{ V4L2_DV_BT_DMT_1366X768P60, 0x13, 0x00 },
	{ V4L2_DV_BT_DMT_1400X1050P60, 0x14, 0x00 },
	{ V4L2_DV_BT_DMT_1400X1050P75, 0x15, 0x00 },
	{ V4L2_DV_BT_DMT_1600X1200P60, 0x16, 0x00 }, /* TODO not tested */
	/* TODO add 1600X1200P60_RB (not a DMT timing) */
	{ V4L2_DV_BT_DMT_1680X1050P60, 0x18, 0x00 },
	{ V4L2_DV_BT_DMT_1920X1200P60_RB, 0x19, 0x00 }, /* TODO not tested */
	{ },
};

/* sorted by number of lines */
static const struct adv7842_video_standards adv7842_prim_mode_hdmi_comp[] = {
	{ V4L2_DV_BT_CEA_720X480P59_94, 0x0a, 0x00 },
	{ V4L2_DV_BT_CEA_720X576P50, 0x0b, 0x00 },
	{ V4L2_DV_BT_CEA_1280X720P50, 0x13, 0x01 },
	{ V4L2_DV_BT_CEA_1280X720P60, 0x13, 0x00 },
	{ V4L2_DV_BT_CEA_1920X1080P24, 0x1e, 0x04 },
	{ V4L2_DV_BT_CEA_1920X1080P25, 0x1e, 0x03 },
	{ V4L2_DV_BT_CEA_1920X1080P30, 0x1e, 0x02 },
	{ V4L2_DV_BT_CEA_1920X1080P50, 0x1e, 0x01 },
	{ V4L2_DV_BT_CEA_1920X1080P60, 0x1e, 0x00 },
	{ },
};

/* sorted by number of lines */
static const struct adv7842_video_standards adv7842_prim_mode_hdmi_gr[] = {
	{ V4L2_DV_BT_DMT_640X480P60, 0x08, 0x00 },
	{ V4L2_DV_BT_DMT_640X480P72, 0x09, 0x00 },
	{ V4L2_DV_BT_DMT_640X480P75, 0x0a, 0x00 },
	{ V4L2_DV_BT_DMT_640X480P85, 0x0b, 0x00 },
	{ V4L2_DV_BT_DMT_800X600P56, 0x00, 0x00 },
	{ V4L2_DV_BT_DMT_800X600P60, 0x01, 0x00 },
	{ V4L2_DV_BT_DMT_800X600P72, 0x02, 0x00 },
	{ V4L2_DV_BT_DMT_800X600P75, 0x03, 0x00 },
	{ V4L2_DV_BT_DMT_800X600P85, 0x04, 0x00 },
	{ V4L2_DV_BT_DMT_1024X768P60, 0x0c, 0x00 },
	{ V4L2_DV_BT_DMT_1024X768P70, 0x0d, 0x00 },
	{ V4L2_DV_BT_DMT_1024X768P75, 0x0e, 0x00 },
	{ V4L2_DV_BT_DMT_1024X768P85, 0x0f, 0x00 },
	{ V4L2_DV_BT_DMT_1280X1024P60, 0x05, 0x00 },
	{ V4L2_DV_BT_DMT_1280X1024P75, 0x06, 0x00 },
	{ },
};

static const struct v4l2_event adv7842_ev_fmt = {
	.type = V4L2_EVENT_SOURCE_CHANGE,
	.u.src_change.changes = V4L2_EVENT_SRC_CH_RESOLUTION,
};

/* ----------------------------------------------------------------------- */

static inline struct adv7842_state *to_state(struct v4l2_subdev *sd)
{
	return container_of(sd, struct adv7842_state, sd);
}

static inline struct v4l2_subdev *to_sd(struct v4l2_ctrl *ctrl)
{
	return &container_of(ctrl->handler, struct adv7842_state, hdl)->sd;
}

static inline unsigned hblanking(const struct v4l2_bt_timings *t)
{
	return V4L2_DV_BT_BLANKING_WIDTH(t);
}

static inline unsigned htotal(const struct v4l2_bt_timings *t)
{
	return V4L2_DV_BT_FRAME_WIDTH(t);
}

static inline unsigned vblanking(const struct v4l2_bt_timings *t)
{
	return V4L2_DV_BT_BLANKING_HEIGHT(t);
}

static inline unsigned vtotal(const struct v4l2_bt_timings *t)
{
	return V4L2_DV_BT_FRAME_HEIGHT(t);
}


/* ----------------------------------------------------------------------- */

static s32 adv_smbus_read_byte_data_check(struct i2c_client *client,
					  u8 command, bool check)
{
	union i2c_smbus_data data;

	if (!i2c_smbus_xfer(client->adapter, client->addr, client->flags,
			    I2C_SMBUS_READ, command,
			    I2C_SMBUS_BYTE_DATA, &data))
		return data.byte;
	if (check)
		v4l_err(client, "error reading %02x, %02x\n",
			client->addr, command);
	return -EIO;
}

static s32 adv_smbus_read_byte_data(struct i2c_client *client, u8 command)
{
	int i;

	for (i = 0; i < 3; i++) {
		int ret = adv_smbus_read_byte_data_check(client, command, true);

		if (ret >= 0) {
			if (i)
				v4l_err(client, "read ok after %d retries\n", i);
			return ret;
		}
	}
	v4l_err(client, "read failed\n");
	return -EIO;
}

static s32 adv_smbus_write_byte_data(struct i2c_client *client,
				     u8 command, u8 value)
{
	union i2c_smbus_data data;
	int err;
	int i;

	data.byte = value;
	for (i = 0; i < 3; i++) {
		err = i2c_smbus_xfer(client->adapter, client->addr,
				     client->flags,
				     I2C_SMBUS_WRITE, command,
				     I2C_SMBUS_BYTE_DATA, &data);
		if (!err)
			break;
	}
	if (err < 0)
		v4l_err(client, "error writing %02x, %02x, %02x\n",
			client->addr, command, value);
	return err;
}

static void adv_smbus_write_byte_no_check(struct i2c_client *client,
					  u8 command, u8 value)
{
	union i2c_smbus_data data;
	data.byte = value;

	i2c_smbus_xfer(client->adapter, client->addr,
		       client->flags,
		       I2C_SMBUS_WRITE, command,
		       I2C_SMBUS_BYTE_DATA, &data);
}

static s32 adv_smbus_write_i2c_block_data(struct i2c_client *client,
				  u8 command, unsigned length, const u8 *values)
{
	union i2c_smbus_data data;

	if (length > I2C_SMBUS_BLOCK_MAX)
		length = I2C_SMBUS_BLOCK_MAX;
	data.block[0] = length;
	memcpy(data.block + 1, values, length);
	return i2c_smbus_xfer(client->adapter, client->addr, client->flags,
			      I2C_SMBUS_WRITE, command,
			      I2C_SMBUS_I2C_BLOCK_DATA, &data);
}

/* ----------------------------------------------------------------------- */

static inline int io_read(struct v4l2_subdev *sd, u8 reg)
{
	struct i2c_client *client = v4l2_get_subdevdata(sd);

	return adv_smbus_read_byte_data(client, reg);
}

static inline int io_write(struct v4l2_subdev *sd, u8 reg, u8 val)
{
	struct i2c_client *client = v4l2_get_subdevdata(sd);

	return adv_smbus_write_byte_data(client, reg, val);
}

static inline int io_write_and_or(struct v4l2_subdev *sd, u8 reg, u8 mask, u8 val)
{
	return io_write(sd, reg, (io_read(sd, reg) & mask) | val);
}

static inline int io_write_clr_set(struct v4l2_subdev *sd,
				   u8 reg, u8 mask, u8 val)
{
	return io_write(sd, reg, (io_read(sd, reg) & ~mask) | val);
}

static inline int avlink_read(struct v4l2_subdev *sd, u8 reg)
{
	struct adv7842_state *state = to_state(sd);

	return adv_smbus_read_byte_data(state->i2c_avlink, reg);
}

static inline int avlink_write(struct v4l2_subdev *sd, u8 reg, u8 val)
{
	struct adv7842_state *state = to_state(sd);

	return adv_smbus_write_byte_data(state->i2c_avlink, reg, val);
}

static inline int cec_read(struct v4l2_subdev *sd, u8 reg)
{
	struct adv7842_state *state = to_state(sd);

	return adv_smbus_read_byte_data(state->i2c_cec, reg);
}

static inline int cec_write(struct v4l2_subdev *sd, u8 reg, u8 val)
{
	struct adv7842_state *state = to_state(sd);

	return adv_smbus_write_byte_data(state->i2c_cec, reg, val);
}

static inline int cec_write_and_or(struct v4l2_subdev *sd, u8 reg, u8 mask, u8 val)
{
	return cec_write(sd, reg, (cec_read(sd, reg) & mask) | val);
}

static inline int infoframe_read(struct v4l2_subdev *sd, u8 reg)
{
	struct adv7842_state *state = to_state(sd);

	return adv_smbus_read_byte_data(state->i2c_infoframe, reg);
}

static inline int infoframe_write(struct v4l2_subdev *sd, u8 reg, u8 val)
{
	struct adv7842_state *state = to_state(sd);

	return adv_smbus_write_byte_data(state->i2c_infoframe, reg, val);
}

static inline int sdp_io_read(struct v4l2_subdev *sd, u8 reg)
{
	struct adv7842_state *state = to_state(sd);

	return adv_smbus_read_byte_data(state->i2c_sdp_io, reg);
}

static inline int sdp_io_write(struct v4l2_subdev *sd, u8 reg, u8 val)
{
	struct adv7842_state *state = to_state(sd);

	return adv_smbus_write_byte_data(state->i2c_sdp_io, reg, val);
}

static inline int sdp_io_write_and_or(struct v4l2_subdev *sd, u8 reg, u8 mask, u8 val)
{
	return sdp_io_write(sd, reg, (sdp_io_read(sd, reg) & mask) | val);
}

static inline int sdp_read(struct v4l2_subdev *sd, u8 reg)
{
	struct adv7842_state *state = to_state(sd);

	return adv_smbus_read_byte_data(state->i2c_sdp, reg);
}

static inline int sdp_write(struct v4l2_subdev *sd, u8 reg, u8 val)
{
	struct adv7842_state *state = to_state(sd);

	return adv_smbus_write_byte_data(state->i2c_sdp, reg, val);
}

static inline int sdp_write_and_or(struct v4l2_subdev *sd, u8 reg, u8 mask, u8 val)
{
	return sdp_write(sd, reg, (sdp_read(sd, reg) & mask) | val);
}

static inline int afe_read(struct v4l2_subdev *sd, u8 reg)
{
	struct adv7842_state *state = to_state(sd);

	return adv_smbus_read_byte_data(state->i2c_afe, reg);
}

static inline int afe_write(struct v4l2_subdev *sd, u8 reg, u8 val)
{
	struct adv7842_state *state = to_state(sd);

	return adv_smbus_write_byte_data(state->i2c_afe, reg, val);
}

static inline int afe_write_and_or(struct v4l2_subdev *sd, u8 reg, u8 mask, u8 val)
{
	return afe_write(sd, reg, (afe_read(sd, reg) & mask) | val);
}

static inline int rep_read(struct v4l2_subdev *sd, u8 reg)
{
	struct adv7842_state *state = to_state(sd);

	return adv_smbus_read_byte_data(state->i2c_repeater, reg);
}

static inline int rep_write(struct v4l2_subdev *sd, u8 reg, u8 val)
{
	struct adv7842_state *state = to_state(sd);

	return adv_smbus_write_byte_data(state->i2c_repeater, reg, val);
}

static inline int rep_write_and_or(struct v4l2_subdev *sd, u8 reg, u8 mask, u8 val)
{
	return rep_write(sd, reg, (rep_read(sd, reg) & mask) | val);
}

static inline int edid_read(struct v4l2_subdev *sd, u8 reg)
{
	struct adv7842_state *state = to_state(sd);

	return adv_smbus_read_byte_data(state->i2c_edid, reg);
}

static inline int edid_write(struct v4l2_subdev *sd, u8 reg, u8 val)
{
	struct adv7842_state *state = to_state(sd);

	return adv_smbus_write_byte_data(state->i2c_edid, reg, val);
}

static inline int hdmi_read(struct v4l2_subdev *sd, u8 reg)
{
	struct adv7842_state *state = to_state(sd);

	return adv_smbus_read_byte_data(state->i2c_hdmi, reg);
}

static inline int hdmi_write(struct v4l2_subdev *sd, u8 reg, u8 val)
{
	struct adv7842_state *state = to_state(sd);

	return adv_smbus_write_byte_data(state->i2c_hdmi, reg, val);
}

static inline int hdmi_write_and_or(struct v4l2_subdev *sd, u8 reg, u8 mask, u8 val)
{
	return hdmi_write(sd, reg, (hdmi_read(sd, reg) & mask) | val);
}

static inline int cp_read(struct v4l2_subdev *sd, u8 reg)
{
	struct adv7842_state *state = to_state(sd);

	return adv_smbus_read_byte_data(state->i2c_cp, reg);
}

static inline int cp_write(struct v4l2_subdev *sd, u8 reg, u8 val)
{
	struct adv7842_state *state = to_state(sd);

	return adv_smbus_write_byte_data(state->i2c_cp, reg, val);
}

static inline int cp_write_and_or(struct v4l2_subdev *sd, u8 reg, u8 mask, u8 val)
{
	return cp_write(sd, reg, (cp_read(sd, reg) & mask) | val);
}

static inline int vdp_read(struct v4l2_subdev *sd, u8 reg)
{
	struct adv7842_state *state = to_state(sd);

	return adv_smbus_read_byte_data(state->i2c_vdp, reg);
}

static inline int vdp_write(struct v4l2_subdev *sd, u8 reg, u8 val)
{
	struct adv7842_state *state = to_state(sd);

	return adv_smbus_write_byte_data(state->i2c_vdp, reg, val);
}

static void main_reset(struct v4l2_subdev *sd)
{
	struct i2c_client *client = v4l2_get_subdevdata(sd);

	v4l2_dbg(1, debug, sd, "%s:\n", __func__);

	adv_smbus_write_byte_no_check(client, 0xff, 0x80);

	mdelay(5);
}

/* -----------------------------------------------------------------------------
 * Format helpers
 */

static const struct adv7842_format_info adv7842_formats[] = {
	{ MEDIA_BUS_FMT_RGB888_1X24, ADV7842_OP_CH_SEL_RGB, true, false,
	  ADV7842_OP_MODE_SEL_SDR_444 | ADV7842_OP_FORMAT_SEL_8BIT },
	{ MEDIA_BUS_FMT_YUYV8_2X8, ADV7842_OP_CH_SEL_RGB, false, false,
	  ADV7842_OP_MODE_SEL_SDR_422 | ADV7842_OP_FORMAT_SEL_8BIT },
	{ MEDIA_BUS_FMT_YVYU8_2X8, ADV7842_OP_CH_SEL_RGB, false, true,
	  ADV7842_OP_MODE_SEL_SDR_422 | ADV7842_OP_FORMAT_SEL_8BIT },
	{ MEDIA_BUS_FMT_YUYV10_2X10, ADV7842_OP_CH_SEL_RGB, false, false,
	  ADV7842_OP_MODE_SEL_SDR_422 | ADV7842_OP_FORMAT_SEL_10BIT },
	{ MEDIA_BUS_FMT_YVYU10_2X10, ADV7842_OP_CH_SEL_RGB, false, true,
	  ADV7842_OP_MODE_SEL_SDR_422 | ADV7842_OP_FORMAT_SEL_10BIT },
	{ MEDIA_BUS_FMT_YUYV12_2X12, ADV7842_OP_CH_SEL_RGB, false, false,
	  ADV7842_OP_MODE_SEL_SDR_422 | ADV7842_OP_FORMAT_SEL_12BIT },
	{ MEDIA_BUS_FMT_YVYU12_2X12, ADV7842_OP_CH_SEL_RGB, false, true,
	  ADV7842_OP_MODE_SEL_SDR_422 | ADV7842_OP_FORMAT_SEL_12BIT },
	{ MEDIA_BUS_FMT_UYVY8_1X16, ADV7842_OP_CH_SEL_RBG, false, false,
	  ADV7842_OP_MODE_SEL_SDR_422_2X | ADV7842_OP_FORMAT_SEL_8BIT },
	{ MEDIA_BUS_FMT_VYUY8_1X16, ADV7842_OP_CH_SEL_RBG, false, true,
	  ADV7842_OP_MODE_SEL_SDR_422_2X | ADV7842_OP_FORMAT_SEL_8BIT },
	{ MEDIA_BUS_FMT_YUYV8_1X16, ADV7842_OP_CH_SEL_RGB, false, false,
	  ADV7842_OP_MODE_SEL_SDR_422_2X | ADV7842_OP_FORMAT_SEL_8BIT },
	{ MEDIA_BUS_FMT_YVYU8_1X16, ADV7842_OP_CH_SEL_RGB, false, true,
	  ADV7842_OP_MODE_SEL_SDR_422_2X | ADV7842_OP_FORMAT_SEL_8BIT },
	{ MEDIA_BUS_FMT_UYVY10_1X20, ADV7842_OP_CH_SEL_RBG, false, false,
	  ADV7842_OP_MODE_SEL_SDR_422_2X | ADV7842_OP_FORMAT_SEL_10BIT },
	{ MEDIA_BUS_FMT_VYUY10_1X20, ADV7842_OP_CH_SEL_RBG, false, true,
	  ADV7842_OP_MODE_SEL_SDR_422_2X | ADV7842_OP_FORMAT_SEL_10BIT },
	{ MEDIA_BUS_FMT_YUYV10_1X20, ADV7842_OP_CH_SEL_RGB, false, false,
	  ADV7842_OP_MODE_SEL_SDR_422_2X | ADV7842_OP_FORMAT_SEL_10BIT },
	{ MEDIA_BUS_FMT_YVYU10_1X20, ADV7842_OP_CH_SEL_RGB, false, true,
	  ADV7842_OP_MODE_SEL_SDR_422_2X | ADV7842_OP_FORMAT_SEL_10BIT },
	{ MEDIA_BUS_FMT_UYVY12_1X24, ADV7842_OP_CH_SEL_RBG, false, false,
	  ADV7842_OP_MODE_SEL_SDR_422_2X | ADV7842_OP_FORMAT_SEL_12BIT },
	{ MEDIA_BUS_FMT_VYUY12_1X24, ADV7842_OP_CH_SEL_RBG, false, true,
	  ADV7842_OP_MODE_SEL_SDR_422_2X | ADV7842_OP_FORMAT_SEL_12BIT },
	{ MEDIA_BUS_FMT_YUYV12_1X24, ADV7842_OP_CH_SEL_RGB, false, false,
	  ADV7842_OP_MODE_SEL_SDR_422_2X | ADV7842_OP_FORMAT_SEL_12BIT },
	{ MEDIA_BUS_FMT_YVYU12_1X24, ADV7842_OP_CH_SEL_RGB, false, true,
	  ADV7842_OP_MODE_SEL_SDR_422_2X | ADV7842_OP_FORMAT_SEL_12BIT },
};

static const struct adv7842_format_info *
adv7842_format_info(struct adv7842_state *state, u32 code)
{
	unsigned int i;

	for (i = 0; i < ARRAY_SIZE(adv7842_formats); ++i) {
		if (adv7842_formats[i].code == code)
			return &adv7842_formats[i];
	}

	return NULL;
}

/* ----------------------------------------------------------------------- */

static inline bool is_analog_input(struct v4l2_subdev *sd)
{
	struct adv7842_state *state = to_state(sd);

	return ((state->mode == ADV7842_MODE_RGB) ||
		(state->mode == ADV7842_MODE_COMP));
}

static inline bool is_digital_input(struct v4l2_subdev *sd)
{
	struct adv7842_state *state = to_state(sd);

	return state->mode == ADV7842_MODE_HDMI;
}

static const struct v4l2_dv_timings_cap adv7842_timings_cap_analog = {
	.type = V4L2_DV_BT_656_1120,
	/* keep this initialization for compatibility with GCC < 4.4.6 */
	.reserved = { 0 },
	V4L2_INIT_BT_TIMINGS(0, 1920, 0, 1200, 25000000, 170000000,
		V4L2_DV_BT_STD_CEA861 | V4L2_DV_BT_STD_DMT |
			V4L2_DV_BT_STD_GTF | V4L2_DV_BT_STD_CVT,
		V4L2_DV_BT_CAP_PROGRESSIVE | V4L2_DV_BT_CAP_REDUCED_BLANKING |
			V4L2_DV_BT_CAP_CUSTOM)
};

static const struct v4l2_dv_timings_cap adv7842_timings_cap_digital = {
	.type = V4L2_DV_BT_656_1120,
	/* keep this initialization for compatibility with GCC < 4.4.6 */
	.reserved = { 0 },
	V4L2_INIT_BT_TIMINGS(0, 1920, 0, 1200, 25000000, 225000000,
		V4L2_DV_BT_STD_CEA861 | V4L2_DV_BT_STD_DMT |
			V4L2_DV_BT_STD_GTF | V4L2_DV_BT_STD_CVT,
		V4L2_DV_BT_CAP_PROGRESSIVE | V4L2_DV_BT_CAP_REDUCED_BLANKING |
			V4L2_DV_BT_CAP_CUSTOM)
};

static inline const struct v4l2_dv_timings_cap *
adv7842_get_dv_timings_cap(struct v4l2_subdev *sd)
{
	return is_digital_input(sd) ? &adv7842_timings_cap_digital :
				      &adv7842_timings_cap_analog;
}

/* ----------------------------------------------------------------------- */

static void adv7842_delayed_work_enable_hotplug(struct work_struct *work)
{
	struct delayed_work *dwork = to_delayed_work(work);
	struct adv7842_state *state = container_of(dwork,
			struct adv7842_state, delayed_work_enable_hotplug);
	struct v4l2_subdev *sd = &state->sd;
	int present = state->hdmi_edid.present;
	u8 mask = 0;

	v4l2_dbg(2, debug, sd, "%s: enable hotplug on ports: 0x%x\n",
			__func__, present);

	if (present & (0x04 << ADV7842_EDID_PORT_A))
		mask |= 0x20;
	if (present & (0x04 << ADV7842_EDID_PORT_B))
		mask |= 0x10;
	io_write_and_or(sd, 0x20, 0xcf, mask);
}

static int edid_write_vga_segment(struct v4l2_subdev *sd)
{
	struct i2c_client *client = v4l2_get_subdevdata(sd);
	struct adv7842_state *state = to_state(sd);
	const u8 *val = state->vga_edid.edid;
	int err = 0;
	int i;

	v4l2_dbg(2, debug, sd, "%s: write EDID on VGA port\n", __func__);

	/* HPA disable on port A and B */
	io_write_and_or(sd, 0x20, 0xcf, 0x00);

	/* Disable I2C access to internal EDID ram from VGA DDC port */
	rep_write_and_or(sd, 0x7f, 0x7f, 0x00);

	/* edid segment pointer '1' for VGA port */
	rep_write_and_or(sd, 0x77, 0xef, 0x10);

	for (i = 0; !err && i < 256; i += I2C_SMBUS_BLOCK_MAX)
		err = adv_smbus_write_i2c_block_data(state->i2c_edid, i,
					     I2C_SMBUS_BLOCK_MAX, val + i);
	if (err)
		return err;

	/* Calculates the checksums and enables I2C access
	 * to internal EDID ram from VGA DDC port.
	 */
	rep_write_and_or(sd, 0x7f, 0x7f, 0x80);

	for (i = 0; i < 1000; i++) {
		if (rep_read(sd, 0x79) & 0x20)
			break;
		mdelay(1);
	}
	if (i == 1000) {
		v4l_err(client, "error enabling edid on VGA port\n");
		return -EIO;
	}

	/* enable hotplug after 200 ms */
	queue_delayed_work(state->work_queues,
			&state->delayed_work_enable_hotplug, HZ / 5);

	return 0;
}

static int edid_spa_location(const u8 *edid)
{
	u8 d;

	/*
	 * TODO, improve and update for other CEA extensions
	 * currently only for 1 segment (256 bytes),
	 * i.e. 1 extension block and CEA revision 3.
	 */
	if ((edid[0x7e] != 1) ||
	    (edid[0x80] != 0x02) ||
	    (edid[0x81] != 0x03)) {
		return -EINVAL;
	}
	/*
	 * search Vendor Specific Data Block (tag 3)
	 */
	d = edid[0x82] & 0x7f;
	if (d > 4) {
		int i = 0x84;
		int end = 0x80 + d;
		do {
			u8 tag = edid[i]>>5;
			u8 len = edid[i] & 0x1f;

			if ((tag == 3) && (len >= 5))
				return i + 4;
			i += len + 1;
		} while (i < end);
	}
	return -EINVAL;
}

static int edid_write_hdmi_segment(struct v4l2_subdev *sd, u8 port)
{
	struct i2c_client *client = v4l2_get_subdevdata(sd);
	struct adv7842_state *state = to_state(sd);
	const u8 *val = state->hdmi_edid.edid;
	int spa_loc = edid_spa_location(val);
	int err = 0;
	int i;

	v4l2_dbg(2, debug, sd, "%s: write EDID on port %c (spa at 0x%x)\n",
			__func__, (port == ADV7842_EDID_PORT_A) ? 'A' : 'B', spa_loc);

	/* HPA disable on port A and B */
	io_write_and_or(sd, 0x20, 0xcf, 0x00);

	/* Disable I2C access to internal EDID ram from HDMI DDC ports */
	rep_write_and_or(sd, 0x77, 0xf3, 0x00);

	if (!state->hdmi_edid.present)
		return 0;

	/* edid segment pointer '0' for HDMI ports */
	rep_write_and_or(sd, 0x77, 0xef, 0x00);

	for (i = 0; !err && i < 256; i += I2C_SMBUS_BLOCK_MAX)
		err = adv_smbus_write_i2c_block_data(state->i2c_edid, i,
						     I2C_SMBUS_BLOCK_MAX, val + i);
	if (err)
		return err;

	if (spa_loc < 0)
		spa_loc = 0xc0; /* Default value [REF_02, p. 199] */

	if (port == ADV7842_EDID_PORT_A) {
		rep_write(sd, 0x72, val[spa_loc]);
		rep_write(sd, 0x73, val[spa_loc + 1]);
	} else {
		rep_write(sd, 0x74, val[spa_loc]);
		rep_write(sd, 0x75, val[spa_loc + 1]);
	}
	rep_write(sd, 0x76, spa_loc & 0xff);
	rep_write_and_or(sd, 0x77, 0xbf, (spa_loc >> 2) & 0x40);

	/* Calculates the checksums and enables I2C access to internal
	 * EDID ram from HDMI DDC ports
	 */
	rep_write_and_or(sd, 0x77, 0xf3, state->hdmi_edid.present);

	for (i = 0; i < 1000; i++) {
		if (rep_read(sd, 0x7d) & state->hdmi_edid.present)
			break;
		mdelay(1);
	}
	if (i == 1000) {
		v4l_err(client, "error enabling edid on port %c\n",
				(port == ADV7842_EDID_PORT_A) ? 'A' : 'B');
		return -EIO;
	}

	/* enable hotplug after 200 ms */
	queue_delayed_work(state->work_queues,
			&state->delayed_work_enable_hotplug, HZ / 5);

	return 0;
}

/* ----------------------------------------------------------------------- */

#ifdef CONFIG_VIDEO_ADV_DEBUG
static void adv7842_inv_register(struct v4l2_subdev *sd)
{
	v4l2_info(sd, "0x000-0x0ff: IO Map\n");
	v4l2_info(sd, "0x100-0x1ff: AVLink Map\n");
	v4l2_info(sd, "0x200-0x2ff: CEC Map\n");
	v4l2_info(sd, "0x300-0x3ff: InfoFrame Map\n");
	v4l2_info(sd, "0x400-0x4ff: SDP_IO Map\n");
	v4l2_info(sd, "0x500-0x5ff: SDP Map\n");
	v4l2_info(sd, "0x600-0x6ff: AFE Map\n");
	v4l2_info(sd, "0x700-0x7ff: Repeater Map\n");
	v4l2_info(sd, "0x800-0x8ff: EDID Map\n");
	v4l2_info(sd, "0x900-0x9ff: HDMI Map\n");
	v4l2_info(sd, "0xa00-0xaff: CP Map\n");
	v4l2_info(sd, "0xb00-0xbff: VDP Map\n");
}

static int adv7842_g_register(struct v4l2_subdev *sd,
			      struct v4l2_dbg_register *reg)
{
	reg->size = 1;
	switch (reg->reg >> 8) {
	case 0:
		reg->val = io_read(sd, reg->reg & 0xff);
		break;
	case 1:
		reg->val = avlink_read(sd, reg->reg & 0xff);
		break;
	case 2:
		reg->val = cec_read(sd, reg->reg & 0xff);
		break;
	case 3:
		reg->val = infoframe_read(sd, reg->reg & 0xff);
		break;
	case 4:
		reg->val = sdp_io_read(sd, reg->reg & 0xff);
		break;
	case 5:
		reg->val = sdp_read(sd, reg->reg & 0xff);
		break;
	case 6:
		reg->val = afe_read(sd, reg->reg & 0xff);
		break;
	case 7:
		reg->val = rep_read(sd, reg->reg & 0xff);
		break;
	case 8:
		reg->val = edid_read(sd, reg->reg & 0xff);
		break;
	case 9:
		reg->val = hdmi_read(sd, reg->reg & 0xff);
		break;
	case 0xa:
		reg->val = cp_read(sd, reg->reg & 0xff);
		break;
	case 0xb:
		reg->val = vdp_read(sd, reg->reg & 0xff);
		break;
	default:
		v4l2_info(sd, "Register %03llx not supported\n", reg->reg);
		adv7842_inv_register(sd);
		break;
	}
	return 0;
}

static int adv7842_s_register(struct v4l2_subdev *sd,
		const struct v4l2_dbg_register *reg)
{
	u8 val = reg->val & 0xff;

	switch (reg->reg >> 8) {
	case 0:
		io_write(sd, reg->reg & 0xff, val);
		break;
	case 1:
		avlink_write(sd, reg->reg & 0xff, val);
		break;
	case 2:
		cec_write(sd, reg->reg & 0xff, val);
		break;
	case 3:
		infoframe_write(sd, reg->reg & 0xff, val);
		break;
	case 4:
		sdp_io_write(sd, reg->reg & 0xff, val);
		break;
	case 5:
		sdp_write(sd, reg->reg & 0xff, val);
		break;
	case 6:
		afe_write(sd, reg->reg & 0xff, val);
		break;
	case 7:
		rep_write(sd, reg->reg & 0xff, val);
		break;
	case 8:
		edid_write(sd, reg->reg & 0xff, val);
		break;
	case 9:
		hdmi_write(sd, reg->reg & 0xff, val);
		break;
	case 0xa:
		cp_write(sd, reg->reg & 0xff, val);
		break;
	case 0xb:
		vdp_write(sd, reg->reg & 0xff, val);
		break;
	default:
		v4l2_info(sd, "Register %03llx not supported\n", reg->reg);
		adv7842_inv_register(sd);
		break;
	}
	return 0;
}
#endif

static int adv7842_s_detect_tx_5v_ctrl(struct v4l2_subdev *sd)
{
	struct adv7842_state *state = to_state(sd);
	int prev = v4l2_ctrl_g_ctrl(state->detect_tx_5v_ctrl);
	u8 reg_io_6f = io_read(sd, 0x6f);
	int val = 0;

	if (reg_io_6f & 0x02)
		val |= 1; /* port A */
	if (reg_io_6f & 0x01)
		val |= 2; /* port B */

	v4l2_dbg(1, debug, sd, "%s: 0x%x -> 0x%x\n", __func__, prev, val);

	if (val != prev)
		return v4l2_ctrl_s_ctrl(state->detect_tx_5v_ctrl, val);
	return 0;
}

static int find_and_set_predefined_video_timings(struct v4l2_subdev *sd,
		u8 prim_mode,
		const struct adv7842_video_standards *predef_vid_timings,
		const struct v4l2_dv_timings *timings)
{
	int i;

	for (i = 0; predef_vid_timings[i].timings.bt.width; i++) {
		if (!v4l2_match_dv_timings(timings, &predef_vid_timings[i].timings,
					  is_digital_input(sd) ? 250000 : 1000000))
			continue;
		/* video std */
		io_write(sd, 0x00, predef_vid_timings[i].vid_std);
		/* v_freq and prim mode */
		io_write(sd, 0x01, (predef_vid_timings[i].v_freq << 4) + prim_mode);
		return 0;
	}

	return -1;
}

static int configure_predefined_video_timings(struct v4l2_subdev *sd,
		struct v4l2_dv_timings *timings)
{
	struct adv7842_state *state = to_state(sd);
	int err;

	v4l2_dbg(1, debug, sd, "%s\n", __func__);

	/* reset to default values */
	io_write(sd, 0x16, 0x43);
	io_write(sd, 0x17, 0x5a);
	/* disable embedded syncs for auto graphics mode */
	cp_write_and_or(sd, 0x81, 0xef, 0x00);
	cp_write(sd, 0x26, 0x00);
	cp_write(sd, 0x27, 0x00);
	cp_write(sd, 0x28, 0x00);
	cp_write(sd, 0x29, 0x00);
	cp_write(sd, 0x8f, 0x40);
	cp_write(sd, 0x90, 0x00);
	cp_write(sd, 0xa5, 0x00);
	cp_write(sd, 0xa6, 0x00);
	cp_write(sd, 0xa7, 0x00);
	cp_write(sd, 0xab, 0x00);
	cp_write(sd, 0xac, 0x00);

	switch (state->mode) {
	case ADV7842_MODE_COMP:
	case ADV7842_MODE_RGB:
		err = find_and_set_predefined_video_timings(sd,
				0x01, adv7842_prim_mode_comp, timings);
		if (err)
			err = find_and_set_predefined_video_timings(sd,
					0x02, adv7842_prim_mode_gr, timings);
		break;
	case ADV7842_MODE_HDMI:
		err = find_and_set_predefined_video_timings(sd,
				0x05, adv7842_prim_mode_hdmi_comp, timings);
		if (err)
			err = find_and_set_predefined_video_timings(sd,
					0x06, adv7842_prim_mode_hdmi_gr, timings);
		break;
	default:
		v4l2_dbg(2, debug, sd, "%s: Unknown mode %d\n",
				__func__, state->mode);
		err = -1;
		break;
	}


	return err;
}

static void configure_custom_video_timings(struct v4l2_subdev *sd,
		const struct v4l2_bt_timings *bt)
{
	struct adv7842_state *state = to_state(sd);
	struct i2c_client *client = v4l2_get_subdevdata(sd);
	u32 width = htotal(bt);
	u32 height = vtotal(bt);
	u16 cp_start_sav = bt->hsync + bt->hbackporch - 4;
	u16 cp_start_eav = width - bt->hfrontporch;
	u16 cp_start_vbi = height - bt->vfrontporch + 1;
	u16 cp_end_vbi = bt->vsync + bt->vbackporch + 1;
	u16 ch1_fr_ll = (((u32)bt->pixelclock / 100) > 0) ?
		((width * (ADV7842_fsc / 100)) / ((u32)bt->pixelclock / 100)) : 0;
	const u8 pll[2] = {
		0xc0 | ((width >> 8) & 0x1f),
		width & 0xff
	};

	v4l2_dbg(2, debug, sd, "%s\n", __func__);

	switch (state->mode) {
	case ADV7842_MODE_COMP:
	case ADV7842_MODE_RGB:
		/* auto graphics */
		io_write(sd, 0x00, 0x07); /* video std */
		io_write(sd, 0x01, 0x02); /* prim mode */
		/* enable embedded syncs for auto graphics mode */
		cp_write_and_or(sd, 0x81, 0xef, 0x10);

		/* Should only be set in auto-graphics mode [REF_02, p. 91-92] */
		/* setup PLL_DIV_MAN_EN and PLL_DIV_RATIO */
		/* IO-map reg. 0x16 and 0x17 should be written in sequence */
		if (adv_smbus_write_i2c_block_data(client, 0x16, 2, pll)) {
			v4l2_err(sd, "writing to reg 0x16 and 0x17 failed\n");
			break;
		}

		/* active video - horizontal timing */
		cp_write(sd, 0x26, (cp_start_sav >> 8) & 0xf);
		cp_write(sd, 0x27, (cp_start_sav & 0xff));
		cp_write(sd, 0x28, (cp_start_eav >> 8) & 0xf);
		cp_write(sd, 0x29, (cp_start_eav & 0xff));

		/* active video - vertical timing */
		cp_write(sd, 0xa5, (cp_start_vbi >> 4) & 0xff);
		cp_write(sd, 0xa6, ((cp_start_vbi & 0xf) << 4) |
					((cp_end_vbi >> 8) & 0xf));
		cp_write(sd, 0xa7, cp_end_vbi & 0xff);
		break;
	case ADV7842_MODE_HDMI:
		/* set default prim_mode/vid_std for HDMI
		   according to [REF_03, c. 4.2] */
		io_write(sd, 0x00, 0x02); /* video std */
		io_write(sd, 0x01, 0x06); /* prim mode */
		break;
	default:
		v4l2_dbg(2, debug, sd, "%s: Unknown mode %d\n",
				__func__, state->mode);
		break;
	}

	cp_write(sd, 0x8f, (ch1_fr_ll >> 8) & 0x7);
	cp_write(sd, 0x90, ch1_fr_ll & 0xff);
	cp_write(sd, 0xab, (height >> 4) & 0xff);
	cp_write(sd, 0xac, (height & 0x0f) << 4);
}

static void adv7842_set_offset(struct v4l2_subdev *sd, bool auto_offset, u16 offset_a, u16 offset_b, u16 offset_c)
{
	struct adv7842_state *state = to_state(sd);
	u8 offset_buf[4];

	if (auto_offset) {
		offset_a = 0x3ff;
		offset_b = 0x3ff;
		offset_c = 0x3ff;
	}

	v4l2_dbg(2, debug, sd, "%s: %s offset: a = 0x%x, b = 0x%x, c = 0x%x\n",
		 __func__, auto_offset ? "Auto" : "Manual",
		 offset_a, offset_b, offset_c);

	offset_buf[0]= (cp_read(sd, 0x77) & 0xc0) | ((offset_a & 0x3f0) >> 4);
	offset_buf[1] = ((offset_a & 0x00f) << 4) | ((offset_b & 0x3c0) >> 6);
	offset_buf[2] = ((offset_b & 0x03f) << 2) | ((offset_c & 0x300) >> 8);
	offset_buf[3] = offset_c & 0x0ff;

	/* Registers must be written in this order with no i2c access in between */
	if (adv_smbus_write_i2c_block_data(state->i2c_cp, 0x77, 4, offset_buf))
		v4l2_err(sd, "%s: i2c error writing to CP reg 0x77, 0x78, 0x79, 0x7a\n", __func__);
}

static void adv7842_set_gain(struct v4l2_subdev *sd, bool auto_gain, u16 gain_a, u16 gain_b, u16 gain_c)
{
	struct adv7842_state *state = to_state(sd);
	u8 gain_buf[4];
	u8 gain_man = 1;
	u8 agc_mode_man = 1;

	if (auto_gain) {
		gain_man = 0;
		agc_mode_man = 0;
		gain_a = 0x100;
		gain_b = 0x100;
		gain_c = 0x100;
	}

	v4l2_dbg(2, debug, sd, "%s: %s gain: a = 0x%x, b = 0x%x, c = 0x%x\n",
		 __func__, auto_gain ? "Auto" : "Manual",
		 gain_a, gain_b, gain_c);

	gain_buf[0] = ((gain_man << 7) | (agc_mode_man << 6) | ((gain_a & 0x3f0) >> 4));
	gain_buf[1] = (((gain_a & 0x00f) << 4) | ((gain_b & 0x3c0) >> 6));
	gain_buf[2] = (((gain_b & 0x03f) << 2) | ((gain_c & 0x300) >> 8));
	gain_buf[3] = ((gain_c & 0x0ff));

	/* Registers must be written in this order with no i2c access in between */
	if (adv_smbus_write_i2c_block_data(state->i2c_cp, 0x73, 4, gain_buf))
		v4l2_err(sd, "%s: i2c error writing to CP reg 0x73, 0x74, 0x75, 0x76\n", __func__);
}

static void set_rgb_quantization_range(struct v4l2_subdev *sd)
{
	struct adv7842_state *state = to_state(sd);
	bool rgb_output = io_read(sd, 0x02) & 0x02;
	bool hdmi_signal = hdmi_read(sd, 0x05) & 0x80;

	v4l2_dbg(2, debug, sd, "%s: RGB quantization range: %d, RGB out: %d, HDMI: %d\n",
			__func__, state->rgb_quantization_range,
			rgb_output, hdmi_signal);

	adv7842_set_gain(sd, true, 0x0, 0x0, 0x0);
	adv7842_set_offset(sd, true, 0x0, 0x0, 0x0);

	switch (state->rgb_quantization_range) {
	case V4L2_DV_RGB_RANGE_AUTO:
		if (state->mode == ADV7842_MODE_RGB) {
			/* Receiving analog RGB signal
			 * Set RGB full range (0-255) */
			io_write_and_or(sd, 0x02, 0x0f, 0x10);
			break;
		}

		if (state->mode == ADV7842_MODE_COMP) {
			/* Receiving analog YPbPr signal
			 * Set automode */
			io_write_and_or(sd, 0x02, 0x0f, 0xf0);
			break;
		}

		if (hdmi_signal) {
			/* Receiving HDMI signal
			 * Set automode */
			io_write_and_or(sd, 0x02, 0x0f, 0xf0);
			break;
		}

		/* Receiving DVI-D signal
		 * ADV7842 selects RGB limited range regardless of
		 * input format (CE/IT) in automatic mode */
		if (state->timings.bt.flags & V4L2_DV_FL_IS_CE_VIDEO) {
			/* RGB limited range (16-235) */
			io_write_and_or(sd, 0x02, 0x0f, 0x00);
		} else {
			/* RGB full range (0-255) */
			io_write_and_or(sd, 0x02, 0x0f, 0x10);

			if (is_digital_input(sd) && rgb_output) {
				adv7842_set_offset(sd, false, 0x40, 0x40, 0x40);
			} else {
				adv7842_set_gain(sd, false, 0xe0, 0xe0, 0xe0);
				adv7842_set_offset(sd, false, 0x70, 0x70, 0x70);
			}
		}
		break;
	case V4L2_DV_RGB_RANGE_LIMITED:
		if (state->mode == ADV7842_MODE_COMP) {
			/* YCrCb limited range (16-235) */
			io_write_and_or(sd, 0x02, 0x0f, 0x20);
			break;
		}

		/* RGB limited range (16-235) */
		io_write_and_or(sd, 0x02, 0x0f, 0x00);

		break;
	case V4L2_DV_RGB_RANGE_FULL:
		if (state->mode == ADV7842_MODE_COMP) {
			/* YCrCb full range (0-255) */
			io_write_and_or(sd, 0x02, 0x0f, 0x60);
			break;
		}

		/* RGB full range (0-255) */
		io_write_and_or(sd, 0x02, 0x0f, 0x10);

		if (is_analog_input(sd) || hdmi_signal)
			break;

		/* Adjust gain/offset for DVI-D signals only */
		if (rgb_output) {
			adv7842_set_offset(sd, false, 0x40, 0x40, 0x40);
		} else {
			adv7842_set_gain(sd, false, 0xe0, 0xe0, 0xe0);
			adv7842_set_offset(sd, false, 0x70, 0x70, 0x70);
		}
		break;
	}
}

static int adv7842_s_ctrl(struct v4l2_ctrl *ctrl)
{
	struct v4l2_subdev *sd = to_sd(ctrl);
	struct adv7842_state *state = to_state(sd);

	/* TODO SDP ctrls
	   contrast/brightness/hue/free run is acting a bit strange,
	   not sure if sdp csc is correct.
	 */
	switch (ctrl->id) {
	/* standard ctrls */
	case V4L2_CID_BRIGHTNESS:
		cp_write(sd, 0x3c, ctrl->val);
		sdp_write(sd, 0x14, ctrl->val);
		/* ignore lsb sdp 0x17[3:2] */
		return 0;
	case V4L2_CID_CONTRAST:
		cp_write(sd, 0x3a, ctrl->val);
		sdp_write(sd, 0x13, ctrl->val);
		/* ignore lsb sdp 0x17[1:0] */
		return 0;
	case V4L2_CID_SATURATION:
		cp_write(sd, 0x3b, ctrl->val);
		sdp_write(sd, 0x15, ctrl->val);
		/* ignore lsb sdp 0x17[5:4] */
		return 0;
	case V4L2_CID_HUE:
		cp_write(sd, 0x3d, ctrl->val);
		sdp_write(sd, 0x16, ctrl->val);
		/* ignore lsb sdp 0x17[7:6] */
		return 0;
		/* custom ctrls */
	case V4L2_CID_ADV_RX_ANALOG_SAMPLING_PHASE:
		afe_write(sd, 0xc8, ctrl->val);
		return 0;
	case V4L2_CID_ADV_RX_FREE_RUN_COLOR_MANUAL:
		cp_write_and_or(sd, 0xbf, ~0x04, (ctrl->val << 2));
		sdp_write_and_or(sd, 0xdd, ~0x04, (ctrl->val << 2));
		return 0;
	case V4L2_CID_ADV_RX_FREE_RUN_COLOR: {
		u8 R = (ctrl->val & 0xff0000) >> 16;
		u8 G = (ctrl->val & 0x00ff00) >> 8;
		u8 B = (ctrl->val & 0x0000ff);
		/* RGB -> YUV, numerical approximation */
		int Y = 66 * R + 129 * G + 25 * B;
		int U = -38 * R - 74 * G + 112 * B;
		int V = 112 * R - 94 * G - 18 * B;

		/* Scale down to 8 bits with rounding */
		Y = (Y + 128) >> 8;
		U = (U + 128) >> 8;
		V = (V + 128) >> 8;
		/* make U,V positive */
		Y += 16;
		U += 128;
		V += 128;

		v4l2_dbg(1, debug, sd, "R %x, G %x, B %x\n", R, G, B);
		v4l2_dbg(1, debug, sd, "Y %x, U %x, V %x\n", Y, U, V);

		/* CP */
		cp_write(sd, 0xc1, R);
		cp_write(sd, 0xc0, G);
		cp_write(sd, 0xc2, B);
		/* SDP */
		sdp_write(sd, 0xde, Y);
		sdp_write(sd, 0xdf, (V & 0xf0) | ((U >> 4) & 0x0f));
		return 0;
	}
	case V4L2_CID_DV_RX_RGB_RANGE:
		state->rgb_quantization_range = ctrl->val;
		set_rgb_quantization_range(sd);
		return 0;
	}
	return -EINVAL;
}

static inline bool no_power(struct v4l2_subdev *sd)
{
	return io_read(sd, 0x0c) & 0x24;
}

static inline bool no_cp_signal(struct v4l2_subdev *sd)
{
	return ((cp_read(sd, 0xb5) & 0xd0) != 0xd0) || !(cp_read(sd, 0xb1) & 0x80);
}

static inline bool is_hdmi(struct v4l2_subdev *sd)
{
	return hdmi_read(sd, 0x05) & 0x80;
}

static int adv7842_g_input_status(struct v4l2_subdev *sd, u32 *status)
{
	struct adv7842_state *state = to_state(sd);

	*status = 0;

	if (io_read(sd, 0x0c) & 0x24)
		*status |= V4L2_IN_ST_NO_POWER;

	if (state->mode == ADV7842_MODE_SDP) {
		/* status from SDP block */
		if (!(sdp_read(sd, 0x5A) & 0x01))
			*status |= V4L2_IN_ST_NO_SIGNAL;

		v4l2_dbg(1, debug, sd, "%s: SDP status = 0x%x\n",
				__func__, *status);
		return 0;
	}
	/* status from CP block */
	if ((cp_read(sd, 0xb5) & 0xd0) != 0xd0 ||
			!(cp_read(sd, 0xb1) & 0x80))
		/* TODO channel 2 */
		*status |= V4L2_IN_ST_NO_SIGNAL;

	if (is_digital_input(sd) && ((io_read(sd, 0x74) & 0x03) != 0x03))
		*status |= V4L2_IN_ST_NO_SIGNAL;

	v4l2_dbg(1, debug, sd, "%s: CP status = 0x%x\n",
			__func__, *status);

	return 0;
}

struct stdi_readback {
	u16 bl, lcf, lcvs;
	u8 hs_pol, vs_pol;
	bool interlaced;
};

static int stdi2dv_timings(struct v4l2_subdev *sd,
		struct stdi_readback *stdi,
		struct v4l2_dv_timings *timings)
{
	struct adv7842_state *state = to_state(sd);
	u32 hfreq = (ADV7842_fsc * 8) / stdi->bl;
	u32 pix_clk;
	int i;

	for (i = 0; v4l2_dv_timings_presets[i].bt.width; i++) {
		const struct v4l2_bt_timings *bt = &v4l2_dv_timings_presets[i].bt;

		if (!v4l2_valid_dv_timings(&v4l2_dv_timings_presets[i],
					   adv7842_get_dv_timings_cap(sd),
					   adv7842_check_dv_timings, NULL))
			continue;
		if (vtotal(bt) != stdi->lcf + 1)
			continue;
		if (bt->vsync != stdi->lcvs)
			continue;

		pix_clk = hfreq * htotal(bt);

		if ((pix_clk < bt->pixelclock + 1000000) &&
		    (pix_clk > bt->pixelclock - 1000000)) {
			*timings = v4l2_dv_timings_presets[i];
			return 0;
		}
	}

	if (v4l2_detect_cvt(stdi->lcf + 1, hfreq, stdi->lcvs, 0,
			(stdi->hs_pol == '+' ? V4L2_DV_HSYNC_POS_POL : 0) |
			(stdi->vs_pol == '+' ? V4L2_DV_VSYNC_POS_POL : 0),
			false, timings))
		return 0;
	if (v4l2_detect_gtf(stdi->lcf + 1, hfreq, stdi->lcvs,
			(stdi->hs_pol == '+' ? V4L2_DV_HSYNC_POS_POL : 0) |
			(stdi->vs_pol == '+' ? V4L2_DV_VSYNC_POS_POL : 0),
			false, state->aspect_ratio, timings))
		return 0;

	v4l2_dbg(2, debug, sd,
		"%s: No format candidate found for lcvs = %d, lcf=%d, bl = %d, %chsync, %cvsync\n",
		__func__, stdi->lcvs, stdi->lcf, stdi->bl,
		stdi->hs_pol, stdi->vs_pol);
	return -1;
}

static int read_stdi(struct v4l2_subdev *sd, struct stdi_readback *stdi)
{
	u32 status;

	adv7842_g_input_status(sd, &status);
	if (status & V4L2_IN_ST_NO_SIGNAL) {
		v4l2_dbg(2, debug, sd, "%s: no signal\n", __func__);
		return -ENOLINK;
	}

	stdi->bl = ((cp_read(sd, 0xb1) & 0x3f) << 8) | cp_read(sd, 0xb2);
	stdi->lcf = ((cp_read(sd, 0xb3) & 0x7) << 8) | cp_read(sd, 0xb4);
	stdi->lcvs = cp_read(sd, 0xb3) >> 3;

	if ((cp_read(sd, 0xb5) & 0x80) && ((cp_read(sd, 0xb5) & 0x03) == 0x01)) {
		stdi->hs_pol = ((cp_read(sd, 0xb5) & 0x10) ?
			((cp_read(sd, 0xb5) & 0x08) ? '+' : '-') : 'x');
		stdi->vs_pol = ((cp_read(sd, 0xb5) & 0x40) ?
			((cp_read(sd, 0xb5) & 0x20) ? '+' : '-') : 'x');
	} else {
		stdi->hs_pol = 'x';
		stdi->vs_pol = 'x';
	}
	stdi->interlaced = (cp_read(sd, 0xb1) & 0x40) ? true : false;

	if (stdi->lcf < 239 || stdi->bl < 8 || stdi->bl == 0x3fff) {
		v4l2_dbg(2, debug, sd, "%s: invalid signal\n", __func__);
		return -ENOLINK;
	}

	v4l2_dbg(2, debug, sd,
		"%s: lcf (frame height - 1) = %d, bl = %d, lcvs (vsync) = %d, %chsync, %cvsync, %s\n",
		 __func__, stdi->lcf, stdi->bl, stdi->lcvs,
		 stdi->hs_pol, stdi->vs_pol,
		 stdi->interlaced ? "interlaced" : "progressive");

	return 0;
}

static int adv7842_enum_dv_timings(struct v4l2_subdev *sd,
				   struct v4l2_enum_dv_timings *timings)
{
	if (timings->pad != 0)
		return -EINVAL;

	return v4l2_enum_dv_timings_cap(timings,
		adv7842_get_dv_timings_cap(sd), adv7842_check_dv_timings, NULL);
}

static int adv7842_dv_timings_cap(struct v4l2_subdev *sd,
				  struct v4l2_dv_timings_cap *cap)
{
	if (cap->pad != 0)
		return -EINVAL;

	*cap = *adv7842_get_dv_timings_cap(sd);
	return 0;
}

/* Fill the optional fields .standards and .flags in struct v4l2_dv_timings
   if the format is listed in adv7842_timings[] */
static void adv7842_fill_optional_dv_timings_fields(struct v4l2_subdev *sd,
		struct v4l2_dv_timings *timings)
{
	v4l2_find_dv_timings_cap(timings, adv7842_get_dv_timings_cap(sd),
			is_digital_input(sd) ? 250000 : 1000000,
			adv7842_check_dv_timings, NULL);
}

static int adv7842_query_dv_timings(struct v4l2_subdev *sd,
				    struct v4l2_dv_timings *timings)
{
	struct adv7842_state *state = to_state(sd);
	struct v4l2_bt_timings *bt = &timings->bt;
	struct stdi_readback stdi = { 0 };

	v4l2_dbg(1, debug, sd, "%s:\n", __func__);

	memset(timings, 0, sizeof(struct v4l2_dv_timings));

	/* SDP block */
	if (state->mode == ADV7842_MODE_SDP)
		return -ENODATA;

	/* read STDI */
	if (read_stdi(sd, &stdi)) {
		state->restart_stdi_once = true;
		v4l2_dbg(1, debug, sd, "%s: no valid signal\n", __func__);
		return -ENOLINK;
	}
	bt->interlaced = stdi.interlaced ?
		V4L2_DV_INTERLACED : V4L2_DV_PROGRESSIVE;
	bt->standards = V4L2_DV_BT_STD_CEA861 | V4L2_DV_BT_STD_DMT |
			V4L2_DV_BT_STD_GTF | V4L2_DV_BT_STD_CVT;

	if (is_digital_input(sd)) {
		u32 freq;

		timings->type = V4L2_DV_BT_656_1120;

		bt->width = (hdmi_read(sd, 0x07) & 0x0f) * 256 + hdmi_read(sd, 0x08);
		bt->height = (hdmi_read(sd, 0x09) & 0x0f) * 256 + hdmi_read(sd, 0x0a);
		freq = ((hdmi_read(sd, 0x51) << 1) + (hdmi_read(sd, 0x52) >> 7)) * 1000000;
		freq += ((hdmi_read(sd, 0x52) & 0x7f) * 7813);
		if (is_hdmi(sd)) {
			/* adjust for deep color mode */
			freq = freq * 8 / (((hdmi_read(sd, 0x0b) & 0xc0) >> 6) * 2 + 8);
		}
		bt->pixelclock = freq;
		bt->hfrontporch = (hdmi_read(sd, 0x20) & 0x03) * 256 +
			hdmi_read(sd, 0x21);
		bt->hsync = (hdmi_read(sd, 0x22) & 0x03) * 256 +
			hdmi_read(sd, 0x23);
		bt->hbackporch = (hdmi_read(sd, 0x24) & 0x03) * 256 +
			hdmi_read(sd, 0x25);
		bt->vfrontporch = ((hdmi_read(sd, 0x2a) & 0x1f) * 256 +
			hdmi_read(sd, 0x2b)) / 2;
		bt->vsync = ((hdmi_read(sd, 0x2e) & 0x1f) * 256 +
			hdmi_read(sd, 0x2f)) / 2;
		bt->vbackporch = ((hdmi_read(sd, 0x32) & 0x1f) * 256 +
			hdmi_read(sd, 0x33)) / 2;
		bt->polarities = ((hdmi_read(sd, 0x05) & 0x10) ? V4L2_DV_VSYNC_POS_POL : 0) |
			((hdmi_read(sd, 0x05) & 0x20) ? V4L2_DV_HSYNC_POS_POL : 0);
		if (bt->interlaced == V4L2_DV_INTERLACED) {
			bt->height += (hdmi_read(sd, 0x0b) & 0x0f) * 256 +
					hdmi_read(sd, 0x0c);
			bt->il_vfrontporch = ((hdmi_read(sd, 0x2c) & 0x1f) * 256 +
					hdmi_read(sd, 0x2d)) / 2;
			bt->il_vsync = ((hdmi_read(sd, 0x30) & 0x1f) * 256 +
					hdmi_read(sd, 0x31)) / 2;
			bt->il_vbackporch = ((hdmi_read(sd, 0x34) & 0x1f) * 256 +
					hdmi_read(sd, 0x35)) / 2;
		} else {
			bt->il_vfrontporch = 0;
			bt->il_vsync = 0;
			bt->il_vbackporch = 0;
		}
		adv7842_fill_optional_dv_timings_fields(sd, timings);
	} else {
		/* find format
		 * Since LCVS values are inaccurate [REF_03, p. 339-340],
		 * stdi2dv_timings() is called with lcvs +-1 if the first attempt fails.
		 */
		if (!stdi2dv_timings(sd, &stdi, timings))
			goto found;
		stdi.lcvs += 1;
		v4l2_dbg(1, debug, sd, "%s: lcvs + 1 = %d\n", __func__, stdi.lcvs);
		if (!stdi2dv_timings(sd, &stdi, timings))
			goto found;
		stdi.lcvs -= 2;
		v4l2_dbg(1, debug, sd, "%s: lcvs - 1 = %d\n", __func__, stdi.lcvs);
		if (stdi2dv_timings(sd, &stdi, timings)) {
			/*
			 * The STDI block may measure wrong values, especially
			 * for lcvs and lcf. If the driver can not find any
			 * valid timing, the STDI block is restarted to measure
			 * the video timings again. The function will return an
			 * error, but the restart of STDI will generate a new
			 * STDI interrupt and the format detection process will
			 * restart.
			 */
			if (state->restart_stdi_once) {
				v4l2_dbg(1, debug, sd, "%s: restart STDI\n", __func__);
				/* TODO restart STDI for Sync Channel 2 */
				/* enter one-shot mode */
				cp_write_and_or(sd, 0x86, 0xf9, 0x00);
				/* trigger STDI restart */
				cp_write_and_or(sd, 0x86, 0xf9, 0x04);
				/* reset to continuous mode */
				cp_write_and_or(sd, 0x86, 0xf9, 0x02);
				state->restart_stdi_once = false;
				return -ENOLINK;
			}
			v4l2_dbg(1, debug, sd, "%s: format not supported\n", __func__);
			return -ERANGE;
		}
		state->restart_stdi_once = true;
	}
found:

	if (debug > 1)
		v4l2_print_dv_timings(sd->name, "adv7842_query_dv_timings:",
				timings, true);
	return 0;
}

static int adv7842_s_dv_timings(struct v4l2_subdev *sd,
				struct v4l2_dv_timings *timings)
{
	struct adv7842_state *state = to_state(sd);
	struct v4l2_bt_timings *bt;
	int err;

	v4l2_dbg(1, debug, sd, "%s:\n", __func__);

	if (state->mode == ADV7842_MODE_SDP)
		return -ENODATA;

	if (v4l2_match_dv_timings(&state->timings, timings, 0)) {
		v4l2_dbg(1, debug, sd, "%s: no change\n", __func__);
		return 0;
	}

	bt = &timings->bt;

	if (!v4l2_valid_dv_timings(timings, adv7842_get_dv_timings_cap(sd),
				   adv7842_check_dv_timings, NULL))
		return -ERANGE;

	adv7842_fill_optional_dv_timings_fields(sd, timings);

	state->timings = *timings;

	cp_write(sd, 0x91, bt->interlaced ? 0x40 : 0x00);

	/* Use prim_mode and vid_std when available */
	err = configure_predefined_video_timings(sd, timings);
	if (err) {
		/* custom settings when the video format
		  does not have prim_mode/vid_std */
		configure_custom_video_timings(sd, bt);
	}

	set_rgb_quantization_range(sd);


	if (debug > 1)
		v4l2_print_dv_timings(sd->name, "adv7842_s_dv_timings: ",
				      timings, true);
	return 0;
}

static int adv7842_g_dv_timings(struct v4l2_subdev *sd,
				struct v4l2_dv_timings *timings)
{
	struct adv7842_state *state = to_state(sd);

	if (state->mode == ADV7842_MODE_SDP)
		return -ENODATA;
	*timings = state->timings;
	return 0;
}

static void enable_input(struct v4l2_subdev *sd)
{
	struct adv7842_state *state = to_state(sd);

	set_rgb_quantization_range(sd);
	switch (state->mode) {
	case ADV7842_MODE_SDP:
	case ADV7842_MODE_COMP:
	case ADV7842_MODE_RGB:
		io_write(sd, 0x15, 0xb0);   /* Disable Tristate of Pins (no audio) */
		break;
	case ADV7842_MODE_HDMI:
		hdmi_write(sd, 0x01, 0x00); /* Enable HDMI clock terminators */
		io_write(sd, 0x15, 0xa0);   /* Disable Tristate of Pins */
		hdmi_write_and_or(sd, 0x1a, 0xef, 0x00); /* Unmute audio */
		break;
	default:
		v4l2_dbg(2, debug, sd, "%s: Unknown mode %d\n",
			 __func__, state->mode);
		break;
	}
}

static void disable_input(struct v4l2_subdev *sd)
{
	hdmi_write_and_or(sd, 0x1a, 0xef, 0x10); /* Mute audio [REF_01, c. 2.2.2] */
	msleep(16); /* 512 samples with >= 32 kHz sample rate [REF_03, c. 8.29] */
	io_write(sd, 0x15, 0xbe);   /* Tristate all outputs from video core */
	hdmi_write(sd, 0x01, 0x78); /* Disable HDMI clock terminators */
}

static void sdp_csc_coeff(struct v4l2_subdev *sd,
			  const struct adv7842_sdp_csc_coeff *c)
{
	/* csc auto/manual */
	sdp_io_write_and_or(sd, 0xe0, 0xbf, c->manual ? 0x00 : 0x40);

	if (!c->manual)
		return;

	/* csc scaling */
	sdp_io_write_and_or(sd, 0xe0, 0x7f, c->scaling == 2 ? 0x80 : 0x00);

	/* A coeff */
	sdp_io_write_and_or(sd, 0xe0, 0xe0, c->A1 >> 8);
	sdp_io_write(sd, 0xe1, c->A1);
	sdp_io_write_and_or(sd, 0xe2, 0xe0, c->A2 >> 8);
	sdp_io_write(sd, 0xe3, c->A2);
	sdp_io_write_and_or(sd, 0xe4, 0xe0, c->A3 >> 8);
	sdp_io_write(sd, 0xe5, c->A3);

	/* A scale */
	sdp_io_write_and_or(sd, 0xe6, 0x80, c->A4 >> 8);
	sdp_io_write(sd, 0xe7, c->A4);

	/* B coeff */
	sdp_io_write_and_or(sd, 0xe8, 0xe0, c->B1 >> 8);
	sdp_io_write(sd, 0xe9, c->B1);
	sdp_io_write_and_or(sd, 0xea, 0xe0, c->B2 >> 8);
	sdp_io_write(sd, 0xeb, c->B2);
	sdp_io_write_and_or(sd, 0xec, 0xe0, c->B3 >> 8);
	sdp_io_write(sd, 0xed, c->B3);

	/* B scale */
	sdp_io_write_and_or(sd, 0xee, 0x80, c->B4 >> 8);
	sdp_io_write(sd, 0xef, c->B4);

	/* C coeff */
	sdp_io_write_and_or(sd, 0xf0, 0xe0, c->C1 >> 8);
	sdp_io_write(sd, 0xf1, c->C1);
	sdp_io_write_and_or(sd, 0xf2, 0xe0, c->C2 >> 8);
	sdp_io_write(sd, 0xf3, c->C2);
	sdp_io_write_and_or(sd, 0xf4, 0xe0, c->C3 >> 8);
	sdp_io_write(sd, 0xf5, c->C3);

	/* C scale */
	sdp_io_write_and_or(sd, 0xf6, 0x80, c->C4 >> 8);
	sdp_io_write(sd, 0xf7, c->C4);
}

static void select_input(struct v4l2_subdev *sd,
			 enum adv7842_vid_std_select vid_std_select)
{
	struct adv7842_state *state = to_state(sd);

	switch (state->mode) {
	case ADV7842_MODE_SDP:
		io_write(sd, 0x00, vid_std_select); /* video std: CVBS or YC mode */
		io_write(sd, 0x01, 0); /* prim mode */
		/* enable embedded syncs for auto graphics mode */
		cp_write_and_or(sd, 0x81, 0xef, 0x10);

		afe_write(sd, 0x00, 0x00); /* power up ADC */
		afe_write(sd, 0xc8, 0x00); /* phase control */

		io_write(sd, 0xdd, 0x90); /* Manual 2x output clock */
		/* script says register 0xde, which don't exist in manual */

		/* Manual analog input muxing mode, CVBS (6.4)*/
		afe_write_and_or(sd, 0x02, 0x7f, 0x80);
		if (vid_std_select == ADV7842_SDP_VID_STD_CVBS_SD_4x1) {
			afe_write(sd, 0x03, 0xa0); /* ADC0 to AIN10 (CVBS), ADC1 N/C*/
			afe_write(sd, 0x04, 0x00); /* ADC2 N/C,ADC3 N/C*/
		} else {
			afe_write(sd, 0x03, 0xa0); /* ADC0 to AIN10 (CVBS), ADC1 N/C*/
			afe_write(sd, 0x04, 0xc0); /* ADC2 to AIN12, ADC3 N/C*/
		}
		afe_write(sd, 0x0c, 0x1f); /* ADI recommend write */
		afe_write(sd, 0x12, 0x63); /* ADI recommend write */

		sdp_io_write(sd, 0xb2, 0x60); /* Disable AV codes */
		sdp_io_write(sd, 0xc8, 0xe3); /* Disable Ancillary data */

		/* SDP recommended settings */
		sdp_write(sd, 0x00, 0x3F); /* Autodetect PAL NTSC (not SECAM) */
		sdp_write(sd, 0x01, 0x00); /* Pedestal Off */

		sdp_write(sd, 0x03, 0xE4); /* Manual VCR Gain Luma 0x40B */
		sdp_write(sd, 0x04, 0x0B); /* Manual Luma setting */
		sdp_write(sd, 0x05, 0xC3); /* Manual Chroma setting 0x3FE */
		sdp_write(sd, 0x06, 0xFE); /* Manual Chroma setting */
		sdp_write(sd, 0x12, 0x0D); /* Frame TBC,I_P, 3D comb enabled */
		sdp_write(sd, 0xA7, 0x00); /* ADI Recommended Write */
		sdp_io_write(sd, 0xB0, 0x00); /* Disable H and v blanking */

		/* deinterlacer enabled and 3D comb */
		sdp_write_and_or(sd, 0x12, 0xf6, 0x09);

		break;

	case ADV7842_MODE_COMP:
	case ADV7842_MODE_RGB:
		/* Automatic analog input muxing mode */
		afe_write_and_or(sd, 0x02, 0x7f, 0x00);
		/* set mode and select free run resolution */
		io_write(sd, 0x00, vid_std_select); /* video std */
		io_write(sd, 0x01, 0x02); /* prim mode */
		cp_write_and_or(sd, 0x81, 0xef, 0x10); /* enable embedded syncs
							  for auto graphics mode */

		afe_write(sd, 0x00, 0x00); /* power up ADC */
		afe_write(sd, 0xc8, 0x00); /* phase control */
		if (state->mode == ADV7842_MODE_COMP) {
			/* force to YCrCb */
			io_write_and_or(sd, 0x02, 0x0f, 0x60);
		} else {
			/* force to RGB */
			io_write_and_or(sd, 0x02, 0x0f, 0x10);
		}

		/* set ADI recommended settings for digitizer */
		/* "ADV7842 Register Settings Recommendations
		 * (rev. 1.8, November 2010)" p. 9. */
		afe_write(sd, 0x0c, 0x1f); /* ADC Range improvement */
		afe_write(sd, 0x12, 0x63); /* ADC Range improvement */

		/* set to default gain for RGB */
		cp_write(sd, 0x73, 0x10);
		cp_write(sd, 0x74, 0x04);
		cp_write(sd, 0x75, 0x01);
		cp_write(sd, 0x76, 0x00);

		cp_write(sd, 0x3e, 0x04); /* CP core pre-gain control */
		cp_write(sd, 0xc3, 0x39); /* CP coast control. Graphics mode */
		cp_write(sd, 0x40, 0x5c); /* CP core pre-gain control. Graphics mode */
		break;

	case ADV7842_MODE_HDMI:
		/* Automatic analog input muxing mode */
		afe_write_and_or(sd, 0x02, 0x7f, 0x00);
		/* set mode and select free run resolution */
		if (state->hdmi_port_a)
			hdmi_write(sd, 0x00, 0x02); /* select port A */
		else
			hdmi_write(sd, 0x00, 0x03); /* select port B */
		io_write(sd, 0x00, vid_std_select); /* video std */
		io_write(sd, 0x01, 5); /* prim mode */
		cp_write_and_or(sd, 0x81, 0xef, 0x00); /* disable embedded syncs
							  for auto graphics mode */

		/* set ADI recommended settings for HDMI: */
		/* "ADV7842 Register Settings Recommendations
		 * (rev. 1.8, November 2010)" p. 3. */
		hdmi_write(sd, 0xc0, 0x00);
		hdmi_write(sd, 0x0d, 0x34); /* ADI recommended write */
		hdmi_write(sd, 0x3d, 0x10); /* ADI recommended write */
		hdmi_write(sd, 0x44, 0x85); /* TMDS PLL optimization */
		hdmi_write(sd, 0x46, 0x1f); /* ADI recommended write */
		hdmi_write(sd, 0x57, 0xb6); /* TMDS PLL optimization */
		hdmi_write(sd, 0x58, 0x03); /* TMDS PLL optimization */
		hdmi_write(sd, 0x60, 0x88); /* TMDS PLL optimization */
		hdmi_write(sd, 0x61, 0x88); /* TMDS PLL optimization */
		hdmi_write(sd, 0x6c, 0x18); /* Disable ISRC clearing bit,
					       Improve robustness */
		hdmi_write(sd, 0x75, 0x10); /* DDC drive strength */
		hdmi_write(sd, 0x85, 0x1f); /* equaliser */
		hdmi_write(sd, 0x87, 0x70); /* ADI recommended write */
		hdmi_write(sd, 0x89, 0x04); /* equaliser */
		hdmi_write(sd, 0x8a, 0x1e); /* equaliser */
		hdmi_write(sd, 0x93, 0x04); /* equaliser */
		hdmi_write(sd, 0x94, 0x1e); /* equaliser */
		hdmi_write(sd, 0x99, 0xa1); /* ADI recommended write */
		hdmi_write(sd, 0x9b, 0x09); /* ADI recommended write */
		hdmi_write(sd, 0x9d, 0x02); /* equaliser */

		afe_write(sd, 0x00, 0xff); /* power down ADC */
		afe_write(sd, 0xc8, 0x40); /* phase control */

		/* set to default gain for HDMI */
		cp_write(sd, 0x73, 0x10);
		cp_write(sd, 0x74, 0x04);
		cp_write(sd, 0x75, 0x01);
		cp_write(sd, 0x76, 0x00);

		/* reset ADI recommended settings for digitizer */
		/* "ADV7842 Register Settings Recommendations
		 * (rev. 2.5, June 2010)" p. 17. */
		afe_write(sd, 0x12, 0xfb); /* ADC noise shaping filter controls */
		afe_write(sd, 0x0c, 0x0d); /* CP core gain controls */
		cp_write(sd, 0x3e, 0x00); /* CP core pre-gain control */

		/* CP coast control */
		cp_write(sd, 0xc3, 0x33); /* Component mode */

		/* color space conversion, autodetect color space */
		io_write_and_or(sd, 0x02, 0x0f, 0xf0);
		break;

	default:
		v4l2_dbg(2, debug, sd, "%s: Unknown mode %d\n",
			 __func__, state->mode);
		break;
	}
}

static int adv7842_s_routing(struct v4l2_subdev *sd,
		u32 input, u32 output, u32 config)
{
	struct adv7842_state *state = to_state(sd);

	v4l2_dbg(2, debug, sd, "%s: input %d\n", __func__, input);

	switch (input) {
	case ADV7842_SELECT_HDMI_PORT_A:
		state->mode = ADV7842_MODE_HDMI;
		state->vid_std_select = ADV7842_HDMI_COMP_VID_STD_HD_1250P;
		state->hdmi_port_a = true;
		break;
	case ADV7842_SELECT_HDMI_PORT_B:
		state->mode = ADV7842_MODE_HDMI;
		state->vid_std_select = ADV7842_HDMI_COMP_VID_STD_HD_1250P;
		state->hdmi_port_a = false;
		break;
	case ADV7842_SELECT_VGA_COMP:
		state->mode = ADV7842_MODE_COMP;
		state->vid_std_select = ADV7842_RGB_VID_STD_AUTO_GRAPH_MODE;
		break;
	case ADV7842_SELECT_VGA_RGB:
		state->mode = ADV7842_MODE_RGB;
		state->vid_std_select = ADV7842_RGB_VID_STD_AUTO_GRAPH_MODE;
		break;
	case ADV7842_SELECT_SDP_CVBS:
		state->mode = ADV7842_MODE_SDP;
		state->vid_std_select = ADV7842_SDP_VID_STD_CVBS_SD_4x1;
		break;
	case ADV7842_SELECT_SDP_YC:
		state->mode = ADV7842_MODE_SDP;
		state->vid_std_select = ADV7842_SDP_VID_STD_YC_SD4_x1;
		break;
	default:
		return -EINVAL;
	}

	disable_input(sd);
	select_input(sd, state->vid_std_select);
	enable_input(sd);

<<<<<<< HEAD
	v4l2_subdev_notify(sd, V4L2_DEVICE_NOTIFY_EVENT,
			   (void *)&adv7842_ev_fmt);
=======
	v4l2_subdev_notify_event(sd, &adv7842_ev_fmt);
>>>>>>> 5c4698ac

	return 0;
}

static int adv7842_enum_mbus_code(struct v4l2_subdev *sd,
		struct v4l2_subdev_pad_config *cfg,
		struct v4l2_subdev_mbus_code_enum *code)
{
	if (code->index >= ARRAY_SIZE(adv7842_formats))
		return -EINVAL;
	code->code = adv7842_formats[code->index].code;
	return 0;
}

static void adv7842_fill_format(struct adv7842_state *state,
				struct v4l2_mbus_framefmt *format)
{
	memset(format, 0, sizeof(*format));

	format->width = state->timings.bt.width;
	format->height = state->timings.bt.height;
	format->field = V4L2_FIELD_NONE;
	format->colorspace = V4L2_COLORSPACE_SRGB;

	if (state->timings.bt.flags & V4L2_DV_FL_IS_CE_VIDEO)
		format->colorspace = (state->timings.bt.height <= 576) ?
			V4L2_COLORSPACE_SMPTE170M : V4L2_COLORSPACE_REC709;
}

/*
 * Compute the op_ch_sel value required to obtain on the bus the component order
 * corresponding to the selected format taking into account bus reordering
 * applied by the board at the output of the device.
 *
 * The following table gives the op_ch_value from the format component order
 * (expressed as op_ch_sel value in column) and the bus reordering (expressed as
 * adv7842_bus_order value in row).
 *
 *           |	GBR(0)	GRB(1)	BGR(2)	RGB(3)	BRG(4)	RBG(5)
 * ----------+-------------------------------------------------
 * RGB (NOP) |	GBR	GRB	BGR	RGB	BRG	RBG
 * GRB (1-2) |	BGR	RGB	GBR	GRB	RBG	BRG
 * RBG (2-3) |	GRB	GBR	BRG	RBG	BGR	RGB
 * BGR (1-3) |	RBG	BRG	RGB	BGR	GRB	GBR
 * BRG (ROR) |	BRG	RBG	GRB	GBR	RGB	BGR
 * GBR (ROL) |	RGB	BGR	RBG	BRG	GBR	GRB
 */
static unsigned int adv7842_op_ch_sel(struct adv7842_state *state)
{
#define _SEL(a, b, c, d, e, f)	{ \
	ADV7842_OP_CH_SEL_##a, ADV7842_OP_CH_SEL_##b, ADV7842_OP_CH_SEL_##c, \
	ADV7842_OP_CH_SEL_##d, ADV7842_OP_CH_SEL_##e, ADV7842_OP_CH_SEL_##f }
#define _BUS(x)			[ADV7842_BUS_ORDER_##x]

	static const unsigned int op_ch_sel[6][6] = {
		_BUS(RGB) /* NOP */ = _SEL(GBR, GRB, BGR, RGB, BRG, RBG),
		_BUS(GRB) /* 1-2 */ = _SEL(BGR, RGB, GBR, GRB, RBG, BRG),
		_BUS(RBG) /* 2-3 */ = _SEL(GRB, GBR, BRG, RBG, BGR, RGB),
		_BUS(BGR) /* 1-3 */ = _SEL(RBG, BRG, RGB, BGR, GRB, GBR),
		_BUS(BRG) /* ROR */ = _SEL(BRG, RBG, GRB, GBR, RGB, BGR),
		_BUS(GBR) /* ROL */ = _SEL(RGB, BGR, RBG, BRG, GBR, GRB),
	};

	return op_ch_sel[state->pdata.bus_order][state->format->op_ch_sel >> 5];
}

static void adv7842_setup_format(struct adv7842_state *state)
{
	struct v4l2_subdev *sd = &state->sd;

	io_write_clr_set(sd, 0x02, 0x02,
			state->format->rgb_out ? ADV7842_RGB_OUT : 0);
	io_write(sd, 0x03, state->format->op_format_sel |
		 state->pdata.op_format_mode_sel);
	io_write_clr_set(sd, 0x04, 0xe0, adv7842_op_ch_sel(state));
	io_write_clr_set(sd, 0x05, 0x01,
			state->format->swap_cb_cr ? ADV7842_OP_SWAP_CB_CR : 0);
}

static int adv7842_get_format(struct v4l2_subdev *sd,
			      struct v4l2_subdev_pad_config *cfg,
			      struct v4l2_subdev_format *format)
{
	struct adv7842_state *state = to_state(sd);

	if (format->pad != ADV7842_PAD_SOURCE)
		return -EINVAL;

	if (state->mode == ADV7842_MODE_SDP) {
		/* SPD block */
		if (!(sdp_read(sd, 0x5a) & 0x01))
			return -EINVAL;
		format->format.code = MEDIA_BUS_FMT_YUYV8_2X8;
		format->format.width = 720;
		/* valid signal */
		if (state->norm & V4L2_STD_525_60)
			format->format.height = 480;
		else
			format->format.height = 576;
		format->format.colorspace = V4L2_COLORSPACE_SMPTE170M;
		return 0;
	}

<<<<<<< HEAD
	fmt->colorspace = V4L2_COLORSPACE_SRGB;
	if (state->timings.bt.flags & V4L2_DV_FL_IS_CE_VIDEO) {
		fmt->colorspace = (state->timings.bt.height <= 576) ?
			V4L2_COLORSPACE_SMPTE170M : V4L2_COLORSPACE_REC709;
=======
	adv7842_fill_format(state, &format->format);

	if (format->which == V4L2_SUBDEV_FORMAT_TRY) {
		struct v4l2_mbus_framefmt *fmt;

		fmt = v4l2_subdev_get_try_format(sd, cfg, format->pad);
		format->format.code = fmt->code;
	} else {
		format->format.code = state->format->code;
>>>>>>> 5c4698ac
	}

	return 0;
}

static int adv7842_set_format(struct v4l2_subdev *sd,
			      struct v4l2_subdev_pad_config *cfg,
			      struct v4l2_subdev_format *format)
{
	struct adv7842_state *state = to_state(sd);
	const struct adv7842_format_info *info;

	if (format->pad != ADV7842_PAD_SOURCE)
		return -EINVAL;

	if (state->mode == ADV7842_MODE_SDP)
		return adv7842_get_format(sd, cfg, format);

	info = adv7842_format_info(state, format->format.code);
	if (info == NULL)
		info = adv7842_format_info(state, MEDIA_BUS_FMT_YUYV8_2X8);

	adv7842_fill_format(state, &format->format);
	format->format.code = info->code;

	if (format->which == V4L2_SUBDEV_FORMAT_TRY) {
		struct v4l2_mbus_framefmt *fmt;

		fmt = v4l2_subdev_get_try_format(sd, cfg, format->pad);
		fmt->code = format->format.code;
	} else {
		state->format = info;
		adv7842_setup_format(state);
	}

	return 0;
}

static void adv7842_irq_enable(struct v4l2_subdev *sd, bool enable)
{
	if (enable) {
		/* Enable SSPD, STDI and CP locked/unlocked interrupts */
		io_write(sd, 0x46, 0x9c);
		/* ESDP_50HZ_DET interrupt */
		io_write(sd, 0x5a, 0x10);
		/* Enable CABLE_DET_A/B_ST (+5v) interrupt */
		io_write(sd, 0x73, 0x03);
		/* Enable V_LOCKED and DE_REGEN_LCK interrupts */
		io_write(sd, 0x78, 0x03);
		/* Enable SDP Standard Detection Change and SDP Video Detected */
		io_write(sd, 0xa0, 0x09);
		/* Enable HDMI_MODE interrupt */
		io_write(sd, 0x69, 0x08);
	} else {
		io_write(sd, 0x46, 0x0);
		io_write(sd, 0x5a, 0x0);
		io_write(sd, 0x73, 0x0);
		io_write(sd, 0x78, 0x0);
		io_write(sd, 0xa0, 0x0);
		io_write(sd, 0x69, 0x0);
	}
}

static int adv7842_isr(struct v4l2_subdev *sd, u32 status, bool *handled)
{
	struct adv7842_state *state = to_state(sd);
	u8 fmt_change_cp, fmt_change_digital, fmt_change_sdp;
	u8 irq_status[6];

	adv7842_irq_enable(sd, false);

	/* read status */
	irq_status[0] = io_read(sd, 0x43);
	irq_status[1] = io_read(sd, 0x57);
	irq_status[2] = io_read(sd, 0x70);
	irq_status[3] = io_read(sd, 0x75);
	irq_status[4] = io_read(sd, 0x9d);
	irq_status[5] = io_read(sd, 0x66);

	/* and clear */
	if (irq_status[0])
		io_write(sd, 0x44, irq_status[0]);
	if (irq_status[1])
		io_write(sd, 0x58, irq_status[1]);
	if (irq_status[2])
		io_write(sd, 0x71, irq_status[2]);
	if (irq_status[3])
		io_write(sd, 0x76, irq_status[3]);
	if (irq_status[4])
		io_write(sd, 0x9e, irq_status[4]);
	if (irq_status[5])
		io_write(sd, 0x67, irq_status[5]);

	adv7842_irq_enable(sd, true);

	v4l2_dbg(1, debug, sd, "%s: irq %x, %x, %x, %x, %x, %x\n", __func__,
		 irq_status[0], irq_status[1], irq_status[2],
		 irq_status[3], irq_status[4], irq_status[5]);

	/* format change CP */
	fmt_change_cp = irq_status[0] & 0x9c;

	/* format change SDP */
	if (state->mode == ADV7842_MODE_SDP)
		fmt_change_sdp = (irq_status[1] & 0x30) | (irq_status[4] & 0x09);
	else
		fmt_change_sdp = 0;

	/* digital format CP */
	if (is_digital_input(sd))
		fmt_change_digital = irq_status[3] & 0x03;
	else
		fmt_change_digital = 0;

	/* format change */
	if (fmt_change_cp || fmt_change_digital || fmt_change_sdp) {
		v4l2_dbg(1, debug, sd,
			 "%s: fmt_change_cp = 0x%x, fmt_change_digital = 0x%x, fmt_change_sdp = 0x%x\n",
			 __func__, fmt_change_cp, fmt_change_digital,
			 fmt_change_sdp);
<<<<<<< HEAD
		v4l2_subdev_notify(sd, V4L2_DEVICE_NOTIFY_EVENT,
				   (void *)&adv7842_ev_fmt);
=======
		v4l2_subdev_notify_event(sd, &adv7842_ev_fmt);
>>>>>>> 5c4698ac
		if (handled)
			*handled = true;
	}

	/* HDMI/DVI mode */
	if (irq_status[5] & 0x08) {
		v4l2_dbg(1, debug, sd, "%s: irq %s mode\n", __func__,
			 (io_read(sd, 0x65) & 0x08) ? "HDMI" : "DVI");
		set_rgb_quantization_range(sd);
		if (handled)
			*handled = true;
	}

	/* tx 5v detect */
	if (irq_status[2] & 0x3) {
		v4l2_dbg(1, debug, sd, "%s: irq tx_5v\n", __func__);
		adv7842_s_detect_tx_5v_ctrl(sd);
		if (handled)
			*handled = true;
	}
	return 0;
}

static int adv7842_get_edid(struct v4l2_subdev *sd, struct v4l2_edid *edid)
{
	struct adv7842_state *state = to_state(sd);
	u8 *data = NULL;

	memset(edid->reserved, 0, sizeof(edid->reserved));

	switch (edid->pad) {
	case ADV7842_EDID_PORT_A:
	case ADV7842_EDID_PORT_B:
		if (state->hdmi_edid.present & (0x04 << edid->pad))
			data = state->hdmi_edid.edid;
		break;
	case ADV7842_EDID_PORT_VGA:
		if (state->vga_edid.present)
			data = state->vga_edid.edid;
		break;
	default:
		return -EINVAL;
	}

	if (edid->start_block == 0 && edid->blocks == 0) {
		edid->blocks = data ? 2 : 0;
		return 0;
	}

	if (!data)
		return -ENODATA;

	if (edid->start_block >= 2)
		return -EINVAL;

	if (edid->start_block + edid->blocks > 2)
		edid->blocks = 2 - edid->start_block;

	memcpy(edid->edid, data + edid->start_block * 128, edid->blocks * 128);

	return 0;
}

static int adv7842_set_edid(struct v4l2_subdev *sd, struct v4l2_edid *e)
{
	struct adv7842_state *state = to_state(sd);
	int err = 0;

	memset(e->reserved, 0, sizeof(e->reserved));

	if (e->pad > ADV7842_EDID_PORT_VGA)
		return -EINVAL;
	if (e->start_block != 0)
		return -EINVAL;
	if (e->blocks > 2) {
		e->blocks = 2;
		return -E2BIG;
	}

	/* todo, per edid */
	state->aspect_ratio = v4l2_calc_aspect_ratio(e->edid[0x15],
			e->edid[0x16]);

	switch (e->pad) {
	case ADV7842_EDID_PORT_VGA:
		memset(&state->vga_edid.edid, 0, 256);
		state->vga_edid.present = e->blocks ? 0x1 : 0x0;
		memcpy(&state->vga_edid.edid, e->edid, 128 * e->blocks);
		err = edid_write_vga_segment(sd);
		break;
	case ADV7842_EDID_PORT_A:
	case ADV7842_EDID_PORT_B:
		memset(&state->hdmi_edid.edid, 0, 256);
		if (e->blocks)
			state->hdmi_edid.present |= 0x04 << e->pad;
		else
			state->hdmi_edid.present &= ~(0x04 << e->pad);
		memcpy(&state->hdmi_edid.edid, e->edid, 128 * e->blocks);
		err = edid_write_hdmi_segment(sd, e->pad);
		break;
	default:
		return -EINVAL;
	}
	if (err < 0)
		v4l2_err(sd, "error %d writing edid on port %d\n", err, e->pad);
	return err;
}

struct adv7842_cfg_read_infoframe {
	const char *desc;
	u8 present_mask;
	u8 head_addr;
	u8 payload_addr;
};

static void log_infoframe(struct v4l2_subdev *sd, struct adv7842_cfg_read_infoframe *cri)
{
	int i;
	u8 buffer[32];
	union hdmi_infoframe frame;
	u8 len;
	struct i2c_client *client = v4l2_get_subdevdata(sd);
	struct device *dev = &client->dev;

	if (!(io_read(sd, 0x60) & cri->present_mask)) {
		v4l2_info(sd, "%s infoframe not received\n", cri->desc);
		return;
	}

	for (i = 0; i < 3; i++)
		buffer[i] = infoframe_read(sd, cri->head_addr + i);

	len = buffer[2] + 1;

	if (len + 3 > sizeof(buffer)) {
		v4l2_err(sd, "%s: invalid %s infoframe length %d\n", __func__, cri->desc, len);
		return;
	}

	for (i = 0; i < len; i++)
		buffer[i + 3] = infoframe_read(sd, cri->payload_addr + i);

	if (hdmi_infoframe_unpack(&frame, buffer) < 0) {
		v4l2_err(sd, "%s: unpack of %s infoframe failed\n", __func__, cri->desc);
		return;
	}

	hdmi_infoframe_log(KERN_INFO, dev, &frame);
}

static void adv7842_log_infoframes(struct v4l2_subdev *sd)
{
	int i;
	struct adv7842_cfg_read_infoframe cri[] = {
		{ "AVI", 0x01, 0xe0, 0x00 },
		{ "Audio", 0x02, 0xe3, 0x1c },
		{ "SDP", 0x04, 0xe6, 0x2a },
		{ "Vendor", 0x10, 0xec, 0x54 }
	};

	if (!(hdmi_read(sd, 0x05) & 0x80)) {
		v4l2_info(sd, "receive DVI-D signal, no infoframes\n");
		return;
	}

	for (i = 0; i < ARRAY_SIZE(cri); i++)
		log_infoframe(sd, &cri[i]);
}

static const char * const prim_mode_txt[] = {
	"SDP",
	"Component",
	"Graphics",
	"Reserved",
	"CVBS & HDMI AUDIO",
	"HDMI-Comp",
	"HDMI-GR",
	"Reserved",
	"Reserved",
	"Reserved",
	"Reserved",
	"Reserved",
	"Reserved",
	"Reserved",
	"Reserved",
	"Reserved",
};

static int adv7842_sdp_log_status(struct v4l2_subdev *sd)
{
	/* SDP (Standard definition processor) block */
	u8 sdp_signal_detected = sdp_read(sd, 0x5A) & 0x01;

	v4l2_info(sd, "Chip powered %s\n", no_power(sd) ? "off" : "on");
	v4l2_info(sd, "Prim-mode = 0x%x, video std = 0x%x\n",
		  io_read(sd, 0x01) & 0x0f, io_read(sd, 0x00) & 0x3f);

	v4l2_info(sd, "SDP: free run: %s\n",
		(sdp_read(sd, 0x56) & 0x01) ? "on" : "off");
	v4l2_info(sd, "SDP: %s\n", sdp_signal_detected ?
		"valid SD/PR signal detected" : "invalid/no signal");
	if (sdp_signal_detected) {
		static const char * const sdp_std_txt[] = {
			"NTSC-M/J",
			"1?",
			"NTSC-443",
			"60HzSECAM",
			"PAL-M",
			"5?",
			"PAL-60",
			"7?", "8?", "9?", "a?", "b?",
			"PAL-CombN",
			"d?",
			"PAL-BGHID",
			"SECAM"
		};
		v4l2_info(sd, "SDP: standard %s\n",
			sdp_std_txt[sdp_read(sd, 0x52) & 0x0f]);
		v4l2_info(sd, "SDP: %s\n",
			(sdp_read(sd, 0x59) & 0x08) ? "50Hz" : "60Hz");
		v4l2_info(sd, "SDP: %s\n",
			(sdp_read(sd, 0x57) & 0x08) ? "Interlaced" : "Progressive");
		v4l2_info(sd, "SDP: deinterlacer %s\n",
			(sdp_read(sd, 0x12) & 0x08) ? "enabled" : "disabled");
		v4l2_info(sd, "SDP: csc %s mode\n",
			(sdp_io_read(sd, 0xe0) & 0x40) ? "auto" : "manual");
	}
	return 0;
}

static int adv7842_cp_log_status(struct v4l2_subdev *sd)
{
	/* CP block */
	struct adv7842_state *state = to_state(sd);
	struct v4l2_dv_timings timings;
	u8 reg_io_0x02 = io_read(sd, 0x02);
	u8 reg_io_0x21 = io_read(sd, 0x21);
	u8 reg_rep_0x77 = rep_read(sd, 0x77);
	u8 reg_rep_0x7d = rep_read(sd, 0x7d);
	bool audio_pll_locked = hdmi_read(sd, 0x04) & 0x01;
	bool audio_sample_packet_detect = hdmi_read(sd, 0x18) & 0x01;
	bool audio_mute = io_read(sd, 0x65) & 0x40;

	static const char * const csc_coeff_sel_rb[16] = {
		"bypassed", "YPbPr601 -> RGB", "reserved", "YPbPr709 -> RGB",
		"reserved", "RGB -> YPbPr601", "reserved", "RGB -> YPbPr709",
		"reserved", "YPbPr709 -> YPbPr601", "YPbPr601 -> YPbPr709",
		"reserved", "reserved", "reserved", "reserved", "manual"
	};
	static const char * const input_color_space_txt[16] = {
		"RGB limited range (16-235)", "RGB full range (0-255)",
		"YCbCr Bt.601 (16-235)", "YCbCr Bt.709 (16-235)",
		"xvYCC Bt.601", "xvYCC Bt.709",
		"YCbCr Bt.601 (0-255)", "YCbCr Bt.709 (0-255)",
		"invalid", "invalid", "invalid", "invalid", "invalid",
		"invalid", "invalid", "automatic"
	};
	static const char * const rgb_quantization_range_txt[] = {
		"Automatic",
		"RGB limited range (16-235)",
		"RGB full range (0-255)",
	};
	static const char * const deep_color_mode_txt[4] = {
		"8-bits per channel",
		"10-bits per channel",
		"12-bits per channel",
		"16-bits per channel (not supported)"
	};

	v4l2_info(sd, "-----Chip status-----\n");
	v4l2_info(sd, "Chip power: %s\n", no_power(sd) ? "off" : "on");
	v4l2_info(sd, "HDMI/DVI-D port selected: %s\n",
			state->hdmi_port_a ? "A" : "B");
	v4l2_info(sd, "EDID A %s, B %s\n",
		  ((reg_rep_0x7d & 0x04) && (reg_rep_0x77 & 0x04)) ?
		  "enabled" : "disabled",
		  ((reg_rep_0x7d & 0x08) && (reg_rep_0x77 & 0x08)) ?
		  "enabled" : "disabled");
	v4l2_info(sd, "HPD A %s, B %s\n",
		  reg_io_0x21 & 0x02 ? "enabled" : "disabled",
		  reg_io_0x21 & 0x01 ? "enabled" : "disabled");
	v4l2_info(sd, "CEC %s\n", !!(cec_read(sd, 0x2a) & 0x01) ?
			"enabled" : "disabled");

	v4l2_info(sd, "-----Signal status-----\n");
	if (state->hdmi_port_a) {
		v4l2_info(sd, "Cable detected (+5V power): %s\n",
			  io_read(sd, 0x6f) & 0x02 ? "true" : "false");
		v4l2_info(sd, "TMDS signal detected: %s\n",
			  (io_read(sd, 0x6a) & 0x02) ? "true" : "false");
		v4l2_info(sd, "TMDS signal locked: %s\n",
			  (io_read(sd, 0x6a) & 0x20) ? "true" : "false");
	} else {
		v4l2_info(sd, "Cable detected (+5V power):%s\n",
			  io_read(sd, 0x6f) & 0x01 ? "true" : "false");
		v4l2_info(sd, "TMDS signal detected: %s\n",
			  (io_read(sd, 0x6a) & 0x01) ? "true" : "false");
		v4l2_info(sd, "TMDS signal locked: %s\n",
			  (io_read(sd, 0x6a) & 0x10) ? "true" : "false");
	}
	v4l2_info(sd, "CP free run: %s\n",
		  (!!(cp_read(sd, 0xff) & 0x10) ? "on" : "off"));
	v4l2_info(sd, "Prim-mode = 0x%x, video std = 0x%x, v_freq = 0x%x\n",
		  io_read(sd, 0x01) & 0x0f, io_read(sd, 0x00) & 0x3f,
		  (io_read(sd, 0x01) & 0x70) >> 4);

	v4l2_info(sd, "-----Video Timings-----\n");
	if (no_cp_signal(sd)) {
		v4l2_info(sd, "STDI: not locked\n");
	} else {
		u32 bl = ((cp_read(sd, 0xb1) & 0x3f) << 8) | cp_read(sd, 0xb2);
		u32 lcf = ((cp_read(sd, 0xb3) & 0x7) << 8) | cp_read(sd, 0xb4);
		u32 lcvs = cp_read(sd, 0xb3) >> 3;
		u32 fcl = ((cp_read(sd, 0xb8) & 0x1f) << 8) | cp_read(sd, 0xb9);
		char hs_pol = ((cp_read(sd, 0xb5) & 0x10) ?
				((cp_read(sd, 0xb5) & 0x08) ? '+' : '-') : 'x');
		char vs_pol = ((cp_read(sd, 0xb5) & 0x40) ?
				((cp_read(sd, 0xb5) & 0x20) ? '+' : '-') : 'x');
		v4l2_info(sd,
			"STDI: lcf (frame height - 1) = %d, bl = %d, lcvs (vsync) = %d, fcl = %d, %s, %chsync, %cvsync\n",
			lcf, bl, lcvs, fcl,
			(cp_read(sd, 0xb1) & 0x40) ?
				"interlaced" : "progressive",
			hs_pol, vs_pol);
	}
	if (adv7842_query_dv_timings(sd, &timings))
		v4l2_info(sd, "No video detected\n");
	else
		v4l2_print_dv_timings(sd->name, "Detected format: ",
				      &timings, true);
	v4l2_print_dv_timings(sd->name, "Configured format: ",
			&state->timings, true);

	if (no_cp_signal(sd))
		return 0;

	v4l2_info(sd, "-----Color space-----\n");
	v4l2_info(sd, "RGB quantization range ctrl: %s\n",
		  rgb_quantization_range_txt[state->rgb_quantization_range]);
	v4l2_info(sd, "Input color space: %s\n",
		  input_color_space_txt[reg_io_0x02 >> 4]);
	v4l2_info(sd, "Output color space: %s %s, saturator %s\n",
		  (reg_io_0x02 & 0x02) ? "RGB" : "YCbCr",
		  (reg_io_0x02 & 0x04) ? "(16-235)" : "(0-255)",
		  ((reg_io_0x02 & 0x04) ^ (reg_io_0x02 & 0x01)) ?
					"enabled" : "disabled");
	v4l2_info(sd, "Color space conversion: %s\n",
		  csc_coeff_sel_rb[cp_read(sd, 0xf4) >> 4]);

	if (!is_digital_input(sd))
		return 0;

	v4l2_info(sd, "-----%s status-----\n", is_hdmi(sd) ? "HDMI" : "DVI-D");
	v4l2_info(sd, "HDCP encrypted content: %s\n",
			(hdmi_read(sd, 0x05) & 0x40) ? "true" : "false");
	v4l2_info(sd, "HDCP keys read: %s%s\n",
			(hdmi_read(sd, 0x04) & 0x20) ? "yes" : "no",
			(hdmi_read(sd, 0x04) & 0x10) ? "ERROR" : "");
	if (!is_hdmi(sd))
		return 0;

	v4l2_info(sd, "Audio: pll %s, samples %s, %s\n",
			audio_pll_locked ? "locked" : "not locked",
			audio_sample_packet_detect ? "detected" : "not detected",
			audio_mute ? "muted" : "enabled");
	if (audio_pll_locked && audio_sample_packet_detect) {
		v4l2_info(sd, "Audio format: %s\n",
			(hdmi_read(sd, 0x07) & 0x40) ? "multi-channel" : "stereo");
	}
	v4l2_info(sd, "Audio CTS: %u\n", (hdmi_read(sd, 0x5b) << 12) +
			(hdmi_read(sd, 0x5c) << 8) +
			(hdmi_read(sd, 0x5d) & 0xf0));
	v4l2_info(sd, "Audio N: %u\n", ((hdmi_read(sd, 0x5d) & 0x0f) << 16) +
			(hdmi_read(sd, 0x5e) << 8) +
			hdmi_read(sd, 0x5f));
	v4l2_info(sd, "AV Mute: %s\n",
			(hdmi_read(sd, 0x04) & 0x40) ? "on" : "off");
	v4l2_info(sd, "Deep color mode: %s\n",
			deep_color_mode_txt[hdmi_read(sd, 0x0b) >> 6]);

	adv7842_log_infoframes(sd);

	return 0;
}

static int adv7842_log_status(struct v4l2_subdev *sd)
{
	struct adv7842_state *state = to_state(sd);

	if (state->mode == ADV7842_MODE_SDP)
		return adv7842_sdp_log_status(sd);
	return adv7842_cp_log_status(sd);
}

static int adv7842_querystd(struct v4l2_subdev *sd, v4l2_std_id *std)
{
	struct adv7842_state *state = to_state(sd);

	v4l2_dbg(1, debug, sd, "%s:\n", __func__);

	if (state->mode != ADV7842_MODE_SDP)
		return -ENODATA;

	if (!(sdp_read(sd, 0x5A) & 0x01)) {
		*std = 0;
		v4l2_dbg(1, debug, sd, "%s: no valid signal\n", __func__);
		return 0;
	}

	switch (sdp_read(sd, 0x52) & 0x0f) {
	case 0:
		/* NTSC-M/J */
		*std &= V4L2_STD_NTSC;
		break;
	case 2:
		/* NTSC-443 */
		*std &= V4L2_STD_NTSC_443;
		break;
	case 3:
		/* 60HzSECAM */
		*std &= V4L2_STD_SECAM;
		break;
	case 4:
		/* PAL-M */
		*std &= V4L2_STD_PAL_M;
		break;
	case 6:
		/* PAL-60 */
		*std &= V4L2_STD_PAL_60;
		break;
	case 0xc:
		/* PAL-CombN */
		*std &= V4L2_STD_PAL_Nc;
		break;
	case 0xe:
		/* PAL-BGHID */
		*std &= V4L2_STD_PAL;
		break;
	case 0xf:
		/* SECAM */
		*std &= V4L2_STD_SECAM;
		break;
	default:
		*std &= V4L2_STD_ALL;
		break;
	}
	return 0;
}

static void adv7842_s_sdp_io(struct v4l2_subdev *sd, struct adv7842_sdp_io_sync_adjustment *s)
{
	if (s && s->adjust) {
		sdp_io_write(sd, 0x94, (s->hs_beg >> 8) & 0xf);
		sdp_io_write(sd, 0x95, s->hs_beg & 0xff);
		sdp_io_write(sd, 0x96, (s->hs_width >> 8) & 0xf);
		sdp_io_write(sd, 0x97, s->hs_width & 0xff);
		sdp_io_write(sd, 0x98, (s->de_beg >> 8) & 0xf);
		sdp_io_write(sd, 0x99, s->de_beg & 0xff);
		sdp_io_write(sd, 0x9a, (s->de_end >> 8) & 0xf);
		sdp_io_write(sd, 0x9b, s->de_end & 0xff);
		sdp_io_write(sd, 0xa8, s->vs_beg_o);
		sdp_io_write(sd, 0xa9, s->vs_beg_e);
		sdp_io_write(sd, 0xaa, s->vs_end_o);
		sdp_io_write(sd, 0xab, s->vs_end_e);
		sdp_io_write(sd, 0xac, s->de_v_beg_o);
		sdp_io_write(sd, 0xad, s->de_v_beg_e);
		sdp_io_write(sd, 0xae, s->de_v_end_o);
		sdp_io_write(sd, 0xaf, s->de_v_end_e);
	} else {
		/* set to default */
		sdp_io_write(sd, 0x94, 0x00);
		sdp_io_write(sd, 0x95, 0x00);
		sdp_io_write(sd, 0x96, 0x00);
		sdp_io_write(sd, 0x97, 0x20);
		sdp_io_write(sd, 0x98, 0x00);
		sdp_io_write(sd, 0x99, 0x00);
		sdp_io_write(sd, 0x9a, 0x00);
		sdp_io_write(sd, 0x9b, 0x00);
		sdp_io_write(sd, 0xa8, 0x04);
		sdp_io_write(sd, 0xa9, 0x04);
		sdp_io_write(sd, 0xaa, 0x04);
		sdp_io_write(sd, 0xab, 0x04);
		sdp_io_write(sd, 0xac, 0x04);
		sdp_io_write(sd, 0xad, 0x04);
		sdp_io_write(sd, 0xae, 0x04);
		sdp_io_write(sd, 0xaf, 0x04);
	}
}

static int adv7842_s_std(struct v4l2_subdev *sd, v4l2_std_id norm)
{
	struct adv7842_state *state = to_state(sd);
	struct adv7842_platform_data *pdata = &state->pdata;

	v4l2_dbg(1, debug, sd, "%s:\n", __func__);

	if (state->mode != ADV7842_MODE_SDP)
		return -ENODATA;

	if (norm & V4L2_STD_625_50)
		adv7842_s_sdp_io(sd, &pdata->sdp_io_sync_625);
	else if (norm & V4L2_STD_525_60)
		adv7842_s_sdp_io(sd, &pdata->sdp_io_sync_525);
	else
		adv7842_s_sdp_io(sd, NULL);

	if (norm & V4L2_STD_ALL) {
		state->norm = norm;
		return 0;
	}
	return -EINVAL;
}

static int adv7842_g_std(struct v4l2_subdev *sd, v4l2_std_id *norm)
{
	struct adv7842_state *state = to_state(sd);

	v4l2_dbg(1, debug, sd, "%s:\n", __func__);

	if (state->mode != ADV7842_MODE_SDP)
		return -ENODATA;

	*norm = state->norm;
	return 0;
}

/* ----------------------------------------------------------------------- */

static int adv7842_core_init(struct v4l2_subdev *sd)
{
	struct adv7842_state *state = to_state(sd);
	struct adv7842_platform_data *pdata = &state->pdata;
	hdmi_write(sd, 0x48,
		   (pdata->disable_pwrdnb ? 0x80 : 0) |
		   (pdata->disable_cable_det_rst ? 0x40 : 0));

	disable_input(sd);

	/*
	 * Disable I2C access to internal EDID ram from HDMI DDC ports
	 * Disable auto edid enable when leaving powerdown mode
	 */
	rep_write_and_or(sd, 0x77, 0xd3, 0x20);

	/* power */
	io_write(sd, 0x0c, 0x42);   /* Power up part and power down VDP */
	io_write(sd, 0x15, 0x80);   /* Power up pads */

	/* video format */
	io_write(sd, 0x02,
		 0xf0 |
		 pdata->alt_gamma << 3 |
		 pdata->op_656_range << 2 |
		 pdata->alt_data_sat << 0);
	io_write_and_or(sd, 0x05, 0xf0, pdata->blank_data << 3 |
			pdata->insert_av_codes << 2 |
			pdata->replicate_av_codes << 1);
	adv7842_setup_format(state);

	/* HDMI audio */
	hdmi_write_and_or(sd, 0x1a, 0xf1, 0x08); /* Wait 1 s before unmute */

	/* Drive strength */
	io_write_and_or(sd, 0x14, 0xc0,
			pdata->dr_str_data << 4 |
			pdata->dr_str_clk << 2 |
			pdata->dr_str_sync);

	/* HDMI free run */
	cp_write_and_or(sd, 0xba, 0xfc, pdata->hdmi_free_run_enable |
					(pdata->hdmi_free_run_mode << 1));

	/* SPD free run */
	sdp_write_and_or(sd, 0xdd, 0xf0, pdata->sdp_free_run_force |
					 (pdata->sdp_free_run_cbar_en << 1) |
					 (pdata->sdp_free_run_man_col_en << 2) |
					 (pdata->sdp_free_run_auto << 3));

	/* TODO from platform data */
	cp_write(sd, 0x69, 0x14);   /* Enable CP CSC */
	io_write(sd, 0x06, 0xa6);   /* positive VS and HS and DE */
	cp_write(sd, 0xf3, 0xdc); /* Low threshold to enter/exit free run mode */
	afe_write(sd, 0xb5, 0x01);  /* Setting MCLK to 256Fs */

	afe_write(sd, 0x02, pdata->ain_sel); /* Select analog input muxing mode */
	io_write_and_or(sd, 0x30, ~(1 << 4), pdata->output_bus_lsb_to_msb << 4);

	sdp_csc_coeff(sd, &pdata->sdp_csc_coeff);

	/* todo, improve settings for sdram */
	if (pdata->sd_ram_size >= 128) {
		sdp_write(sd, 0x12, 0x0d); /* Frame TBC,3D comb enabled */
		if (pdata->sd_ram_ddr) {
			/* SDP setup for the AD eval board */
			sdp_io_write(sd, 0x6f, 0x00); /* DDR mode */
			sdp_io_write(sd, 0x75, 0x0a); /* 128 MB memory size */
			sdp_io_write(sd, 0x7a, 0xa5); /* Timing Adjustment */
			sdp_io_write(sd, 0x7b, 0x8f); /* Timing Adjustment */
			sdp_io_write(sd, 0x60, 0x01); /* SDRAM reset */
		} else {
			sdp_io_write(sd, 0x75, 0x0a); /* 64 MB memory size ?*/
			sdp_io_write(sd, 0x74, 0x00); /* must be zero for sdr sdram */
			sdp_io_write(sd, 0x79, 0x33); /* CAS latency to 3,
							 depends on memory */
			sdp_io_write(sd, 0x6f, 0x01); /* SDR mode */
			sdp_io_write(sd, 0x7a, 0xa5); /* Timing Adjustment */
			sdp_io_write(sd, 0x7b, 0x8f); /* Timing Adjustment */
			sdp_io_write(sd, 0x60, 0x01); /* SDRAM reset */
		}
	} else {
		/*
		 * Manual UG-214, rev 0 is bit confusing on this bit
		 * but a '1' disables any signal if the Ram is active.
		 */
		sdp_io_write(sd, 0x29, 0x10); /* Tristate memory interface */
	}

	select_input(sd, pdata->vid_std_select);

	enable_input(sd);

	if (pdata->hpa_auto) {
		/* HPA auto, HPA 0.5s after Edid set and Cable detect */
		hdmi_write(sd, 0x69, 0x5c);
	} else {
		/* HPA manual */
		hdmi_write(sd, 0x69, 0xa3);
		/* HPA disable on port A and B */
		io_write_and_or(sd, 0x20, 0xcf, 0x00);
	}

	/* LLC */
	io_write(sd, 0x19, 0x80 | pdata->llc_dll_phase);
	io_write(sd, 0x33, 0x40);

	/* interrupts */
	io_write(sd, 0x40, 0xf2); /* Configure INT1 */

	adv7842_irq_enable(sd, true);

	return v4l2_ctrl_handler_setup(sd->ctrl_handler);
}

/* ----------------------------------------------------------------------- */

static int adv7842_ddr_ram_test(struct v4l2_subdev *sd)
{
	/*
	 * From ADV784x external Memory test.pdf
	 *
	 * Reset must just been performed before running test.
	 * Recommended to reset after test.
	 */
	int i;
	int pass = 0;
	int fail = 0;
	int complete = 0;

	io_write(sd, 0x00, 0x01);  /* Program SDP 4x1 */
	io_write(sd, 0x01, 0x00);  /* Program SDP mode */
	afe_write(sd, 0x80, 0x92); /* SDP Recommeneded Write */
	afe_write(sd, 0x9B, 0x01); /* SDP Recommeneded Write ADV7844ES1 */
	afe_write(sd, 0x9C, 0x60); /* SDP Recommeneded Write ADV7844ES1 */
	afe_write(sd, 0x9E, 0x02); /* SDP Recommeneded Write ADV7844ES1 */
	afe_write(sd, 0xA0, 0x0B); /* SDP Recommeneded Write ADV7844ES1 */
	afe_write(sd, 0xC3, 0x02); /* Memory BIST Initialisation */
	io_write(sd, 0x0C, 0x40);  /* Power up ADV7844 */
	io_write(sd, 0x15, 0xBA);  /* Enable outputs */
	sdp_write(sd, 0x12, 0x00); /* Disable 3D comb, Frame TBC & 3DNR */
	io_write(sd, 0xFF, 0x04);  /* Reset memory controller */

	mdelay(5);

	sdp_write(sd, 0x12, 0x00);    /* Disable 3D Comb, Frame TBC & 3DNR */
	sdp_io_write(sd, 0x2A, 0x01); /* Memory BIST Initialisation */
	sdp_io_write(sd, 0x7c, 0x19); /* Memory BIST Initialisation */
	sdp_io_write(sd, 0x80, 0x87); /* Memory BIST Initialisation */
	sdp_io_write(sd, 0x81, 0x4a); /* Memory BIST Initialisation */
	sdp_io_write(sd, 0x82, 0x2c); /* Memory BIST Initialisation */
	sdp_io_write(sd, 0x83, 0x0e); /* Memory BIST Initialisation */
	sdp_io_write(sd, 0x84, 0x94); /* Memory BIST Initialisation */
	sdp_io_write(sd, 0x85, 0x62); /* Memory BIST Initialisation */
	sdp_io_write(sd, 0x7d, 0x00); /* Memory BIST Initialisation */
	sdp_io_write(sd, 0x7e, 0x1a); /* Memory BIST Initialisation */

	mdelay(5);

	sdp_io_write(sd, 0xd9, 0xd5); /* Enable BIST Test */
	sdp_write(sd, 0x12, 0x05); /* Enable FRAME TBC & 3D COMB */

	mdelay(20);

	for (i = 0; i < 10; i++) {
		u8 result = sdp_io_read(sd, 0xdb);
		if (result & 0x10) {
			complete++;
			if (result & 0x20)
				fail++;
			else
				pass++;
		}
		mdelay(20);
	}

	v4l2_dbg(1, debug, sd,
		"Ram Test: completed %d of %d: pass %d, fail %d\n",
		complete, i, pass, fail);

	if (!complete || fail)
		return -EIO;
	return 0;
}

static void adv7842_rewrite_i2c_addresses(struct v4l2_subdev *sd,
		struct adv7842_platform_data *pdata)
{
	io_write(sd, 0xf1, pdata->i2c_sdp << 1);
	io_write(sd, 0xf2, pdata->i2c_sdp_io << 1);
	io_write(sd, 0xf3, pdata->i2c_avlink << 1);
	io_write(sd, 0xf4, pdata->i2c_cec << 1);
	io_write(sd, 0xf5, pdata->i2c_infoframe << 1);

	io_write(sd, 0xf8, pdata->i2c_afe << 1);
	io_write(sd, 0xf9, pdata->i2c_repeater << 1);
	io_write(sd, 0xfa, pdata->i2c_edid << 1);
	io_write(sd, 0xfb, pdata->i2c_hdmi << 1);

	io_write(sd, 0xfd, pdata->i2c_cp << 1);
	io_write(sd, 0xfe, pdata->i2c_vdp << 1);
}

static int adv7842_command_ram_test(struct v4l2_subdev *sd)
{
	struct i2c_client *client = v4l2_get_subdevdata(sd);
	struct adv7842_state *state = to_state(sd);
	struct adv7842_platform_data *pdata = client->dev.platform_data;
	struct v4l2_dv_timings timings;
	int ret = 0;

	if (!pdata)
		return -ENODEV;

	if (!pdata->sd_ram_size || !pdata->sd_ram_ddr) {
		v4l2_info(sd, "no sdram or no ddr sdram\n");
		return -EINVAL;
	}

	main_reset(sd);

	adv7842_rewrite_i2c_addresses(sd, pdata);

	/* run ram test */
	ret = adv7842_ddr_ram_test(sd);

	main_reset(sd);

	adv7842_rewrite_i2c_addresses(sd, pdata);

	/* and re-init chip and state */
	adv7842_core_init(sd);

	disable_input(sd);

	select_input(sd, state->vid_std_select);

	enable_input(sd);

	edid_write_vga_segment(sd);
	edid_write_hdmi_segment(sd, ADV7842_EDID_PORT_A);
	edid_write_hdmi_segment(sd, ADV7842_EDID_PORT_B);

	timings = state->timings;

	memset(&state->timings, 0, sizeof(struct v4l2_dv_timings));

	adv7842_s_dv_timings(sd, &timings);

	return ret;
}

static long adv7842_ioctl(struct v4l2_subdev *sd, unsigned int cmd, void *arg)
{
	switch (cmd) {
	case ADV7842_CMD_RAM_TEST:
		return adv7842_command_ram_test(sd);
	}
	return -ENOTTY;
}

static int adv7842_subscribe_event(struct v4l2_subdev *sd,
				   struct v4l2_fh *fh,
				   struct v4l2_event_subscription *sub)
{
	switch (sub->type) {
	case V4L2_EVENT_SOURCE_CHANGE:
		return v4l2_src_change_event_subdev_subscribe(sd, fh, sub);
	case V4L2_EVENT_CTRL:
		return v4l2_ctrl_subdev_subscribe_event(sd, fh, sub);
	default:
		return -EINVAL;
	}
}

/* ----------------------------------------------------------------------- */

static const struct v4l2_ctrl_ops adv7842_ctrl_ops = {
	.s_ctrl = adv7842_s_ctrl,
};

static const struct v4l2_subdev_core_ops adv7842_core_ops = {
	.log_status = adv7842_log_status,
	.ioctl = adv7842_ioctl,
	.interrupt_service_routine = adv7842_isr,
	.subscribe_event = adv7842_subscribe_event,
	.unsubscribe_event = v4l2_event_subdev_unsubscribe,
#ifdef CONFIG_VIDEO_ADV_DEBUG
	.g_register = adv7842_g_register,
	.s_register = adv7842_s_register,
#endif
};

static const struct v4l2_subdev_video_ops adv7842_video_ops = {
	.g_std = adv7842_g_std,
	.s_std = adv7842_s_std,
	.s_routing = adv7842_s_routing,
	.querystd = adv7842_querystd,
	.g_input_status = adv7842_g_input_status,
	.s_dv_timings = adv7842_s_dv_timings,
	.g_dv_timings = adv7842_g_dv_timings,
	.query_dv_timings = adv7842_query_dv_timings,
};

static const struct v4l2_subdev_pad_ops adv7842_pad_ops = {
	.enum_mbus_code = adv7842_enum_mbus_code,
	.get_fmt = adv7842_get_format,
	.set_fmt = adv7842_set_format,
	.get_edid = adv7842_get_edid,
	.set_edid = adv7842_set_edid,
	.enum_dv_timings = adv7842_enum_dv_timings,
	.dv_timings_cap = adv7842_dv_timings_cap,
};

static const struct v4l2_subdev_ops adv7842_ops = {
	.core = &adv7842_core_ops,
	.video = &adv7842_video_ops,
	.pad = &adv7842_pad_ops,
};

/* -------------------------- custom ctrls ---------------------------------- */

static const struct v4l2_ctrl_config adv7842_ctrl_analog_sampling_phase = {
	.ops = &adv7842_ctrl_ops,
	.id = V4L2_CID_ADV_RX_ANALOG_SAMPLING_PHASE,
	.name = "Analog Sampling Phase",
	.type = V4L2_CTRL_TYPE_INTEGER,
	.min = 0,
	.max = 0x1f,
	.step = 1,
	.def = 0,
};

static const struct v4l2_ctrl_config adv7842_ctrl_free_run_color_manual = {
	.ops = &adv7842_ctrl_ops,
	.id = V4L2_CID_ADV_RX_FREE_RUN_COLOR_MANUAL,
	.name = "Free Running Color, Manual",
	.type = V4L2_CTRL_TYPE_BOOLEAN,
	.max = 1,
	.step = 1,
	.def = 1,
};

static const struct v4l2_ctrl_config adv7842_ctrl_free_run_color = {
	.ops = &adv7842_ctrl_ops,
	.id = V4L2_CID_ADV_RX_FREE_RUN_COLOR,
	.name = "Free Running Color",
	.type = V4L2_CTRL_TYPE_INTEGER,
	.max = 0xffffff,
	.step = 0x1,
};


static void adv7842_unregister_clients(struct v4l2_subdev *sd)
{
	struct adv7842_state *state = to_state(sd);
	if (state->i2c_avlink)
		i2c_unregister_device(state->i2c_avlink);
	if (state->i2c_cec)
		i2c_unregister_device(state->i2c_cec);
	if (state->i2c_infoframe)
		i2c_unregister_device(state->i2c_infoframe);
	if (state->i2c_sdp_io)
		i2c_unregister_device(state->i2c_sdp_io);
	if (state->i2c_sdp)
		i2c_unregister_device(state->i2c_sdp);
	if (state->i2c_afe)
		i2c_unregister_device(state->i2c_afe);
	if (state->i2c_repeater)
		i2c_unregister_device(state->i2c_repeater);
	if (state->i2c_edid)
		i2c_unregister_device(state->i2c_edid);
	if (state->i2c_hdmi)
		i2c_unregister_device(state->i2c_hdmi);
	if (state->i2c_cp)
		i2c_unregister_device(state->i2c_cp);
	if (state->i2c_vdp)
		i2c_unregister_device(state->i2c_vdp);

	state->i2c_avlink = NULL;
	state->i2c_cec = NULL;
	state->i2c_infoframe = NULL;
	state->i2c_sdp_io = NULL;
	state->i2c_sdp = NULL;
	state->i2c_afe = NULL;
	state->i2c_repeater = NULL;
	state->i2c_edid = NULL;
	state->i2c_hdmi = NULL;
	state->i2c_cp = NULL;
	state->i2c_vdp = NULL;
}

static struct i2c_client *adv7842_dummy_client(struct v4l2_subdev *sd, const char *desc,
					       u8 addr, u8 io_reg)
{
	struct i2c_client *client = v4l2_get_subdevdata(sd);
	struct i2c_client *cp;

	io_write(sd, io_reg, addr << 1);

	if (addr == 0) {
		v4l2_err(sd, "no %s i2c addr configured\n", desc);
		return NULL;
	}

	cp = i2c_new_dummy(client->adapter, io_read(sd, io_reg) >> 1);
	if (!cp)
		v4l2_err(sd, "register %s on i2c addr 0x%x failed\n", desc, addr);

	return cp;
}

static int adv7842_register_clients(struct v4l2_subdev *sd)
{
	struct adv7842_state *state = to_state(sd);
	struct adv7842_platform_data *pdata = &state->pdata;

	state->i2c_avlink = adv7842_dummy_client(sd, "avlink", pdata->i2c_avlink, 0xf3);
	state->i2c_cec = adv7842_dummy_client(sd, "cec", pdata->i2c_cec, 0xf4);
	state->i2c_infoframe = adv7842_dummy_client(sd, "infoframe", pdata->i2c_infoframe, 0xf5);
	state->i2c_sdp_io = adv7842_dummy_client(sd, "sdp_io", pdata->i2c_sdp_io, 0xf2);
	state->i2c_sdp = adv7842_dummy_client(sd, "sdp", pdata->i2c_sdp, 0xf1);
	state->i2c_afe = adv7842_dummy_client(sd, "afe", pdata->i2c_afe, 0xf8);
	state->i2c_repeater = adv7842_dummy_client(sd, "repeater", pdata->i2c_repeater, 0xf9);
	state->i2c_edid = adv7842_dummy_client(sd, "edid", pdata->i2c_edid, 0xfa);
	state->i2c_hdmi = adv7842_dummy_client(sd, "hdmi", pdata->i2c_hdmi, 0xfb);
	state->i2c_cp = adv7842_dummy_client(sd, "cp", pdata->i2c_cp, 0xfd);
	state->i2c_vdp = adv7842_dummy_client(sd, "vdp", pdata->i2c_vdp, 0xfe);

	if (!state->i2c_avlink ||
	    !state->i2c_cec ||
	    !state->i2c_infoframe ||
	    !state->i2c_sdp_io ||
	    !state->i2c_sdp ||
	    !state->i2c_afe ||
	    !state->i2c_repeater ||
	    !state->i2c_edid ||
	    !state->i2c_hdmi ||
	    !state->i2c_cp ||
	    !state->i2c_vdp)
		return -1;

	return 0;
}

static int adv7842_probe(struct i2c_client *client,
			 const struct i2c_device_id *id)
{
	struct adv7842_state *state;
	static const struct v4l2_dv_timings cea640x480 =
		V4L2_DV_BT_CEA_640X480P59_94;
	struct adv7842_platform_data *pdata = client->dev.platform_data;
	struct v4l2_ctrl_handler *hdl;
	struct v4l2_subdev *sd;
	u16 rev;
	int err;

	/* Check if the adapter supports the needed features */
	if (!i2c_check_functionality(client->adapter, I2C_FUNC_SMBUS_BYTE_DATA))
		return -EIO;

	v4l_dbg(1, debug, client, "detecting adv7842 client on address 0x%x\n",
		client->addr << 1);

	if (!pdata) {
		v4l_err(client, "No platform data!\n");
		return -ENODEV;
	}

	state = devm_kzalloc(&client->dev, sizeof(struct adv7842_state), GFP_KERNEL);
	if (!state) {
		v4l_err(client, "Could not allocate adv7842_state memory!\n");
		return -ENOMEM;
	}

	/* platform data */
	state->pdata = *pdata;
	state->timings = cea640x480;
	state->format = adv7842_format_info(state, MEDIA_BUS_FMT_YUYV8_2X8);

	sd = &state->sd;
	v4l2_i2c_subdev_init(sd, client, &adv7842_ops);
	sd->flags |= V4L2_SUBDEV_FL_HAS_DEVNODE | V4L2_SUBDEV_FL_HAS_EVENTS;
	state->mode = pdata->mode;

	state->hdmi_port_a = pdata->input == ADV7842_SELECT_HDMI_PORT_A;
	state->restart_stdi_once = true;

	/* i2c access to adv7842? */
	rev = adv_smbus_read_byte_data_check(client, 0xea, false) << 8 |
		adv_smbus_read_byte_data_check(client, 0xeb, false);
	if (rev != 0x2012) {
		v4l2_info(sd, "got rev=0x%04x on first read attempt\n", rev);
		rev = adv_smbus_read_byte_data_check(client, 0xea, false) << 8 |
			adv_smbus_read_byte_data_check(client, 0xeb, false);
	}
	if (rev != 0x2012) {
		v4l2_info(sd, "not an adv7842 on address 0x%x (rev=0x%04x)\n",
			  client->addr << 1, rev);
		return -ENODEV;
	}

	if (pdata->chip_reset)
		main_reset(sd);

	/* control handlers */
	hdl = &state->hdl;
	v4l2_ctrl_handler_init(hdl, 6);

	/* add in ascending ID order */
	v4l2_ctrl_new_std(hdl, &adv7842_ctrl_ops,
			  V4L2_CID_BRIGHTNESS, -128, 127, 1, 0);
	v4l2_ctrl_new_std(hdl, &adv7842_ctrl_ops,
			  V4L2_CID_CONTRAST, 0, 255, 1, 128);
	v4l2_ctrl_new_std(hdl, &adv7842_ctrl_ops,
			  V4L2_CID_SATURATION, 0, 255, 1, 128);
	v4l2_ctrl_new_std(hdl, &adv7842_ctrl_ops,
			  V4L2_CID_HUE, 0, 128, 1, 0);

	/* custom controls */
	state->detect_tx_5v_ctrl = v4l2_ctrl_new_std(hdl, NULL,
			V4L2_CID_DV_RX_POWER_PRESENT, 0, 3, 0, 0);
	state->analog_sampling_phase_ctrl = v4l2_ctrl_new_custom(hdl,
			&adv7842_ctrl_analog_sampling_phase, NULL);
	state->free_run_color_ctrl_manual = v4l2_ctrl_new_custom(hdl,
			&adv7842_ctrl_free_run_color_manual, NULL);
	state->free_run_color_ctrl = v4l2_ctrl_new_custom(hdl,
			&adv7842_ctrl_free_run_color, NULL);
	state->rgb_quantization_range_ctrl =
		v4l2_ctrl_new_std_menu(hdl, &adv7842_ctrl_ops,
			V4L2_CID_DV_RX_RGB_RANGE, V4L2_DV_RGB_RANGE_FULL,
			0, V4L2_DV_RGB_RANGE_AUTO);
	sd->ctrl_handler = hdl;
	if (hdl->error) {
		err = hdl->error;
		goto err_hdl;
	}
	state->detect_tx_5v_ctrl->is_private = true;
	state->rgb_quantization_range_ctrl->is_private = true;
	state->analog_sampling_phase_ctrl->is_private = true;
	state->free_run_color_ctrl_manual->is_private = true;
	state->free_run_color_ctrl->is_private = true;

	if (adv7842_s_detect_tx_5v_ctrl(sd)) {
		err = -ENODEV;
		goto err_hdl;
	}

	if (adv7842_register_clients(sd) < 0) {
		err = -ENOMEM;
		v4l2_err(sd, "failed to create all i2c clients\n");
		goto err_i2c;
	}

	/* work queues */
	state->work_queues = create_singlethread_workqueue(client->name);
	if (!state->work_queues) {
		v4l2_err(sd, "Could not create work queue\n");
		err = -ENOMEM;
		goto err_i2c;
	}

	INIT_DELAYED_WORK(&state->delayed_work_enable_hotplug,
			adv7842_delayed_work_enable_hotplug);

	state->pad.flags = MEDIA_PAD_FL_SOURCE;
	err = media_entity_init(&sd->entity, 1, &state->pad, 0);
	if (err)
		goto err_work_queues;

	err = adv7842_core_init(sd);
	if (err)
		goto err_entity;

	v4l2_info(sd, "%s found @ 0x%x (%s)\n", client->name,
		  client->addr << 1, client->adapter->name);
	return 0;

err_entity:
	media_entity_cleanup(&sd->entity);
err_work_queues:
	cancel_delayed_work(&state->delayed_work_enable_hotplug);
	destroy_workqueue(state->work_queues);
err_i2c:
	adv7842_unregister_clients(sd);
err_hdl:
	v4l2_ctrl_handler_free(hdl);
	return err;
}

/* ----------------------------------------------------------------------- */

static int adv7842_remove(struct i2c_client *client)
{
	struct v4l2_subdev *sd = i2c_get_clientdata(client);
	struct adv7842_state *state = to_state(sd);

	adv7842_irq_enable(sd, false);

	cancel_delayed_work(&state->delayed_work_enable_hotplug);
	destroy_workqueue(state->work_queues);
	v4l2_device_unregister_subdev(sd);
	media_entity_cleanup(&sd->entity);
	adv7842_unregister_clients(sd);
	v4l2_ctrl_handler_free(sd->ctrl_handler);
	return 0;
}

/* ----------------------------------------------------------------------- */

static struct i2c_device_id adv7842_id[] = {
	{ "adv7842", 0 },
	{ }
};
MODULE_DEVICE_TABLE(i2c, adv7842_id);

/* ----------------------------------------------------------------------- */

static struct i2c_driver adv7842_driver = {
	.driver = {
		.name = "adv7842",
	},
	.probe = adv7842_probe,
	.remove = adv7842_remove,
	.id_table = adv7842_id,
};

module_i2c_driver(adv7842_driver);<|MERGE_RESOLUTION|>--- conflicted
+++ resolved
@@ -1981,12 +1981,7 @@
 	select_input(sd, state->vid_std_select);
 	enable_input(sd);
 
-<<<<<<< HEAD
-	v4l2_subdev_notify(sd, V4L2_DEVICE_NOTIFY_EVENT,
-			   (void *)&adv7842_ev_fmt);
-=======
 	v4l2_subdev_notify_event(sd, &adv7842_ev_fmt);
->>>>>>> 5c4698ac
 
 	return 0;
 }
@@ -2090,12 +2085,6 @@
 		return 0;
 	}
 
-<<<<<<< HEAD
-	fmt->colorspace = V4L2_COLORSPACE_SRGB;
-	if (state->timings.bt.flags & V4L2_DV_FL_IS_CE_VIDEO) {
-		fmt->colorspace = (state->timings.bt.height <= 576) ?
-			V4L2_COLORSPACE_SMPTE170M : V4L2_COLORSPACE_REC709;
-=======
 	adv7842_fill_format(state, &format->format);
 
 	if (format->which == V4L2_SUBDEV_FORMAT_TRY) {
@@ -2105,7 +2094,6 @@
 		format->format.code = fmt->code;
 	} else {
 		format->format.code = state->format->code;
->>>>>>> 5c4698ac
 	}
 
 	return 0;
@@ -2226,12 +2214,7 @@
 			 "%s: fmt_change_cp = 0x%x, fmt_change_digital = 0x%x, fmt_change_sdp = 0x%x\n",
 			 __func__, fmt_change_cp, fmt_change_digital,
 			 fmt_change_sdp);
-<<<<<<< HEAD
-		v4l2_subdev_notify(sd, V4L2_DEVICE_NOTIFY_EVENT,
-				   (void *)&adv7842_ev_fmt);
-=======
 		v4l2_subdev_notify_event(sd, &adv7842_ev_fmt);
->>>>>>> 5c4698ac
 		if (handled)
 			*handled = true;
 	}
