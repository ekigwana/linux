--- conflicted
+++ resolved
@@ -457,11 +457,7 @@
 void ath9k_chanctx_wake_queues(struct ath_softc *sc);
 void ath_chanctx_check_active(struct ath_softc *sc, struct ath_chanctx *ctx);
 
-<<<<<<< HEAD
-void ath_chanctx_beacon_recv_ev(struct ath_softc *sc, u32 ts,
-=======
 void ath_chanctx_beacon_recv_ev(struct ath_softc *sc,
->>>>>>> 7a0a260a
 				enum ath_chanctx_event ev);
 void ath_chanctx_beacon_sent_ev(struct ath_softc *sc,
 				enum ath_chanctx_event ev);
@@ -490,11 +486,7 @@
 static inline void ath9k_deinit_channel_context(struct ath_softc *sc)
 {
 }
-<<<<<<< HEAD
-static inline void ath_chanctx_beacon_recv_ev(struct ath_softc *sc, u32 ts,
-=======
 static inline void ath_chanctx_beacon_recv_ev(struct ath_softc *sc,
->>>>>>> 7a0a260a
 					      enum ath_chanctx_event ev)
 {
 }
