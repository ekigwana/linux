/* SPDX-License-Identifier: GPL-2.0 */
/* Copyright(c) 2013 - 2018 Intel Corporation. */

#ifndef _I40E_TYPE_H_
#define _I40E_TYPE_H_

#include "i40e_status.h"
#include "i40e_osdep.h"
#include "i40e_register.h"
#include "i40e_adminq.h"
#include "i40e_hmc.h"
#include "i40e_lan_hmc.h"
#include "i40e_devids.h"

/* I40E_MASK is a macro used on 32 bit registers */
#define I40E_MASK(mask, shift) ((u32)(mask) << (shift))

#define I40E_MAX_VSI_QP			16
#define I40E_MAX_VF_VSI			4
#define I40E_MAX_CHAINED_RX_BUFFERS	5
#define I40E_MAX_PF_UDP_OFFLOAD_PORTS	16

/* Max default timeout in ms, */
#define I40E_MAX_NVM_TIMEOUT		18000

/* Max timeout in ms for the phy to respond */
#define I40E_MAX_PHY_TIMEOUT		500

/* Switch from ms to the 1usec global time (this is the GTIME resolution) */
#define I40E_MS_TO_GTIME(time)		((time) * 1000)

/* forward declaration */
struct i40e_hw;
typedef void (*I40E_ADMINQ_CALLBACK)(struct i40e_hw *, struct i40e_aq_desc *);

/* Data type manipulation macros. */

#define I40E_DESC_UNUSED(R)	\
	((((R)->next_to_clean > (R)->next_to_use) ? 0 : (R)->count) + \
	(R)->next_to_clean - (R)->next_to_use - 1)

/* bitfields for Tx queue mapping in QTX_CTL */
#define I40E_QTX_CTL_VF_QUEUE	0x0
#define I40E_QTX_CTL_VM_QUEUE	0x1
#define I40E_QTX_CTL_PF_QUEUE	0x2

/* debug masks - set these bits in hw->debug_mask to control output */
enum i40e_debug_mask {
	I40E_DEBUG_INIT			= 0x00000001,
	I40E_DEBUG_RELEASE		= 0x00000002,

	I40E_DEBUG_LINK			= 0x00000010,
	I40E_DEBUG_PHY			= 0x00000020,
	I40E_DEBUG_HMC			= 0x00000040,
	I40E_DEBUG_NVM			= 0x00000080,
	I40E_DEBUG_LAN			= 0x00000100,
	I40E_DEBUG_FLOW			= 0x00000200,
	I40E_DEBUG_DCB			= 0x00000400,
	I40E_DEBUG_DIAG			= 0x00000800,
	I40E_DEBUG_FD			= 0x00001000,
	I40E_DEBUG_PACKAGE		= 0x00002000,
	I40E_DEBUG_IWARP		= 0x00F00000,
	I40E_DEBUG_AQ_MESSAGE		= 0x01000000,
	I40E_DEBUG_AQ_DESCRIPTOR	= 0x02000000,
	I40E_DEBUG_AQ_DESC_BUFFER	= 0x04000000,
	I40E_DEBUG_AQ_COMMAND		= 0x06000000,
	I40E_DEBUG_AQ			= 0x0F000000,

	I40E_DEBUG_USER			= 0xF0000000,

	I40E_DEBUG_ALL			= 0xFFFFFFFF
};

#define I40E_MDIO_CLAUSE22_STCODE_MASK	I40E_MASK(1, \
						  I40E_GLGEN_MSCA_STCODE_SHIFT)
#define I40E_MDIO_CLAUSE22_OPCODE_WRITE_MASK	I40E_MASK(1, \
						  I40E_GLGEN_MSCA_OPCODE_SHIFT)
#define I40E_MDIO_CLAUSE22_OPCODE_READ_MASK	I40E_MASK(2, \
						  I40E_GLGEN_MSCA_OPCODE_SHIFT)

#define I40E_MDIO_CLAUSE45_STCODE_MASK	I40E_MASK(0, \
						  I40E_GLGEN_MSCA_STCODE_SHIFT)
#define I40E_MDIO_CLAUSE45_OPCODE_ADDRESS_MASK	I40E_MASK(0, \
						  I40E_GLGEN_MSCA_OPCODE_SHIFT)
#define I40E_MDIO_CLAUSE45_OPCODE_WRITE_MASK	I40E_MASK(1, \
						  I40E_GLGEN_MSCA_OPCODE_SHIFT)
#define I40E_MDIO_CLAUSE45_OPCODE_READ_INC_ADDR_MASK	I40E_MASK(2, \
						I40E_GLGEN_MSCA_OPCODE_SHIFT)
#define I40E_MDIO_CLAUSE45_OPCODE_READ_MASK	I40E_MASK(3, \
						I40E_GLGEN_MSCA_OPCODE_SHIFT)

#define I40E_PHY_COM_REG_PAGE                   0x1E
#define I40E_PHY_LED_LINK_MODE_MASK             0xF0
#define I40E_PHY_LED_MANUAL_ON                  0x100
#define I40E_PHY_LED_PROV_REG_1                 0xC430
#define I40E_PHY_LED_MODE_MASK                  0xFFFF
#define I40E_PHY_LED_MODE_ORIG                  0x80000000

/* These are structs for managing the hardware information and the operations.
 * The structures of function pointers are filled out at init time when we
 * know for sure exactly which hardware we're working with.  This gives us the
 * flexibility of using the same main driver code but adapting to slightly
 * different hardware needs as new parts are developed.  For this architecture,
 * the Firmware and AdminQ are intended to insulate the driver from most of the
 * future changes, but these structures will also do part of the job.
 */
enum i40e_mac_type {
	I40E_MAC_UNKNOWN = 0,
	I40E_MAC_XL710,
	I40E_MAC_VF,
	I40E_MAC_X722,
	I40E_MAC_X722_VF,
	I40E_MAC_GENERIC,
};

enum i40e_media_type {
	I40E_MEDIA_TYPE_UNKNOWN = 0,
	I40E_MEDIA_TYPE_FIBER,
	I40E_MEDIA_TYPE_BASET,
	I40E_MEDIA_TYPE_BACKPLANE,
	I40E_MEDIA_TYPE_CX4,
	I40E_MEDIA_TYPE_DA,
	I40E_MEDIA_TYPE_VIRTUAL
};

enum i40e_fc_mode {
	I40E_FC_NONE = 0,
	I40E_FC_RX_PAUSE,
	I40E_FC_TX_PAUSE,
	I40E_FC_FULL,
	I40E_FC_PFC,
	I40E_FC_DEFAULT
};

enum i40e_set_fc_aq_failures {
	I40E_SET_FC_AQ_FAIL_NONE = 0,
	I40E_SET_FC_AQ_FAIL_GET = 1,
	I40E_SET_FC_AQ_FAIL_SET = 2,
	I40E_SET_FC_AQ_FAIL_UPDATE = 4,
	I40E_SET_FC_AQ_FAIL_SET_UPDATE = 6
};

enum i40e_vsi_type {
	I40E_VSI_MAIN	= 0,
	I40E_VSI_VMDQ1	= 1,
	I40E_VSI_VMDQ2	= 2,
	I40E_VSI_CTRL	= 3,
	I40E_VSI_FCOE	= 4,
	I40E_VSI_MIRROR	= 5,
	I40E_VSI_SRIOV	= 6,
	I40E_VSI_FDIR	= 7,
	I40E_VSI_IWARP	= 8,
	I40E_VSI_TYPE_UNKNOWN
};

enum i40e_queue_type {
	I40E_QUEUE_TYPE_RX = 0,
	I40E_QUEUE_TYPE_TX,
	I40E_QUEUE_TYPE_PE_CEQ,
	I40E_QUEUE_TYPE_UNKNOWN
};

struct i40e_link_status {
	enum i40e_aq_phy_type phy_type;
	enum i40e_aq_link_speed link_speed;
	u8 link_info;
	u8 an_info;
	u8 req_fec_info;
	u8 fec_info;
	u8 ext_info;
	u8 loopback;
	/* is Link Status Event notification to SW enabled */
	bool lse_enable;
	u16 max_frame_size;
	bool crc_enable;
	u8 pacing;
	u8 requested_speeds;
	u8 module_type[3];
	/* 1st byte: module identifier */
#define I40E_MODULE_TYPE_SFP		0x03
#define I40E_MODULE_TYPE_QSFP		0x0D
	/* 2nd byte: ethernet compliance codes for 10/40G */
#define I40E_MODULE_TYPE_40G_ACTIVE	0x01
#define I40E_MODULE_TYPE_40G_LR4	0x02
#define I40E_MODULE_TYPE_40G_SR4	0x04
#define I40E_MODULE_TYPE_40G_CR4	0x08
#define I40E_MODULE_TYPE_10G_BASE_SR	0x10
#define I40E_MODULE_TYPE_10G_BASE_LR	0x20
#define I40E_MODULE_TYPE_10G_BASE_LRM	0x40
#define I40E_MODULE_TYPE_10G_BASE_ER	0x80
	/* 3rd byte: ethernet compliance codes for 1G */
#define I40E_MODULE_TYPE_1000BASE_SX	0x01
#define I40E_MODULE_TYPE_1000BASE_LX	0x02
#define I40E_MODULE_TYPE_1000BASE_CX	0x04
#define I40E_MODULE_TYPE_1000BASE_T	0x08
};

struct i40e_phy_info {
	struct i40e_link_status link_info;
	struct i40e_link_status link_info_old;
	bool get_link_info;
	enum i40e_media_type media_type;
	/* all the phy types the NVM is capable of */
	u64 phy_types;
};

#define I40E_CAP_PHY_TYPE_SGMII BIT_ULL(I40E_PHY_TYPE_SGMII)
#define I40E_CAP_PHY_TYPE_1000BASE_KX BIT_ULL(I40E_PHY_TYPE_1000BASE_KX)
#define I40E_CAP_PHY_TYPE_10GBASE_KX4 BIT_ULL(I40E_PHY_TYPE_10GBASE_KX4)
#define I40E_CAP_PHY_TYPE_10GBASE_KR BIT_ULL(I40E_PHY_TYPE_10GBASE_KR)
#define I40E_CAP_PHY_TYPE_40GBASE_KR4 BIT_ULL(I40E_PHY_TYPE_40GBASE_KR4)
#define I40E_CAP_PHY_TYPE_XAUI BIT_ULL(I40E_PHY_TYPE_XAUI)
#define I40E_CAP_PHY_TYPE_XFI BIT_ULL(I40E_PHY_TYPE_XFI)
#define I40E_CAP_PHY_TYPE_SFI BIT_ULL(I40E_PHY_TYPE_SFI)
#define I40E_CAP_PHY_TYPE_XLAUI BIT_ULL(I40E_PHY_TYPE_XLAUI)
#define I40E_CAP_PHY_TYPE_XLPPI BIT_ULL(I40E_PHY_TYPE_XLPPI)
#define I40E_CAP_PHY_TYPE_40GBASE_CR4_CU BIT_ULL(I40E_PHY_TYPE_40GBASE_CR4_CU)
#define I40E_CAP_PHY_TYPE_10GBASE_CR1_CU BIT_ULL(I40E_PHY_TYPE_10GBASE_CR1_CU)
#define I40E_CAP_PHY_TYPE_10GBASE_AOC BIT_ULL(I40E_PHY_TYPE_10GBASE_AOC)
#define I40E_CAP_PHY_TYPE_40GBASE_AOC BIT_ULL(I40E_PHY_TYPE_40GBASE_AOC)
#define I40E_CAP_PHY_TYPE_100BASE_TX BIT_ULL(I40E_PHY_TYPE_100BASE_TX)
#define I40E_CAP_PHY_TYPE_1000BASE_T BIT_ULL(I40E_PHY_TYPE_1000BASE_T)
#define I40E_CAP_PHY_TYPE_10GBASE_T BIT_ULL(I40E_PHY_TYPE_10GBASE_T)
#define I40E_CAP_PHY_TYPE_10GBASE_SR BIT_ULL(I40E_PHY_TYPE_10GBASE_SR)
#define I40E_CAP_PHY_TYPE_10GBASE_LR BIT_ULL(I40E_PHY_TYPE_10GBASE_LR)
#define I40E_CAP_PHY_TYPE_10GBASE_SFPP_CU BIT_ULL(I40E_PHY_TYPE_10GBASE_SFPP_CU)
#define I40E_CAP_PHY_TYPE_10GBASE_CR1 BIT_ULL(I40E_PHY_TYPE_10GBASE_CR1)
#define I40E_CAP_PHY_TYPE_40GBASE_CR4 BIT_ULL(I40E_PHY_TYPE_40GBASE_CR4)
#define I40E_CAP_PHY_TYPE_40GBASE_SR4 BIT_ULL(I40E_PHY_TYPE_40GBASE_SR4)
#define I40E_CAP_PHY_TYPE_40GBASE_LR4 BIT_ULL(I40E_PHY_TYPE_40GBASE_LR4)
#define I40E_CAP_PHY_TYPE_1000BASE_SX BIT_ULL(I40E_PHY_TYPE_1000BASE_SX)
#define I40E_CAP_PHY_TYPE_1000BASE_LX BIT_ULL(I40E_PHY_TYPE_1000BASE_LX)
#define I40E_CAP_PHY_TYPE_1000BASE_T_OPTICAL \
				BIT_ULL(I40E_PHY_TYPE_1000BASE_T_OPTICAL)
#define I40E_CAP_PHY_TYPE_20GBASE_KR2 BIT_ULL(I40E_PHY_TYPE_20GBASE_KR2)
/* Defining the macro I40E_TYPE_OFFSET to implement a bit shift for some
 * PHY types. There is an unused bit (31) in the I40E_CAP_PHY_TYPE_* bit
 * fields but no corresponding gap in the i40e_aq_phy_type enumeration. So,
 * a shift is needed to adjust for this with values larger than 31. The
 * only affected values are I40E_PHY_TYPE_25GBASE_*.
 */
#define I40E_PHY_TYPE_OFFSET 1
#define I40E_CAP_PHY_TYPE_25GBASE_KR BIT_ULL(I40E_PHY_TYPE_25GBASE_KR + \
					     I40E_PHY_TYPE_OFFSET)
#define I40E_CAP_PHY_TYPE_25GBASE_CR BIT_ULL(I40E_PHY_TYPE_25GBASE_CR + \
					     I40E_PHY_TYPE_OFFSET)
#define I40E_CAP_PHY_TYPE_25GBASE_SR BIT_ULL(I40E_PHY_TYPE_25GBASE_SR + \
					     I40E_PHY_TYPE_OFFSET)
#define I40E_CAP_PHY_TYPE_25GBASE_LR BIT_ULL(I40E_PHY_TYPE_25GBASE_LR + \
					     I40E_PHY_TYPE_OFFSET)
#define I40E_CAP_PHY_TYPE_25GBASE_AOC BIT_ULL(I40E_PHY_TYPE_25GBASE_AOC + \
					     I40E_PHY_TYPE_OFFSET)
#define I40E_CAP_PHY_TYPE_25GBASE_ACC BIT_ULL(I40E_PHY_TYPE_25GBASE_ACC + \
					     I40E_PHY_TYPE_OFFSET)
/* Offset for 2.5G/5G PHY Types value to bit number conversion */
#define I40E_PHY_TYPE_OFFSET2 (-10)
#define I40E_CAP_PHY_TYPE_2_5GBASE_T BIT_ULL(I40E_PHY_TYPE_2_5GBASE_T + \
					     I40E_PHY_TYPE_OFFSET2)
#define I40E_CAP_PHY_TYPE_5GBASE_T BIT_ULL(I40E_PHY_TYPE_5GBASE_T + \
					     I40E_PHY_TYPE_OFFSET2)
#define I40E_HW_CAP_MAX_GPIO			30
/* Capabilities of a PF or a VF or the whole device */
struct i40e_hw_capabilities {
	u32  switch_mode;
#define I40E_NVM_IMAGE_TYPE_EVB		0x0
#define I40E_NVM_IMAGE_TYPE_CLOUD	0x2
#define I40E_NVM_IMAGE_TYPE_UDP_CLOUD	0x3

	/* Cloud filter modes:
	 * Mode1: Filter on L4 port only
	 * Mode2: Filter for non-tunneled traffic
	 * Mode3: Filter for tunnel traffic
	 */
#define I40E_CLOUD_FILTER_MODE1	0x6
#define I40E_CLOUD_FILTER_MODE2	0x7
#define I40E_CLOUD_FILTER_MODE3	0x8
#define I40E_SWITCH_MODE_MASK	0xF

	u32  management_mode;
	u32  mng_protocols_over_mctp;
#define I40E_MNG_PROTOCOL_PLDM		0x2
#define I40E_MNG_PROTOCOL_OEM_COMMANDS	0x4
#define I40E_MNG_PROTOCOL_NCSI		0x8
	u32  npar_enable;
	u32  os2bmc;
	u32  valid_functions;
	bool sr_iov_1_1;
	bool vmdq;
	bool evb_802_1_qbg; /* Edge Virtual Bridging */
	bool evb_802_1_qbh; /* Bridge Port Extension */
	bool dcb;
	bool fcoe;
	bool iscsi; /* Indicates iSCSI enabled */
	bool flex10_enable;
	bool flex10_capable;
	u32  flex10_mode;
#define I40E_FLEX10_MODE_UNKNOWN	0x0
#define I40E_FLEX10_MODE_DCC		0x1
#define I40E_FLEX10_MODE_DCI		0x2

	u32 flex10_status;
#define I40E_FLEX10_STATUS_DCC_ERROR	0x1
#define I40E_FLEX10_STATUS_VC_MODE	0x2

	bool sec_rev_disabled;
	bool update_disabled;
#define I40E_NVM_MGMT_SEC_REV_DISABLED	0x1
#define I40E_NVM_MGMT_UPDATE_DISABLED	0x2

	bool mgmt_cem;
	bool ieee_1588;
	bool iwarp;
	bool fd;
	u32 fd_filters_guaranteed;
	u32 fd_filters_best_effort;
	bool rss;
	u32 rss_table_size;
	u32 rss_table_entry_width;
	bool led[I40E_HW_CAP_MAX_GPIO];
	bool sdp[I40E_HW_CAP_MAX_GPIO];
	u32 nvm_image_type;
	u32 num_flow_director_filters;
	u32 num_vfs;
	u32 vf_base_id;
	u32 num_vsis;
	u32 num_rx_qp;
	u32 num_tx_qp;
	u32 base_queue;
	u32 num_msix_vectors;
	u32 num_msix_vectors_vf;
	u32 led_pin_num;
	u32 sdp_pin_num;
	u32 mdio_port_num;
	u32 mdio_port_mode;
	u8 rx_buf_chain_len;
	u32 enabled_tcmap;
	u32 maxtc;
	u64 wr_csr_prot;
};

struct i40e_mac_info {
	enum i40e_mac_type type;
	u8 addr[ETH_ALEN];
	u8 perm_addr[ETH_ALEN];
	u8 san_addr[ETH_ALEN];
	u8 port_addr[ETH_ALEN];
	u16 max_fcoeq;
};

enum i40e_aq_resources_ids {
	I40E_NVM_RESOURCE_ID = 1
};

enum i40e_aq_resource_access_type {
	I40E_RESOURCE_READ = 1,
	I40E_RESOURCE_WRITE
};

struct i40e_nvm_info {
	u64 hw_semaphore_timeout; /* usec global time (GTIME resolution) */
	u32 timeout;              /* [ms] */
	u16 sr_size;              /* Shadow RAM size in words */
	bool blank_nvm_mode;      /* is NVM empty (no FW present)*/
	u16 version;              /* NVM package version */
	u32 eetrack;              /* NVM data version */
	u32 oem_ver;              /* OEM version info */
};

/* definitions used in NVM update support */

enum i40e_nvmupd_cmd {
	I40E_NVMUPD_INVALID,
	I40E_NVMUPD_READ_CON,
	I40E_NVMUPD_READ_SNT,
	I40E_NVMUPD_READ_LCB,
	I40E_NVMUPD_READ_SA,
	I40E_NVMUPD_WRITE_ERA,
	I40E_NVMUPD_WRITE_CON,
	I40E_NVMUPD_WRITE_SNT,
	I40E_NVMUPD_WRITE_LCB,
	I40E_NVMUPD_WRITE_SA,
	I40E_NVMUPD_CSUM_CON,
	I40E_NVMUPD_CSUM_SA,
	I40E_NVMUPD_CSUM_LCB,
	I40E_NVMUPD_STATUS,
	I40E_NVMUPD_EXEC_AQ,
	I40E_NVMUPD_GET_AQ_RESULT,
	I40E_NVMUPD_GET_AQ_EVENT,
};

enum i40e_nvmupd_state {
	I40E_NVMUPD_STATE_INIT,
	I40E_NVMUPD_STATE_READING,
	I40E_NVMUPD_STATE_WRITING,
	I40E_NVMUPD_STATE_INIT_WAIT,
	I40E_NVMUPD_STATE_WRITE_WAIT,
	I40E_NVMUPD_STATE_ERROR
};

/* nvm_access definition and its masks/shifts need to be accessible to
 * application, core driver, and shared code.  Where is the right file?
 */
#define I40E_NVM_READ	0xB
#define I40E_NVM_WRITE	0xC

#define I40E_NVM_MOD_PNT_MASK 0xFF

#define I40E_NVM_TRANS_SHIFT			8
#define I40E_NVM_TRANS_MASK			(0xf << I40E_NVM_TRANS_SHIFT)
#define I40E_NVM_PRESERVATION_FLAGS_SHIFT	12
#define I40E_NVM_PRESERVATION_FLAGS_MASK \
				(0x3 << I40E_NVM_PRESERVATION_FLAGS_SHIFT)
#define I40E_NVM_PRESERVATION_FLAGS_SELECTED	0x01
#define I40E_NVM_PRESERVATION_FLAGS_ALL		0x02
#define I40E_NVM_CON				0x0
#define I40E_NVM_SNT				0x1
#define I40E_NVM_LCB				0x2
#define I40E_NVM_SA				(I40E_NVM_SNT | I40E_NVM_LCB)
#define I40E_NVM_ERA				0x4
#define I40E_NVM_CSUM				0x8
#define I40E_NVM_AQE				0xe
#define I40E_NVM_EXEC				0xf

#define I40E_NVM_ADAPT_SHIFT	16
#define I40E_NVM_ADAPT_MASK	(0xffff << I40E_NVM_ADAPT_SHIFT)

#define I40E_NVMUPD_MAX_DATA	4096
#define I40E_NVMUPD_IFACE_TIMEOUT 2 /* seconds */

struct i40e_nvm_access {
	u32 command;
	u32 config;
	u32 offset;	/* in bytes */
	u32 data_size;	/* in bytes */
	u8 data[1];
};

/* (Q)SFP module access definitions */
#define I40E_I2C_EEPROM_DEV_ADDR	0xA0
#define I40E_I2C_EEPROM_DEV_ADDR2	0xA2
#define I40E_MODULE_TYPE_ADDR		0x00
#define I40E_MODULE_REVISION_ADDR	0x01
#define I40E_MODULE_SFF_8472_COMP	0x5E
#define I40E_MODULE_SFF_8472_SWAP	0x5C
#define I40E_MODULE_SFF_ADDR_MODE	0x04
#define I40E_MODULE_TYPE_QSFP_PLUS	0x0D
#define I40E_MODULE_TYPE_QSFP28		0x11
#define I40E_MODULE_QSFP_MAX_LEN	640

/* PCI bus types */
enum i40e_bus_type {
	i40e_bus_type_unknown = 0,
	i40e_bus_type_pci,
	i40e_bus_type_pcix,
	i40e_bus_type_pci_express,
	i40e_bus_type_reserved
};

/* PCI bus speeds */
enum i40e_bus_speed {
	i40e_bus_speed_unknown	= 0,
	i40e_bus_speed_33	= 33,
	i40e_bus_speed_66	= 66,
	i40e_bus_speed_100	= 100,
	i40e_bus_speed_120	= 120,
	i40e_bus_speed_133	= 133,
	i40e_bus_speed_2500	= 2500,
	i40e_bus_speed_5000	= 5000,
	i40e_bus_speed_8000	= 8000,
	i40e_bus_speed_reserved
};

/* PCI bus widths */
enum i40e_bus_width {
	i40e_bus_width_unknown	= 0,
	i40e_bus_width_pcie_x1	= 1,
	i40e_bus_width_pcie_x2	= 2,
	i40e_bus_width_pcie_x4	= 4,
	i40e_bus_width_pcie_x8	= 8,
	i40e_bus_width_32	= 32,
	i40e_bus_width_64	= 64,
	i40e_bus_width_reserved
};

/* Bus parameters */
struct i40e_bus_info {
	enum i40e_bus_speed speed;
	enum i40e_bus_width width;
	enum i40e_bus_type type;

	u16 func;
	u16 device;
	u16 lan_id;
	u16 bus_id;
};

/* Flow control (FC) parameters */
struct i40e_fc_info {
	enum i40e_fc_mode current_mode; /* FC mode in effect */
	enum i40e_fc_mode requested_mode; /* FC mode requested by caller */
};

#define I40E_MAX_TRAFFIC_CLASS		8
#define I40E_MAX_USER_PRIORITY		8
#define I40E_DCBX_MAX_APPS		32
#define I40E_LLDPDU_SIZE		1500
#define I40E_TLV_STATUS_OPER		0x1
#define I40E_TLV_STATUS_SYNC		0x2
#define I40E_TLV_STATUS_ERR		0x4
#define I40E_CEE_OPER_MAX_APPS		3
#define I40E_APP_PROTOID_FCOE		0x8906
#define I40E_APP_PROTOID_ISCSI		0x0cbc
#define I40E_APP_PROTOID_FIP		0x8914
#define I40E_APP_SEL_ETHTYPE		0x1
#define I40E_APP_SEL_TCPIP		0x2
#define I40E_CEE_APP_SEL_ETHTYPE	0x0
#define I40E_CEE_APP_SEL_TCPIP		0x1

/* CEE or IEEE 802.1Qaz ETS Configuration data */
struct i40e_dcb_ets_config {
	u8 willing;
	u8 cbs;
	u8 maxtcs;
	u8 prioritytable[I40E_MAX_TRAFFIC_CLASS];
	u8 tcbwtable[I40E_MAX_TRAFFIC_CLASS];
	u8 tsatable[I40E_MAX_TRAFFIC_CLASS];
};

/* CEE or IEEE 802.1Qaz PFC Configuration data */
struct i40e_dcb_pfc_config {
	u8 willing;
	u8 mbc;
	u8 pfccap;
	u8 pfcenable;
};

/* CEE or IEEE 802.1Qaz Application Priority data */
struct i40e_dcb_app_priority_table {
	u8  priority;
	u8  selector;
	u16 protocolid;
};

struct i40e_dcbx_config {
	u8  dcbx_mode;
#define I40E_DCBX_MODE_CEE	0x1
#define I40E_DCBX_MODE_IEEE	0x2
	u8  app_mode;
#define I40E_DCBX_APPS_NON_WILLING	0x1
	u32 numapps;
	u32 tlv_status; /* CEE mode TLV status */
	struct i40e_dcb_ets_config etscfg;
	struct i40e_dcb_ets_config etsrec;
	struct i40e_dcb_pfc_config pfc;
	struct i40e_dcb_app_priority_table app[I40E_DCBX_MAX_APPS];
};

/* Port hardware description */
struct i40e_hw {
	u8 __iomem *hw_addr;
	void *back;

	/* subsystem structs */
	struct i40e_phy_info phy;
	struct i40e_mac_info mac;
	struct i40e_bus_info bus;
	struct i40e_nvm_info nvm;
	struct i40e_fc_info fc;

	/* pci info */
	u16 device_id;
	u16 vendor_id;
	u16 subsystem_device_id;
	u16 subsystem_vendor_id;
	u8 revision_id;
	u8 port;
	bool adapter_stopped;

	/* capabilities for entire device and PCI func */
	struct i40e_hw_capabilities dev_caps;
	struct i40e_hw_capabilities func_caps;

	/* Flow Director shared filter space */
	u16 fdir_shared_filter_count;

	/* device profile info */
	u8  pf_id;
	u16 main_vsi_seid;

	/* for multi-function MACs */
	u16 partition_id;
	u16 num_partitions;
	u16 num_ports;

	/* Closest numa node to the device */
	u16 numa_node;

	/* Admin Queue info */
	struct i40e_adminq_info aq;

	/* state of nvm update process */
	enum i40e_nvmupd_state nvmupd_state;
	struct i40e_aq_desc nvm_wb_desc;
	struct i40e_aq_desc nvm_aq_event_desc;
	struct i40e_virt_mem nvm_buff;
	bool nvm_release_on_done;
	u16 nvm_wait_opcode;

	/* HMC info */
	struct i40e_hmc_info hmc; /* HMC info struct */

	/* LLDP/DCBX Status */
	u16 dcbx_status;

	/* DCBX info */
	struct i40e_dcbx_config local_dcbx_config; /* Oper/Local Cfg */
	struct i40e_dcbx_config remote_dcbx_config; /* Peer Cfg */
	struct i40e_dcbx_config desired_dcbx_config; /* CEE Desired Cfg */

#define I40E_HW_FLAG_AQ_SRCTL_ACCESS_ENABLE BIT_ULL(0)
#define I40E_HW_FLAG_802_1AD_CAPABLE        BIT_ULL(1)
#define I40E_HW_FLAG_AQ_PHY_ACCESS_CAPABLE  BIT_ULL(2)
#define I40E_HW_FLAG_NVM_READ_REQUIRES_LOCK BIT_ULL(3)
#define I40E_HW_FLAG_FW_LLDP_STOPPABLE      BIT_ULL(4)
<<<<<<< HEAD
=======
#define I40E_HW_FLAG_FW_LLDP_PERSISTENT     BIT_ULL(5)
>>>>>>> 0ecfebd2
	u64 flags;

	/* Used in set switch config AQ command */
	u16 switch_tag;
	u16 first_tag;
	u16 second_tag;

	/* debug mask */
	u32 debug_mask;
	char err_str[16];
};

static inline bool i40e_is_vf(struct i40e_hw *hw)
{
	return (hw->mac.type == I40E_MAC_VF ||
		hw->mac.type == I40E_MAC_X722_VF);
}

struct i40e_driver_version {
	u8 major_version;
	u8 minor_version;
	u8 build_version;
	u8 subbuild_version;
	u8 driver_string[32];
};

/* RX Descriptors */
union i40e_16byte_rx_desc {
	struct {
		__le64 pkt_addr; /* Packet buffer address */
		__le64 hdr_addr; /* Header buffer address */
	} read;
	struct {
		struct {
			struct {
				union {
					__le16 mirroring_status;
					__le16 fcoe_ctx_id;
				} mirr_fcoe;
				__le16 l2tag1;
			} lo_dword;
			union {
				__le32 rss; /* RSS Hash */
				__le32 fd_id; /* Flow director filter id */
				__le32 fcoe_param; /* FCoE DDP Context id */
			} hi_dword;
		} qword0;
		struct {
			/* ext status/error/pktype/length */
			__le64 status_error_len;
		} qword1;
	} wb;  /* writeback */
};

union i40e_32byte_rx_desc {
	struct {
		__le64  pkt_addr; /* Packet buffer address */
		__le64  hdr_addr; /* Header buffer address */
			/* bit 0 of hdr_buffer_addr is DD bit */
		__le64  rsvd1;
		__le64  rsvd2;
	} read;
	struct {
		struct {
			struct {
				union {
					__le16 mirroring_status;
					__le16 fcoe_ctx_id;
				} mirr_fcoe;
				__le16 l2tag1;
			} lo_dword;
			union {
				__le32 rss; /* RSS Hash */
				__le32 fcoe_param; /* FCoE DDP Context id */
				/* Flow director filter id in case of
				 * Programming status desc WB
				 */
				__le32 fd_id;
			} hi_dword;
		} qword0;
		struct {
			/* status/error/pktype/length */
			__le64 status_error_len;
		} qword1;
		struct {
			__le16 ext_status; /* extended status */
			__le16 rsvd;
			__le16 l2tag2_1;
			__le16 l2tag2_2;
		} qword2;
		struct {
			union {
				__le32 flex_bytes_lo;
				__le32 pe_status;
			} lo_dword;
			union {
				__le32 flex_bytes_hi;
				__le32 fd_id;
			} hi_dword;
		} qword3;
	} wb;  /* writeback */
};

enum i40e_rx_desc_status_bits {
	/* Note: These are predefined bit offsets */
	I40E_RX_DESC_STATUS_DD_SHIFT		= 0,
	I40E_RX_DESC_STATUS_EOF_SHIFT		= 1,
	I40E_RX_DESC_STATUS_L2TAG1P_SHIFT	= 2,
	I40E_RX_DESC_STATUS_L3L4P_SHIFT		= 3,
	I40E_RX_DESC_STATUS_CRCP_SHIFT		= 4,
	I40E_RX_DESC_STATUS_TSYNINDX_SHIFT	= 5, /* 2 BITS */
	I40E_RX_DESC_STATUS_TSYNVALID_SHIFT	= 7,
	/* Note: Bit 8 is reserved in X710 and XL710 */
	I40E_RX_DESC_STATUS_EXT_UDP_0_SHIFT	= 8,
	I40E_RX_DESC_STATUS_UMBCAST_SHIFT	= 9, /* 2 BITS */
	I40E_RX_DESC_STATUS_FLM_SHIFT		= 11,
	I40E_RX_DESC_STATUS_FLTSTAT_SHIFT	= 12, /* 2 BITS */
	I40E_RX_DESC_STATUS_LPBK_SHIFT		= 14,
	I40E_RX_DESC_STATUS_IPV6EXADD_SHIFT	= 15,
	I40E_RX_DESC_STATUS_RESERVED_SHIFT	= 16, /* 2 BITS */
	/* Note: For non-tunnel packets INT_UDP_0 is the right status for
	 * UDP header
	 */
	I40E_RX_DESC_STATUS_INT_UDP_0_SHIFT	= 18,
	I40E_RX_DESC_STATUS_LAST /* this entry must be last!!! */
};

#define I40E_RXD_QW1_STATUS_SHIFT	0
#define I40E_RXD_QW1_STATUS_MASK	((BIT(I40E_RX_DESC_STATUS_LAST) - 1) \
					 << I40E_RXD_QW1_STATUS_SHIFT)

#define I40E_RXD_QW1_STATUS_TSYNINDX_SHIFT   I40E_RX_DESC_STATUS_TSYNINDX_SHIFT
#define I40E_RXD_QW1_STATUS_TSYNINDX_MASK	(0x3UL << \
					     I40E_RXD_QW1_STATUS_TSYNINDX_SHIFT)

#define I40E_RXD_QW1_STATUS_TSYNVALID_SHIFT  I40E_RX_DESC_STATUS_TSYNVALID_SHIFT
#define I40E_RXD_QW1_STATUS_TSYNVALID_MASK \
				    BIT_ULL(I40E_RXD_QW1_STATUS_TSYNVALID_SHIFT)

enum i40e_rx_desc_fltstat_values {
	I40E_RX_DESC_FLTSTAT_NO_DATA	= 0,
	I40E_RX_DESC_FLTSTAT_RSV_FD_ID	= 1, /* 16byte desc? FD_ID : RSV */
	I40E_RX_DESC_FLTSTAT_RSV	= 2,
	I40E_RX_DESC_FLTSTAT_RSS_HASH	= 3,
};

#define I40E_RXD_QW1_ERROR_SHIFT	19
#define I40E_RXD_QW1_ERROR_MASK		(0xFFUL << I40E_RXD_QW1_ERROR_SHIFT)

enum i40e_rx_desc_error_bits {
	/* Note: These are predefined bit offsets */
	I40E_RX_DESC_ERROR_RXE_SHIFT		= 0,
	I40E_RX_DESC_ERROR_RECIPE_SHIFT		= 1,
	I40E_RX_DESC_ERROR_HBO_SHIFT		= 2,
	I40E_RX_DESC_ERROR_L3L4E_SHIFT		= 3, /* 3 BITS */
	I40E_RX_DESC_ERROR_IPE_SHIFT		= 3,
	I40E_RX_DESC_ERROR_L4E_SHIFT		= 4,
	I40E_RX_DESC_ERROR_EIPE_SHIFT		= 5,
	I40E_RX_DESC_ERROR_OVERSIZE_SHIFT	= 6,
	I40E_RX_DESC_ERROR_PPRS_SHIFT		= 7
};

enum i40e_rx_desc_error_l3l4e_fcoe_masks {
	I40E_RX_DESC_ERROR_L3L4E_NONE		= 0,
	I40E_RX_DESC_ERROR_L3L4E_PROT		= 1,
	I40E_RX_DESC_ERROR_L3L4E_FC		= 2,
	I40E_RX_DESC_ERROR_L3L4E_DMAC_ERR	= 3,
	I40E_RX_DESC_ERROR_L3L4E_DMAC_WARN	= 4
};

#define I40E_RXD_QW1_PTYPE_SHIFT	30
#define I40E_RXD_QW1_PTYPE_MASK		(0xFFULL << I40E_RXD_QW1_PTYPE_SHIFT)

/* Packet type non-ip values */
enum i40e_rx_l2_ptype {
	I40E_RX_PTYPE_L2_RESERVED			= 0,
	I40E_RX_PTYPE_L2_MAC_PAY2			= 1,
	I40E_RX_PTYPE_L2_TIMESYNC_PAY2			= 2,
	I40E_RX_PTYPE_L2_FIP_PAY2			= 3,
	I40E_RX_PTYPE_L2_OUI_PAY2			= 4,
	I40E_RX_PTYPE_L2_MACCNTRL_PAY2			= 5,
	I40E_RX_PTYPE_L2_LLDP_PAY2			= 6,
	I40E_RX_PTYPE_L2_ECP_PAY2			= 7,
	I40E_RX_PTYPE_L2_EVB_PAY2			= 8,
	I40E_RX_PTYPE_L2_QCN_PAY2			= 9,
	I40E_RX_PTYPE_L2_EAPOL_PAY2			= 10,
	I40E_RX_PTYPE_L2_ARP				= 11,
	I40E_RX_PTYPE_L2_FCOE_PAY3			= 12,
	I40E_RX_PTYPE_L2_FCOE_FCDATA_PAY3		= 13,
	I40E_RX_PTYPE_L2_FCOE_FCRDY_PAY3		= 14,
	I40E_RX_PTYPE_L2_FCOE_FCRSP_PAY3		= 15,
	I40E_RX_PTYPE_L2_FCOE_FCOTHER_PA		= 16,
	I40E_RX_PTYPE_L2_FCOE_VFT_PAY3			= 17,
	I40E_RX_PTYPE_L2_FCOE_VFT_FCDATA		= 18,
	I40E_RX_PTYPE_L2_FCOE_VFT_FCRDY			= 19,
	I40E_RX_PTYPE_L2_FCOE_VFT_FCRSP			= 20,
	I40E_RX_PTYPE_L2_FCOE_VFT_FCOTHER		= 21,
	I40E_RX_PTYPE_GRENAT4_MAC_PAY3			= 58,
	I40E_RX_PTYPE_GRENAT4_MACVLAN_IPV6_ICMP_PAY4	= 87,
	I40E_RX_PTYPE_GRENAT6_MAC_PAY3			= 124,
	I40E_RX_PTYPE_GRENAT6_MACVLAN_IPV6_ICMP_PAY4	= 153
};

struct i40e_rx_ptype_decoded {
	u32 ptype:8;
	u32 known:1;
	u32 outer_ip:1;
	u32 outer_ip_ver:1;
	u32 outer_frag:1;
	u32 tunnel_type:3;
	u32 tunnel_end_prot:2;
	u32 tunnel_end_frag:1;
	u32 inner_prot:4;
	u32 payload_layer:3;
};

enum i40e_rx_ptype_outer_ip {
	I40E_RX_PTYPE_OUTER_L2	= 0,
	I40E_RX_PTYPE_OUTER_IP	= 1
};

enum i40e_rx_ptype_outer_ip_ver {
	I40E_RX_PTYPE_OUTER_NONE	= 0,
	I40E_RX_PTYPE_OUTER_IPV4	= 0,
	I40E_RX_PTYPE_OUTER_IPV6	= 1
};

enum i40e_rx_ptype_outer_fragmented {
	I40E_RX_PTYPE_NOT_FRAG	= 0,
	I40E_RX_PTYPE_FRAG	= 1
};

enum i40e_rx_ptype_tunnel_type {
	I40E_RX_PTYPE_TUNNEL_NONE		= 0,
	I40E_RX_PTYPE_TUNNEL_IP_IP		= 1,
	I40E_RX_PTYPE_TUNNEL_IP_GRENAT		= 2,
	I40E_RX_PTYPE_TUNNEL_IP_GRENAT_MAC	= 3,
	I40E_RX_PTYPE_TUNNEL_IP_GRENAT_MAC_VLAN	= 4,
};

enum i40e_rx_ptype_tunnel_end_prot {
	I40E_RX_PTYPE_TUNNEL_END_NONE	= 0,
	I40E_RX_PTYPE_TUNNEL_END_IPV4	= 1,
	I40E_RX_PTYPE_TUNNEL_END_IPV6	= 2,
};

enum i40e_rx_ptype_inner_prot {
	I40E_RX_PTYPE_INNER_PROT_NONE		= 0,
	I40E_RX_PTYPE_INNER_PROT_UDP		= 1,
	I40E_RX_PTYPE_INNER_PROT_TCP		= 2,
	I40E_RX_PTYPE_INNER_PROT_SCTP		= 3,
	I40E_RX_PTYPE_INNER_PROT_ICMP		= 4,
	I40E_RX_PTYPE_INNER_PROT_TIMESYNC	= 5
};

enum i40e_rx_ptype_payload_layer {
	I40E_RX_PTYPE_PAYLOAD_LAYER_NONE	= 0,
	I40E_RX_PTYPE_PAYLOAD_LAYER_PAY2	= 1,
	I40E_RX_PTYPE_PAYLOAD_LAYER_PAY3	= 2,
	I40E_RX_PTYPE_PAYLOAD_LAYER_PAY4	= 3,
};

#define I40E_RXD_QW1_LENGTH_PBUF_SHIFT	38
#define I40E_RXD_QW1_LENGTH_PBUF_MASK	(0x3FFFULL << \
					 I40E_RXD_QW1_LENGTH_PBUF_SHIFT)

#define I40E_RXD_QW1_LENGTH_HBUF_SHIFT	52
#define I40E_RXD_QW1_LENGTH_HBUF_MASK	(0x7FFULL << \
					 I40E_RXD_QW1_LENGTH_HBUF_SHIFT)

#define I40E_RXD_QW1_LENGTH_SPH_SHIFT	63
#define I40E_RXD_QW1_LENGTH_SPH_MASK	BIT_ULL(I40E_RXD_QW1_LENGTH_SPH_SHIFT)

enum i40e_rx_desc_ext_status_bits {
	/* Note: These are predefined bit offsets */
	I40E_RX_DESC_EXT_STATUS_L2TAG2P_SHIFT	= 0,
	I40E_RX_DESC_EXT_STATUS_L2TAG3P_SHIFT	= 1,
	I40E_RX_DESC_EXT_STATUS_FLEXBL_SHIFT	= 2, /* 2 BITS */
	I40E_RX_DESC_EXT_STATUS_FLEXBH_SHIFT	= 4, /* 2 BITS */
	I40E_RX_DESC_EXT_STATUS_FDLONGB_SHIFT	= 9,
	I40E_RX_DESC_EXT_STATUS_FCOELONGB_SHIFT	= 10,
	I40E_RX_DESC_EXT_STATUS_PELONGB_SHIFT	= 11,
};

enum i40e_rx_desc_pe_status_bits {
	/* Note: These are predefined bit offsets */
	I40E_RX_DESC_PE_STATUS_QPID_SHIFT	= 0, /* 18 BITS */
	I40E_RX_DESC_PE_STATUS_L4PORT_SHIFT	= 0, /* 16 BITS */
	I40E_RX_DESC_PE_STATUS_IPINDEX_SHIFT	= 16, /* 8 BITS */
	I40E_RX_DESC_PE_STATUS_QPIDHIT_SHIFT	= 24,
	I40E_RX_DESC_PE_STATUS_APBVTHIT_SHIFT	= 25,
	I40E_RX_DESC_PE_STATUS_PORTV_SHIFT	= 26,
	I40E_RX_DESC_PE_STATUS_URG_SHIFT	= 27,
	I40E_RX_DESC_PE_STATUS_IPFRAG_SHIFT	= 28,
	I40E_RX_DESC_PE_STATUS_IPOPT_SHIFT	= 29
};

#define I40E_RX_PROG_STATUS_DESC_LENGTH_SHIFT		38
#define I40E_RX_PROG_STATUS_DESC_LENGTH			0x2000000

#define I40E_RX_PROG_STATUS_DESC_QW1_PROGID_SHIFT	2
#define I40E_RX_PROG_STATUS_DESC_QW1_PROGID_MASK	(0x7UL << \
				I40E_RX_PROG_STATUS_DESC_QW1_PROGID_SHIFT)

#define I40E_RX_PROG_STATUS_DESC_QW1_ERROR_SHIFT	19
#define I40E_RX_PROG_STATUS_DESC_QW1_ERROR_MASK		(0x3FUL << \
				I40E_RX_PROG_STATUS_DESC_QW1_ERROR_SHIFT)

enum i40e_rx_prog_status_desc_status_bits {
	/* Note: These are predefined bit offsets */
	I40E_RX_PROG_STATUS_DESC_DD_SHIFT	= 0,
	I40E_RX_PROG_STATUS_DESC_PROG_ID_SHIFT	= 2 /* 3 BITS */
};

enum i40e_rx_prog_status_desc_prog_id_masks {
	I40E_RX_PROG_STATUS_DESC_FD_FILTER_STATUS	= 1,
	I40E_RX_PROG_STATUS_DESC_FCOE_CTXT_PROG_STATUS	= 2,
	I40E_RX_PROG_STATUS_DESC_FCOE_CTXT_INVL_STATUS	= 4,
};

enum i40e_rx_prog_status_desc_error_bits {
	/* Note: These are predefined bit offsets */
	I40E_RX_PROG_STATUS_DESC_FD_TBL_FULL_SHIFT	= 0,
	I40E_RX_PROG_STATUS_DESC_NO_FD_ENTRY_SHIFT	= 1,
	I40E_RX_PROG_STATUS_DESC_FCOE_TBL_FULL_SHIFT	= 2,
	I40E_RX_PROG_STATUS_DESC_FCOE_CONFLICT_SHIFT	= 3
};

/* TX Descriptor */
struct i40e_tx_desc {
	__le64 buffer_addr; /* Address of descriptor's data buf */
	__le64 cmd_type_offset_bsz;
};

#define I40E_TXD_QW1_DTYPE_SHIFT	0
#define I40E_TXD_QW1_DTYPE_MASK		(0xFUL << I40E_TXD_QW1_DTYPE_SHIFT)

enum i40e_tx_desc_dtype_value {
	I40E_TX_DESC_DTYPE_DATA		= 0x0,
	I40E_TX_DESC_DTYPE_NOP		= 0x1, /* same as Context desc */
	I40E_TX_DESC_DTYPE_CONTEXT	= 0x1,
	I40E_TX_DESC_DTYPE_FCOE_CTX	= 0x2,
	I40E_TX_DESC_DTYPE_FILTER_PROG	= 0x8,
	I40E_TX_DESC_DTYPE_DDP_CTX	= 0x9,
	I40E_TX_DESC_DTYPE_FLEX_DATA	= 0xB,
	I40E_TX_DESC_DTYPE_FLEX_CTX_1	= 0xC,
	I40E_TX_DESC_DTYPE_FLEX_CTX_2	= 0xD,
	I40E_TX_DESC_DTYPE_DESC_DONE	= 0xF
};

#define I40E_TXD_QW1_CMD_SHIFT	4
#define I40E_TXD_QW1_CMD_MASK	(0x3FFUL << I40E_TXD_QW1_CMD_SHIFT)

enum i40e_tx_desc_cmd_bits {
	I40E_TX_DESC_CMD_EOP			= 0x0001,
	I40E_TX_DESC_CMD_RS			= 0x0002,
	I40E_TX_DESC_CMD_ICRC			= 0x0004,
	I40E_TX_DESC_CMD_IL2TAG1		= 0x0008,
	I40E_TX_DESC_CMD_DUMMY			= 0x0010,
	I40E_TX_DESC_CMD_IIPT_NONIP		= 0x0000, /* 2 BITS */
	I40E_TX_DESC_CMD_IIPT_IPV6		= 0x0020, /* 2 BITS */
	I40E_TX_DESC_CMD_IIPT_IPV4		= 0x0040, /* 2 BITS */
	I40E_TX_DESC_CMD_IIPT_IPV4_CSUM		= 0x0060, /* 2 BITS */
	I40E_TX_DESC_CMD_FCOET			= 0x0080,
	I40E_TX_DESC_CMD_L4T_EOFT_UNK		= 0x0000, /* 2 BITS */
	I40E_TX_DESC_CMD_L4T_EOFT_TCP		= 0x0100, /* 2 BITS */
	I40E_TX_DESC_CMD_L4T_EOFT_SCTP		= 0x0200, /* 2 BITS */
	I40E_TX_DESC_CMD_L4T_EOFT_UDP		= 0x0300, /* 2 BITS */
	I40E_TX_DESC_CMD_L4T_EOFT_EOF_N		= 0x0000, /* 2 BITS */
	I40E_TX_DESC_CMD_L4T_EOFT_EOF_T		= 0x0100, /* 2 BITS */
	I40E_TX_DESC_CMD_L4T_EOFT_EOF_NI	= 0x0200, /* 2 BITS */
	I40E_TX_DESC_CMD_L4T_EOFT_EOF_A		= 0x0300, /* 2 BITS */
};

#define I40E_TXD_QW1_OFFSET_SHIFT	16
#define I40E_TXD_QW1_OFFSET_MASK	(0x3FFFFULL << \
					 I40E_TXD_QW1_OFFSET_SHIFT)

enum i40e_tx_desc_length_fields {
	/* Note: These are predefined bit offsets */
	I40E_TX_DESC_LENGTH_MACLEN_SHIFT	= 0, /* 7 BITS */
	I40E_TX_DESC_LENGTH_IPLEN_SHIFT		= 7, /* 7 BITS */
	I40E_TX_DESC_LENGTH_L4_FC_LEN_SHIFT	= 14 /* 4 BITS */
};

#define I40E_TXD_QW1_TX_BUF_SZ_SHIFT	34
#define I40E_TXD_QW1_TX_BUF_SZ_MASK	(0x3FFFULL << \
					 I40E_TXD_QW1_TX_BUF_SZ_SHIFT)

#define I40E_TXD_QW1_L2TAG1_SHIFT	48
#define I40E_TXD_QW1_L2TAG1_MASK	(0xFFFFULL << I40E_TXD_QW1_L2TAG1_SHIFT)

/* Context descriptors */
struct i40e_tx_context_desc {
	__le32 tunneling_params;
	__le16 l2tag2;
	__le16 rsvd;
	__le64 type_cmd_tso_mss;
};

#define I40E_TXD_CTX_QW1_DTYPE_SHIFT	0
#define I40E_TXD_CTX_QW1_DTYPE_MASK	(0xFUL << I40E_TXD_CTX_QW1_DTYPE_SHIFT)

#define I40E_TXD_CTX_QW1_CMD_SHIFT	4
#define I40E_TXD_CTX_QW1_CMD_MASK	(0xFFFFUL << I40E_TXD_CTX_QW1_CMD_SHIFT)

enum i40e_tx_ctx_desc_cmd_bits {
	I40E_TX_CTX_DESC_TSO		= 0x01,
	I40E_TX_CTX_DESC_TSYN		= 0x02,
	I40E_TX_CTX_DESC_IL2TAG2	= 0x04,
	I40E_TX_CTX_DESC_IL2TAG2_IL2H	= 0x08,
	I40E_TX_CTX_DESC_SWTCH_NOTAG	= 0x00,
	I40E_TX_CTX_DESC_SWTCH_UPLINK	= 0x10,
	I40E_TX_CTX_DESC_SWTCH_LOCAL	= 0x20,
	I40E_TX_CTX_DESC_SWTCH_VSI	= 0x30,
	I40E_TX_CTX_DESC_SWPE		= 0x40
};

#define I40E_TXD_CTX_QW1_TSO_LEN_SHIFT	30
#define I40E_TXD_CTX_QW1_TSO_LEN_MASK	(0x3FFFFULL << \
					 I40E_TXD_CTX_QW1_TSO_LEN_SHIFT)

#define I40E_TXD_CTX_QW1_MSS_SHIFT	50
#define I40E_TXD_CTX_QW1_MSS_MASK	(0x3FFFULL << \
					 I40E_TXD_CTX_QW1_MSS_SHIFT)

#define I40E_TXD_CTX_QW1_VSI_SHIFT	50
#define I40E_TXD_CTX_QW1_VSI_MASK	(0x1FFULL << I40E_TXD_CTX_QW1_VSI_SHIFT)

#define I40E_TXD_CTX_QW0_EXT_IP_SHIFT	0
#define I40E_TXD_CTX_QW0_EXT_IP_MASK	(0x3ULL << \
					 I40E_TXD_CTX_QW0_EXT_IP_SHIFT)

enum i40e_tx_ctx_desc_eipt_offload {
	I40E_TX_CTX_EXT_IP_NONE		= 0x0,
	I40E_TX_CTX_EXT_IP_IPV6		= 0x1,
	I40E_TX_CTX_EXT_IP_IPV4_NO_CSUM	= 0x2,
	I40E_TX_CTX_EXT_IP_IPV4		= 0x3
};

#define I40E_TXD_CTX_QW0_EXT_IPLEN_SHIFT	2
#define I40E_TXD_CTX_QW0_EXT_IPLEN_MASK	(0x3FULL << \
					 I40E_TXD_CTX_QW0_EXT_IPLEN_SHIFT)

#define I40E_TXD_CTX_QW0_NATT_SHIFT	9
#define I40E_TXD_CTX_QW0_NATT_MASK	(0x3ULL << I40E_TXD_CTX_QW0_NATT_SHIFT)

#define I40E_TXD_CTX_UDP_TUNNELING	BIT_ULL(I40E_TXD_CTX_QW0_NATT_SHIFT)
#define I40E_TXD_CTX_GRE_TUNNELING	(0x2ULL << I40E_TXD_CTX_QW0_NATT_SHIFT)

#define I40E_TXD_CTX_QW0_EIP_NOINC_SHIFT	11
#define I40E_TXD_CTX_QW0_EIP_NOINC_MASK \
				       BIT_ULL(I40E_TXD_CTX_QW0_EIP_NOINC_SHIFT)

#define I40E_TXD_CTX_EIP_NOINC_IPID_CONST	I40E_TXD_CTX_QW0_EIP_NOINC_MASK

#define I40E_TXD_CTX_QW0_NATLEN_SHIFT	12
#define I40E_TXD_CTX_QW0_NATLEN_MASK	(0X7FULL << \
					 I40E_TXD_CTX_QW0_NATLEN_SHIFT)

#define I40E_TXD_CTX_QW0_DECTTL_SHIFT	19
#define I40E_TXD_CTX_QW0_DECTTL_MASK	(0xFULL << \
					 I40E_TXD_CTX_QW0_DECTTL_SHIFT)

#define I40E_TXD_CTX_QW0_L4T_CS_SHIFT	23
#define I40E_TXD_CTX_QW0_L4T_CS_MASK	BIT_ULL(I40E_TXD_CTX_QW0_L4T_CS_SHIFT)
struct i40e_filter_program_desc {
	__le32 qindex_flex_ptype_vsi;
	__le32 rsvd;
	__le32 dtype_cmd_cntindex;
	__le32 fd_id;
};
#define I40E_TXD_FLTR_QW0_QINDEX_SHIFT	0
#define I40E_TXD_FLTR_QW0_QINDEX_MASK	(0x7FFUL << \
					 I40E_TXD_FLTR_QW0_QINDEX_SHIFT)
#define I40E_TXD_FLTR_QW0_FLEXOFF_SHIFT	11
#define I40E_TXD_FLTR_QW0_FLEXOFF_MASK	(0x7UL << \
					 I40E_TXD_FLTR_QW0_FLEXOFF_SHIFT)
#define I40E_TXD_FLTR_QW0_PCTYPE_SHIFT	17
#define I40E_TXD_FLTR_QW0_PCTYPE_MASK	(0x3FUL << \
					 I40E_TXD_FLTR_QW0_PCTYPE_SHIFT)

/* Packet Classifier Types for filters */
enum i40e_filter_pctype {
	/* Note: Values 0-28 are reserved for future use.
	 * Value 29, 30, 32 are not supported on XL710 and X710.
	 */
	I40E_FILTER_PCTYPE_NONF_UNICAST_IPV4_UDP	= 29,
	I40E_FILTER_PCTYPE_NONF_MULTICAST_IPV4_UDP	= 30,
	I40E_FILTER_PCTYPE_NONF_IPV4_UDP		= 31,
	I40E_FILTER_PCTYPE_NONF_IPV4_TCP_SYN_NO_ACK	= 32,
	I40E_FILTER_PCTYPE_NONF_IPV4_TCP		= 33,
	I40E_FILTER_PCTYPE_NONF_IPV4_SCTP		= 34,
	I40E_FILTER_PCTYPE_NONF_IPV4_OTHER		= 35,
	I40E_FILTER_PCTYPE_FRAG_IPV4			= 36,
	/* Note: Values 37-38 are reserved for future use.
	 * Value 39, 40, 42 are not supported on XL710 and X710.
	 */
	I40E_FILTER_PCTYPE_NONF_UNICAST_IPV6_UDP	= 39,
	I40E_FILTER_PCTYPE_NONF_MULTICAST_IPV6_UDP	= 40,
	I40E_FILTER_PCTYPE_NONF_IPV6_UDP		= 41,
	I40E_FILTER_PCTYPE_NONF_IPV6_TCP_SYN_NO_ACK	= 42,
	I40E_FILTER_PCTYPE_NONF_IPV6_TCP		= 43,
	I40E_FILTER_PCTYPE_NONF_IPV6_SCTP		= 44,
	I40E_FILTER_PCTYPE_NONF_IPV6_OTHER		= 45,
	I40E_FILTER_PCTYPE_FRAG_IPV6			= 46,
	/* Note: Value 47 is reserved for future use */
	I40E_FILTER_PCTYPE_FCOE_OX			= 48,
	I40E_FILTER_PCTYPE_FCOE_RX			= 49,
	I40E_FILTER_PCTYPE_FCOE_OTHER			= 50,
	/* Note: Values 51-62 are reserved for future use */
	I40E_FILTER_PCTYPE_L2_PAYLOAD			= 63,
};

enum i40e_filter_program_desc_dest {
	I40E_FILTER_PROGRAM_DESC_DEST_DROP_PACKET		= 0x0,
	I40E_FILTER_PROGRAM_DESC_DEST_DIRECT_PACKET_QINDEX	= 0x1,
	I40E_FILTER_PROGRAM_DESC_DEST_DIRECT_PACKET_OTHER	= 0x2,
};

enum i40e_filter_program_desc_fd_status {
	I40E_FILTER_PROGRAM_DESC_FD_STATUS_NONE			= 0x0,
	I40E_FILTER_PROGRAM_DESC_FD_STATUS_FD_ID		= 0x1,
	I40E_FILTER_PROGRAM_DESC_FD_STATUS_FD_ID_4FLEX_BYTES	= 0x2,
	I40E_FILTER_PROGRAM_DESC_FD_STATUS_8FLEX_BYTES		= 0x3,
};

#define I40E_TXD_FLTR_QW0_DEST_VSI_SHIFT	23
#define I40E_TXD_FLTR_QW0_DEST_VSI_MASK	(0x1FFUL << \
					 I40E_TXD_FLTR_QW0_DEST_VSI_SHIFT)

#define I40E_TXD_FLTR_QW1_CMD_SHIFT	4
#define I40E_TXD_FLTR_QW1_CMD_MASK	(0xFFFFULL << \
					 I40E_TXD_FLTR_QW1_CMD_SHIFT)

#define I40E_TXD_FLTR_QW1_PCMD_SHIFT	(0x0ULL + I40E_TXD_FLTR_QW1_CMD_SHIFT)
#define I40E_TXD_FLTR_QW1_PCMD_MASK	(0x7ULL << I40E_TXD_FLTR_QW1_PCMD_SHIFT)

enum i40e_filter_program_desc_pcmd {
	I40E_FILTER_PROGRAM_DESC_PCMD_ADD_UPDATE	= 0x1,
	I40E_FILTER_PROGRAM_DESC_PCMD_REMOVE		= 0x2,
};

#define I40E_TXD_FLTR_QW1_DEST_SHIFT	(0x3ULL + I40E_TXD_FLTR_QW1_CMD_SHIFT)
#define I40E_TXD_FLTR_QW1_DEST_MASK	(0x3ULL << I40E_TXD_FLTR_QW1_DEST_SHIFT)

#define I40E_TXD_FLTR_QW1_CNT_ENA_SHIFT	(0x7ULL + I40E_TXD_FLTR_QW1_CMD_SHIFT)
#define I40E_TXD_FLTR_QW1_CNT_ENA_MASK	BIT_ULL(I40E_TXD_FLTR_QW1_CNT_ENA_SHIFT)

#define I40E_TXD_FLTR_QW1_FD_STATUS_SHIFT	(0x9ULL + \
						 I40E_TXD_FLTR_QW1_CMD_SHIFT)
#define I40E_TXD_FLTR_QW1_FD_STATUS_MASK (0x3ULL << \
					  I40E_TXD_FLTR_QW1_FD_STATUS_SHIFT)

#define I40E_TXD_FLTR_QW1_ATR_SHIFT	(0xEULL + \
					 I40E_TXD_FLTR_QW1_CMD_SHIFT)
#define I40E_TXD_FLTR_QW1_ATR_MASK	BIT_ULL(I40E_TXD_FLTR_QW1_ATR_SHIFT)

#define I40E_TXD_FLTR_QW1_ATR_SHIFT	(0xEULL + \
					 I40E_TXD_FLTR_QW1_CMD_SHIFT)
#define I40E_TXD_FLTR_QW1_ATR_MASK	BIT_ULL(I40E_TXD_FLTR_QW1_ATR_SHIFT)

#define I40E_TXD_FLTR_QW1_CNTINDEX_SHIFT 20
#define I40E_TXD_FLTR_QW1_CNTINDEX_MASK	(0x1FFUL << \
					 I40E_TXD_FLTR_QW1_CNTINDEX_SHIFT)

enum i40e_filter_type {
	I40E_FLOW_DIRECTOR_FLTR = 0,
	I40E_PE_QUAD_HASH_FLTR = 1,
	I40E_ETHERTYPE_FLTR,
	I40E_FCOE_CTX_FLTR,
	I40E_MAC_VLAN_FLTR,
	I40E_HASH_FLTR
};

struct i40e_vsi_context {
	u16 seid;
	u16 uplink_seid;
	u16 vsi_number;
	u16 vsis_allocated;
	u16 vsis_unallocated;
	u16 flags;
	u8 pf_num;
	u8 vf_num;
	u8 connection_type;
	struct i40e_aqc_vsi_properties_data info;
};

struct i40e_veb_context {
	u16 seid;
	u16 uplink_seid;
	u16 veb_number;
	u16 vebs_allocated;
	u16 vebs_unallocated;
	u16 flags;
	struct i40e_aqc_get_veb_parameters_completion info;
};

/* Statistics collected by each port, VSI, VEB, and S-channel */
struct i40e_eth_stats {
	u64 rx_bytes;			/* gorc */
	u64 rx_unicast;			/* uprc */
	u64 rx_multicast;		/* mprc */
	u64 rx_broadcast;		/* bprc */
	u64 rx_discards;		/* rdpc */
	u64 rx_unknown_protocol;	/* rupp */
	u64 tx_bytes;			/* gotc */
	u64 tx_unicast;			/* uptc */
	u64 tx_multicast;		/* mptc */
	u64 tx_broadcast;		/* bptc */
	u64 tx_discards;		/* tdpc */
	u64 tx_errors;			/* tepc */
};

/* Statistics collected per VEB per TC */
struct i40e_veb_tc_stats {
	u64 tc_rx_packets[I40E_MAX_TRAFFIC_CLASS];
	u64 tc_rx_bytes[I40E_MAX_TRAFFIC_CLASS];
	u64 tc_tx_packets[I40E_MAX_TRAFFIC_CLASS];
	u64 tc_tx_bytes[I40E_MAX_TRAFFIC_CLASS];
};

/* Statistics collected by the MAC */
struct i40e_hw_port_stats {
	/* eth stats collected by the port */
	struct i40e_eth_stats eth;

	/* additional port specific stats */
	u64 tx_dropped_link_down;	/* tdold */
	u64 crc_errors;			/* crcerrs */
	u64 illegal_bytes;		/* illerrc */
	u64 error_bytes;		/* errbc */
	u64 mac_local_faults;		/* mlfc */
	u64 mac_remote_faults;		/* mrfc */
	u64 rx_length_errors;		/* rlec */
	u64 link_xon_rx;		/* lxonrxc */
	u64 link_xoff_rx;		/* lxoffrxc */
	u64 priority_xon_rx[8];		/* pxonrxc[8] */
	u64 priority_xoff_rx[8];	/* pxoffrxc[8] */
	u64 link_xon_tx;		/* lxontxc */
	u64 link_xoff_tx;		/* lxofftxc */
	u64 priority_xon_tx[8];		/* pxontxc[8] */
	u64 priority_xoff_tx[8];	/* pxofftxc[8] */
	u64 priority_xon_2_xoff[8];	/* pxon2offc[8] */
	u64 rx_size_64;			/* prc64 */
	u64 rx_size_127;		/* prc127 */
	u64 rx_size_255;		/* prc255 */
	u64 rx_size_511;		/* prc511 */
	u64 rx_size_1023;		/* prc1023 */
	u64 rx_size_1522;		/* prc1522 */
	u64 rx_size_big;		/* prc9522 */
	u64 rx_undersize;		/* ruc */
	u64 rx_fragments;		/* rfc */
	u64 rx_oversize;		/* roc */
	u64 rx_jabber;			/* rjc */
	u64 tx_size_64;			/* ptc64 */
	u64 tx_size_127;		/* ptc127 */
	u64 tx_size_255;		/* ptc255 */
	u64 tx_size_511;		/* ptc511 */
	u64 tx_size_1023;		/* ptc1023 */
	u64 tx_size_1522;		/* ptc1522 */
	u64 tx_size_big;		/* ptc9522 */
	u64 mac_short_packet_dropped;	/* mspdc */
	u64 checksum_error;		/* xec */
	/* flow director stats */
	u64 fd_atr_match;
	u64 fd_sb_match;
	u64 fd_atr_tunnel_match;
	u32 fd_atr_status;
	u32 fd_sb_status;
	/* EEE LPI */
	u32 tx_lpi_status;
	u32 rx_lpi_status;
	u64 tx_lpi_count;		/* etlpic */
	u64 rx_lpi_count;		/* erlpic */
};

/* Checksum and Shadow RAM pointers */
#define I40E_SR_NVM_CONTROL_WORD		0x00
#define I40E_EMP_MODULE_PTR			0x0F
#define I40E_SR_EMP_MODULE_PTR			0x48
#define I40E_SR_PBA_FLAGS			0x15
#define I40E_SR_PBA_BLOCK_PTR			0x16
#define I40E_SR_BOOT_CONFIG_PTR			0x17
#define I40E_NVM_OEM_VER_OFF			0x83
#define I40E_SR_NVM_DEV_STARTER_VERSION		0x18
#define I40E_SR_NVM_WAKE_ON_LAN			0x19
#define I40E_SR_ALTERNATE_SAN_MAC_ADDRESS_PTR	0x27
#define I40E_SR_NVM_EETRACK_LO			0x2D
#define I40E_SR_NVM_EETRACK_HI			0x2E
#define I40E_SR_VPD_PTR				0x2F
#define I40E_SR_PCIE_ALT_AUTO_LOAD_PTR		0x3E
#define I40E_SR_SW_CHECKSUM_WORD		0x3F

/* Auxiliary field, mask and shift definition for Shadow RAM and NVM Flash */
#define I40E_SR_VPD_MODULE_MAX_SIZE		1024
#define I40E_SR_PCIE_ALT_MODULE_MAX_SIZE	1024
#define I40E_SR_CONTROL_WORD_1_SHIFT		0x06
#define I40E_SR_CONTROL_WORD_1_MASK	(0x03 << I40E_SR_CONTROL_WORD_1_SHIFT)
#define I40E_SR_CONTROL_WORD_1_NVM_BANK_VALID	BIT(5)
#define I40E_SR_NVM_MAP_STRUCTURE_TYPE		BIT(12)
#define I40E_PTR_TYPE				BIT(15)
#define I40E_SR_OCP_CFG_WORD0			0x2B
#define I40E_SR_OCP_ENABLED			BIT(15)

/* Shadow RAM related */
#define I40E_SR_SECTOR_SIZE_IN_WORDS	0x800
#define I40E_SR_WORDS_IN_1KB		512
/* Checksum should be calculated such that after adding all the words,
 * including the checksum word itself, the sum should be 0xBABA.
 */
#define I40E_SR_SW_CHECKSUM_BASE	0xBABA

#define I40E_SRRD_SRCTL_ATTEMPTS	100000

enum i40e_switch_element_types {
	I40E_SWITCH_ELEMENT_TYPE_MAC	= 1,
	I40E_SWITCH_ELEMENT_TYPE_PF	= 2,
	I40E_SWITCH_ELEMENT_TYPE_VF	= 3,
	I40E_SWITCH_ELEMENT_TYPE_EMP	= 4,
	I40E_SWITCH_ELEMENT_TYPE_BMC	= 6,
	I40E_SWITCH_ELEMENT_TYPE_PE	= 16,
	I40E_SWITCH_ELEMENT_TYPE_VEB	= 17,
	I40E_SWITCH_ELEMENT_TYPE_PA	= 18,
	I40E_SWITCH_ELEMENT_TYPE_VSI	= 19,
};

/* Supported EtherType filters */
enum i40e_ether_type_index {
	I40E_ETHER_TYPE_1588		= 0,
	I40E_ETHER_TYPE_FIP		= 1,
	I40E_ETHER_TYPE_OUI_EXTENDED	= 2,
	I40E_ETHER_TYPE_MAC_CONTROL	= 3,
	I40E_ETHER_TYPE_LLDP		= 4,
	I40E_ETHER_TYPE_EVB_PROTOCOL1	= 5,
	I40E_ETHER_TYPE_EVB_PROTOCOL2	= 6,
	I40E_ETHER_TYPE_QCN_CNM		= 7,
	I40E_ETHER_TYPE_8021X		= 8,
	I40E_ETHER_TYPE_ARP		= 9,
	I40E_ETHER_TYPE_RSV1		= 10,
	I40E_ETHER_TYPE_RSV2		= 11,
};

/* Filter context base size is 1K */
#define I40E_HASH_FILTER_BASE_SIZE	1024
/* Supported Hash filter values */
enum i40e_hash_filter_size {
	I40E_HASH_FILTER_SIZE_1K	= 0,
	I40E_HASH_FILTER_SIZE_2K	= 1,
	I40E_HASH_FILTER_SIZE_4K	= 2,
	I40E_HASH_FILTER_SIZE_8K	= 3,
	I40E_HASH_FILTER_SIZE_16K	= 4,
	I40E_HASH_FILTER_SIZE_32K	= 5,
	I40E_HASH_FILTER_SIZE_64K	= 6,
	I40E_HASH_FILTER_SIZE_128K	= 7,
	I40E_HASH_FILTER_SIZE_256K	= 8,
	I40E_HASH_FILTER_SIZE_512K	= 9,
	I40E_HASH_FILTER_SIZE_1M	= 10,
};

/* DMA context base size is 0.5K */
#define I40E_DMA_CNTX_BASE_SIZE		512
/* Supported DMA context values */
enum i40e_dma_cntx_size {
	I40E_DMA_CNTX_SIZE_512		= 0,
	I40E_DMA_CNTX_SIZE_1K		= 1,
	I40E_DMA_CNTX_SIZE_2K		= 2,
	I40E_DMA_CNTX_SIZE_4K		= 3,
	I40E_DMA_CNTX_SIZE_8K		= 4,
	I40E_DMA_CNTX_SIZE_16K		= 5,
	I40E_DMA_CNTX_SIZE_32K		= 6,
	I40E_DMA_CNTX_SIZE_64K		= 7,
	I40E_DMA_CNTX_SIZE_128K		= 8,
	I40E_DMA_CNTX_SIZE_256K		= 9,
};

/* Supported Hash look up table (LUT) sizes */
enum i40e_hash_lut_size {
	I40E_HASH_LUT_SIZE_128		= 0,
	I40E_HASH_LUT_SIZE_512		= 1,
};

/* Structure to hold a per PF filter control settings */
struct i40e_filter_control_settings {
	/* number of PE Quad Hash filter buckets */
	enum i40e_hash_filter_size pe_filt_num;
	/* number of PE Quad Hash contexts */
	enum i40e_dma_cntx_size pe_cntx_num;
	/* number of FCoE filter buckets */
	enum i40e_hash_filter_size fcoe_filt_num;
	/* number of FCoE DDP contexts */
	enum i40e_dma_cntx_size fcoe_cntx_num;
	/* size of the Hash LUT */
	enum i40e_hash_lut_size	hash_lut_size;
	/* enable FDIR filters for PF and its VFs */
	bool enable_fdir;
	/* enable Ethertype filters for PF and its VFs */
	bool enable_ethtype;
	/* enable MAC/VLAN filters for PF and its VFs */
	bool enable_macvlan;
};

/* Structure to hold device level control filter counts */
struct i40e_control_filter_stats {
	u16 mac_etype_used;   /* Used perfect match MAC/EtherType filters */
	u16 etype_used;       /* Used perfect EtherType filters */
	u16 mac_etype_free;   /* Un-used perfect match MAC/EtherType filters */
	u16 etype_free;       /* Un-used perfect EtherType filters */
};

enum i40e_reset_type {
	I40E_RESET_POR		= 0,
	I40E_RESET_CORER	= 1,
	I40E_RESET_GLOBR	= 2,
	I40E_RESET_EMPR		= 3,
};

/* IEEE 802.1AB LLDP Agent Variables from NVM */
#define I40E_NVM_LLDP_CFG_PTR	0x06
#define I40E_SR_LLDP_CFG_PTR	0x31
struct i40e_lldp_variables {
	u16 length;
	u16 adminstatus;
	u16 msgfasttx;
	u16 msgtxinterval;
	u16 txparams;
	u16 timers;
	u16 crc8;
};

/* Offsets into Alternate Ram */
#define I40E_ALT_STRUCT_FIRST_PF_OFFSET		0   /* in dwords */
#define I40E_ALT_STRUCT_DWORDS_PER_PF		64   /* in dwords */
#define I40E_ALT_STRUCT_OUTER_VLAN_TAG_OFFSET	0xD  /* in dwords */
#define I40E_ALT_STRUCT_USER_PRIORITY_OFFSET	0xC  /* in dwords */
#define I40E_ALT_STRUCT_MIN_BW_OFFSET		0xE  /* in dwords */
#define I40E_ALT_STRUCT_MAX_BW_OFFSET		0xF  /* in dwords */

/* Alternate Ram Bandwidth Masks */
#define I40E_ALT_BW_VALUE_MASK		0xFF
#define I40E_ALT_BW_RELATIVE_MASK	0x40000000
#define I40E_ALT_BW_VALID_MASK		0x80000000

/* RSS Hash Table Size */
#define I40E_PFQF_CTL_0_HASHLUTSIZE_512	0x00010000

/* INPUT SET MASK for RSS, flow director, and flexible payload */
#define I40E_L3_SRC_SHIFT		47
#define I40E_L3_SRC_MASK		(0x3ULL << I40E_L3_SRC_SHIFT)
#define I40E_L3_V6_SRC_SHIFT		43
#define I40E_L3_V6_SRC_MASK		(0xFFULL << I40E_L3_V6_SRC_SHIFT)
#define I40E_L3_DST_SHIFT		35
#define I40E_L3_DST_MASK		(0x3ULL << I40E_L3_DST_SHIFT)
#define I40E_L3_V6_DST_SHIFT		35
#define I40E_L3_V6_DST_MASK		(0xFFULL << I40E_L3_V6_DST_SHIFT)
#define I40E_L4_SRC_SHIFT		34
#define I40E_L4_SRC_MASK		(0x1ULL << I40E_L4_SRC_SHIFT)
#define I40E_L4_DST_SHIFT		33
#define I40E_L4_DST_MASK		(0x1ULL << I40E_L4_DST_SHIFT)
#define I40E_VERIFY_TAG_SHIFT		31
#define I40E_VERIFY_TAG_MASK		(0x3ULL << I40E_VERIFY_TAG_SHIFT)

#define I40E_FLEX_50_SHIFT		13
#define I40E_FLEX_50_MASK		(0x1ULL << I40E_FLEX_50_SHIFT)
#define I40E_FLEX_51_SHIFT		12
#define I40E_FLEX_51_MASK		(0x1ULL << I40E_FLEX_51_SHIFT)
#define I40E_FLEX_52_SHIFT		11
#define I40E_FLEX_52_MASK		(0x1ULL << I40E_FLEX_52_SHIFT)
#define I40E_FLEX_53_SHIFT		10
#define I40E_FLEX_53_MASK		(0x1ULL << I40E_FLEX_53_SHIFT)
#define I40E_FLEX_54_SHIFT		9
#define I40E_FLEX_54_MASK		(0x1ULL << I40E_FLEX_54_SHIFT)
#define I40E_FLEX_55_SHIFT		8
#define I40E_FLEX_55_MASK		(0x1ULL << I40E_FLEX_55_SHIFT)
#define I40E_FLEX_56_SHIFT		7
#define I40E_FLEX_56_MASK		(0x1ULL << I40E_FLEX_56_SHIFT)
#define I40E_FLEX_57_SHIFT		6
#define I40E_FLEX_57_MASK		(0x1ULL << I40E_FLEX_57_SHIFT)

/* Version format for Dynamic Device Personalization(DDP) */
struct i40e_ddp_version {
	u8 major;
	u8 minor;
	u8 update;
	u8 draft;
};

#define I40E_DDP_NAME_SIZE	32

/* Package header */
struct i40e_package_header {
	struct i40e_ddp_version version;
	u32 segment_count;
	u32 segment_offset[1];
};

/* Generic segment header */
struct i40e_generic_seg_header {
#define SEGMENT_TYPE_METADATA	0x00000001
#define SEGMENT_TYPE_NOTES	0x00000002
#define SEGMENT_TYPE_I40E	0x00000011
#define SEGMENT_TYPE_X722	0x00000012
	u32 type;
	struct i40e_ddp_version version;
	u32 size;
	char name[I40E_DDP_NAME_SIZE];
};

struct i40e_metadata_segment {
	struct i40e_generic_seg_header header;
	struct i40e_ddp_version version;
#define I40E_DDP_TRACKID_RDONLY		0
#define I40E_DDP_TRACKID_INVALID	0xFFFFFFFF
	u32 track_id;
	char name[I40E_DDP_NAME_SIZE];
};

struct i40e_device_id_entry {
	u32 vendor_dev_id;
	u32 sub_vendor_dev_id;
};

struct i40e_profile_segment {
	struct i40e_generic_seg_header header;
	struct i40e_ddp_version version;
	char name[I40E_DDP_NAME_SIZE];
	u32 device_table_count;
	struct i40e_device_id_entry device_table[1];
};

struct i40e_section_table {
	u32 section_count;
	u32 section_offset[1];
};

struct i40e_profile_section_header {
	u16 tbl_size;
	u16 data_end;
	struct {
#define SECTION_TYPE_INFO	0x00000010
#define SECTION_TYPE_MMIO	0x00000800
#define SECTION_TYPE_RB_MMIO	0x00001800
#define SECTION_TYPE_AQ		0x00000801
#define SECTION_TYPE_RB_AQ	0x00001801
#define SECTION_TYPE_NOTE	0x80000000
#define SECTION_TYPE_NAME	0x80000001
#define SECTION_TYPE_PROTO	0x80000002
#define SECTION_TYPE_PCTYPE	0x80000003
#define SECTION_TYPE_PTYPE	0x80000004
		u32 type;
		u32 offset;
		u32 size;
	} section;
};

struct i40e_profile_tlv_section_record {
	u8 rtype;
	u8 type;
	u16 len;
	u8 data[12];
};

/* Generic AQ section in proflie */
struct i40e_profile_aq_section {
	u16 opcode;
	u16 flags;
	u8  param[16];
	u16 datalen;
	u8  data[1];
};

struct i40e_profile_info {
	u32 track_id;
	struct i40e_ddp_version version;
	u8 op;
#define I40E_DDP_ADD_TRACKID		0x01
#define I40E_DDP_REMOVE_TRACKID	0x02
	u8 reserved[7];
	u8 name[I40E_DDP_NAME_SIZE];
};
#endif /* _I40E_TYPE_H_ */<|MERGE_RESOLUTION|>--- conflicted
+++ resolved
@@ -622,10 +622,7 @@
 #define I40E_HW_FLAG_AQ_PHY_ACCESS_CAPABLE  BIT_ULL(2)
 #define I40E_HW_FLAG_NVM_READ_REQUIRES_LOCK BIT_ULL(3)
 #define I40E_HW_FLAG_FW_LLDP_STOPPABLE      BIT_ULL(4)
-<<<<<<< HEAD
-=======
 #define I40E_HW_FLAG_FW_LLDP_PERSISTENT     BIT_ULL(5)
->>>>>>> 0ecfebd2
 	u64 flags;
 
 	/* Used in set switch config AQ command */
