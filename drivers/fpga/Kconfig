--- conflicted
+++ resolved
@@ -46,15 +46,12 @@
 	help
 	  FPGA manager driver support for Xilinx Zynq FPGAs.
 
-<<<<<<< HEAD
-=======
 config FPGA_MGR_ZYNQMP_FPGA
 	tristate "Xilinx Zynqmp FPGA"
 	depends on ARCH_ZYNQMP || COMPILE_TEST
 	help
 	  FPGA manager driver support for Xilinx ZynqMp FPGAs.
 
->>>>>>> 863b8ff9
 config FPGA_BRIDGE
 	tristate "FPGA Bridge Framework"
 	depends on OF
@@ -62,7 +59,6 @@
 	  Say Y here if you want to support bridges connected between host
 	  processors and FPGAs or between FPGAs.
 
-<<<<<<< HEAD
 config SOCFPGA_FPGA_BRIDGE
 	tristate "Altera SoCFPGA FPGA Bridges"
 	depends on ARCH_SOCFPGA && FPGA_BRIDGE
@@ -97,14 +93,13 @@
 	help
 	  Platform driver support for Altera Partial Reconfiguration IP
 	  component
-=======
+
 config XILINX_PR_DECOUPLER
 	tristate "Xilinx PR Decoupler"
 	depends on FPGA_BRIDGE
 	help
 	  Say Y to enable drivers for Xilinx PR Decoupler. For more information
 	  look at pg227.pdf.
->>>>>>> 863b8ff9
 
 endif # FPGA
 
