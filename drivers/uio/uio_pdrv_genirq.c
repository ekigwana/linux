--- conflicted
+++ resolved
@@ -102,13 +102,7 @@
 	int ret = -EINVAL;
 	int i;
 
-<<<<<<< HEAD
-	if (!uioinfo) {
-=======
 	if (pdev->dev.of_node) {
-		int irq;
-
->>>>>>> 19f949f5
 		/* alloc uioinfo for one device */
 		uioinfo = kzalloc(sizeof(*uioinfo), GFP_KERNEL);
 		if (!uioinfo) {
