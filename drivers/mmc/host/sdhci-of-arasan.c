--- conflicted
+++ resolved
@@ -99,12 +99,9 @@
 	struct sdhci_host *host;
 	struct clk	*clk_ahb;
 	struct phy	*phy;
-<<<<<<< HEAD
 	u32 mio_bank;
 	u32 device_id;
-=======
 	bool		is_phy_on;
->>>>>>> 69973b83
 
 	struct clk_hw	sdcardclk_hw;
 	struct clk      *sdcardclk;
@@ -417,7 +414,6 @@
 		}
 	}
 
-<<<<<<< HEAD
 	if ((host->quirks2 & SDHCI_QUIRK2_CLOCK_STANDARD_25_BROKEN) &&
 		(host->version >= SDHCI_SPEC_300)) {
 		if (clock == SD_CLK_25_MHZ)
@@ -429,10 +425,7 @@
 						    sdhci_arasan->mio_bank);
 	}
 
-	if (ctrl_phy) {
-=======
 	if (ctrl_phy && sdhci_arasan->is_phy_on) {
->>>>>>> 69973b83
 		spin_unlock_irq(&host->lock);
 		phy_power_off(sdhci_arasan->phy);
 		spin_lock_irq(&host->lock);
