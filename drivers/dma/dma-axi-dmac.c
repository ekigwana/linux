--- conflicted
+++ resolved
@@ -89,9 +89,6 @@
 /* The maximum ID allocated by the hardware is 31 */
 #define AXI_DMAC_SG_UNUSED 32U
 
-/* The maximum ID allocated by the hardware is 31 */
-#define AXI_DMAC_SG_UNUSED 32U
-
 struct axi_dmac_sg {
 	dma_addr_t src_addr;
 	dma_addr_t dest_addr;
@@ -100,10 +97,7 @@
 	unsigned int dest_stride;
 	unsigned int src_stride;
 	unsigned int id;
-<<<<<<< HEAD
 	unsigned int partial_len;
-=======
->>>>>>> 9c71c6e9
 	bool schedule_when_free;
 };
 
@@ -240,20 +234,13 @@
 	}
 
 	desc->num_submitted++;
-<<<<<<< HEAD
 	if (desc->num_submitted == desc->num_sgs ||
 	    desc->have_partial_xfer) {
-=======
-	if (desc->num_submitted == desc->num_sgs) {
->>>>>>> 9c71c6e9
 		if (desc->cyclic)
 			desc->num_submitted = 0; /* Start again */
 		else
 			chan->next_desc = NULL;
-<<<<<<< HEAD
 		flags |= AXI_DMAC_FLAG_LAST;
-=======
->>>>>>> 9c71c6e9
 	} else {
 		chan->next_desc = desc;
 	}
@@ -294,7 +281,6 @@
 		struct axi_dmac_desc, vdesc.node);
 }
 
-<<<<<<< HEAD
 static inline unsigned int axi_dmac_total_sg_bytes(struct axi_dmac_chan *chan,
 	struct axi_dmac_sg *sg)
 {
@@ -372,8 +358,6 @@
 	}
 }
 
-=======
->>>>>>> 9c71c6e9
 static bool axi_dmac_transfer_done(struct axi_dmac_chan *chan,
 	unsigned int completed_transfers)
 {
@@ -385,13 +369,10 @@
 	if (!active)
 		return false;
 
-<<<<<<< HEAD
 	if (chan->hw_partial_xfer &&
 	    (completed_transfers & AXI_DMAC_FLAG_PARTIAL_XFER_DONE))
 		axi_dmac_dequeue_partial_xfers(chan);
 
-=======
->>>>>>> 9c71c6e9
 	do {
 		sg = &active->sg[active->num_completed];
 		if (sg->id == AXI_DMAC_SG_UNUSED) /* Not yet submitted */
@@ -408,12 +389,8 @@
 		if (active->cyclic)
 			vchan_cyclic_callback(&active->vdesc);
 
-<<<<<<< HEAD
 		if (active->num_completed == active->num_sgs ||
 		    sg->partial_len) {
-=======
-		if (active->num_completed == active->num_sgs) {
->>>>>>> 9c71c6e9
 			if (active->cyclic) {
 				active->num_completed = 0; /* wrap around */
 			} else {
@@ -427,7 +404,6 @@
 	} while (active);
 
 	return start_next;
-<<<<<<< HEAD
 }
 
 #ifdef SPEED_TEST
@@ -437,8 +413,6 @@
 	ktime_get_real_ts(&ts);
 
 	return timespec_to_ns(&ts);
-=======
->>>>>>> 9c71c6e9
 }
 
 static s64 start;
@@ -448,7 +422,6 @@
 {
 	struct axi_dmac *dmac = devid;
 	unsigned int pending;
-	bool start_next = false;
 
 	pending = axi_dmac_read(dmac, AXI_DMAC_REG_IRQ_PENDING);
 	axi_dmac_write(dmac, AXI_DMAC_REG_IRQ_PENDING, pending);
