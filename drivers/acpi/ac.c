/*
 *  acpi_ac.c - ACPI AC Adapter Driver ($Revision: 27 $)
 *
 *  Copyright (C) 2001, 2002 Andy Grover <andrew.grover@intel.com>
 *  Copyright (C) 2001, 2002 Paul Diefenbaugh <paul.s.diefenbaugh@intel.com>
 *
 * ~~~~~~~~~~~~~~~~~~~~~~~~~~~~~~~~~~~~~~~~~~~~~~~~~~~~~~~~~~~~~~~~~~~~~~~~~~
 *
 *  This program is free software; you can redistribute it and/or modify
 *  it under the terms of the GNU General Public License as published by
 *  the Free Software Foundation; either version 2 of the License, or (at
 *  your option) any later version.
 *
 *  This program is distributed in the hope that it will be useful, but
 *  WITHOUT ANY WARRANTY; without even the implied warranty of
 *  MERCHANTABILITY or FITNESS FOR A PARTICULAR PURPOSE.  See the GNU
 *  General Public License for more details.
 *
 *  You should have received a copy of the GNU General Public License along
 *  with this program; if not, write to the Free Software Foundation, Inc.,
 *  59 Temple Place, Suite 330, Boston, MA 02111-1307 USA.
 *
 * ~~~~~~~~~~~~~~~~~~~~~~~~~~~~~~~~~~~~~~~~~~~~~~~~~~~~~~~~~~~~~~~~~~~~~~~~~~
 */

#include <linux/kernel.h>
#include <linux/module.h>
#include <linux/slab.h>
#include <linux/init.h>
#include <linux/types.h>
#include <linux/dmi.h>
#include <linux/delay.h>
#include <linux/platform_device.h>
#include <linux/power_supply.h>
#include <linux/acpi.h>
#include "battery.h"

#define PREFIX "ACPI: "

#define ACPI_AC_CLASS			"ac_adapter"
#define ACPI_AC_DEVICE_NAME		"AC Adapter"
#define ACPI_AC_FILE_STATE		"state"
#define ACPI_AC_NOTIFY_STATUS		0x80
#define ACPI_AC_STATUS_OFFLINE		0x00
#define ACPI_AC_STATUS_ONLINE		0x01
#define ACPI_AC_STATUS_UNKNOWN		0xFF

#define _COMPONENT		ACPI_AC_COMPONENT
ACPI_MODULE_NAME("ac");

MODULE_AUTHOR("Paul Diefenbaugh");
MODULE_DESCRIPTION("ACPI AC Adapter Driver");
MODULE_LICENSE("GPL");

static int acpi_ac_add(struct acpi_device *device);
static int acpi_ac_remove(struct acpi_device *device);
static void acpi_ac_notify(struct acpi_device *device, u32 event);

static const struct acpi_device_id ac_device_ids[] = {
	{"ACPI0003", 0},
	{"", 0},
};
MODULE_DEVICE_TABLE(acpi, ac_device_ids);

#ifdef CONFIG_PM_SLEEP
static int acpi_ac_resume(struct device *dev);
#endif
static SIMPLE_DEV_PM_OPS(acpi_ac_pm, NULL, acpi_ac_resume);

static int ac_sleep_before_get_state_ms;

static struct acpi_driver acpi_ac_driver = {
	.name = "ac",
	.class = ACPI_AC_CLASS,
	.ids = ac_device_ids,
	.flags = ACPI_DRIVER_ALL_NOTIFY_EVENTS,
	.ops = {
		.add = acpi_ac_add,
		.remove = acpi_ac_remove,
		.notify = acpi_ac_notify,
		},
	.drv.pm = &acpi_ac_pm,
};

struct acpi_ac {
	struct power_supply charger;
	struct acpi_device * device;
	unsigned long long state;
	struct notifier_block battery_nb;
};

#define to_acpi_ac(x) container_of(x, struct acpi_ac, charger)

/* --------------------------------------------------------------------------
                               AC Adapter Management
   -------------------------------------------------------------------------- */

static int acpi_ac_get_state(struct acpi_ac *ac)
{
	acpi_status status = AE_OK;

	if (!ac)
		return -EINVAL;

	status = acpi_evaluate_integer(ac->device->handle, "_PSR", NULL,
				       &ac->state);
	if (ACPI_FAILURE(status)) {
		ACPI_EXCEPTION((AE_INFO, status,
				"Error reading AC Adapter state"));
		ac->state = ACPI_AC_STATUS_UNKNOWN;
		return -ENODEV;
	}

	return 0;
}

/* --------------------------------------------------------------------------
                            sysfs I/F
   -------------------------------------------------------------------------- */
static int get_ac_property(struct power_supply *psy,
			   enum power_supply_property psp,
			   union power_supply_propval *val)
{
	struct acpi_ac *ac = to_acpi_ac(psy);

	if (!ac)
		return -ENODEV;

	if (acpi_ac_get_state(ac))
		return -ENODEV;

	switch (psp) {
	case POWER_SUPPLY_PROP_ONLINE:
		val->intval = ac->state;
		break;
	default:
		return -EINVAL;
	}
	return 0;
}

static enum power_supply_property ac_props[] = {
	POWER_SUPPLY_PROP_ONLINE,
};

/* --------------------------------------------------------------------------
                                   Driver Model
   -------------------------------------------------------------------------- */

static void acpi_ac_notify(struct acpi_device *device, u32 event)
{
	struct acpi_ac *ac = acpi_driver_data(device);

	if (!ac)
		return;

	switch (event) {
	default:
		ACPI_DEBUG_PRINT((ACPI_DB_INFO,
				  "Unsupported event [0x%x]\n", event));
	case ACPI_AC_NOTIFY_STATUS:
	case ACPI_NOTIFY_BUS_CHECK:
	case ACPI_NOTIFY_DEVICE_CHECK:
		/*
		 * A buggy BIOS may notify AC first and then sleep for
		 * a specific time before doing actual operations in the
		 * EC event handler (_Qxx). This will cause the AC state
		 * reported by the ACPI event to be incorrect, so wait for a
		 * specific time for the EC event handler to make progress.
		 */
		if (ac_sleep_before_get_state_ms > 0)
			msleep(ac_sleep_before_get_state_ms);

		acpi_ac_get_state(ac);
		acpi_bus_generate_netlink_event(device->pnp.device_class,
						  dev_name(&device->dev), event,
						  (u32) ac->state);
		acpi_notifier_call_chain(device, event, (u32) ac->state);
		kobject_uevent(&ac->charger.dev->kobj, KOBJ_CHANGE);
	}

	return;
}

static int acpi_ac_battery_notify(struct notifier_block *nb,
				  unsigned long action, void *data)
{
	struct acpi_ac *ac = container_of(nb, struct acpi_ac, battery_nb);
	struct acpi_bus_event *event = (struct acpi_bus_event *)data;

	/*
	 * On HP Pavilion dv6-6179er AC status notifications aren't triggered
	 * when adapter is plugged/unplugged. However, battery status
	 * notifcations are triggered when battery starts charging or
	 * discharging. Re-reading AC status triggers lost AC notifications,
	 * if AC status has changed.
	 */
	if (strcmp(event->device_class, ACPI_BATTERY_CLASS) == 0 &&
	    event->type == ACPI_BATTERY_NOTIFY_STATUS)
		acpi_ac_get_state(ac);

	return NOTIFY_OK;
}

static int thinkpad_e530_quirk(const struct dmi_system_id *d)
{
	ac_sleep_before_get_state_ms = 1000;
	return 0;
}

static struct dmi_system_id ac_dmi_table[] = {
	{
	.callback = thinkpad_e530_quirk,
	.ident = "thinkpad e530",
	.matches = {
		DMI_MATCH(DMI_SYS_VENDOR, "LENOVO"),
		DMI_MATCH(DMI_PRODUCT_NAME, "32597CG"),
		},
	},
	{},
};

static int acpi_ac_add(struct acpi_device *device)
{
	int result = 0;
	struct acpi_ac *ac = NULL;


	if (!device)
		return -EINVAL;

	ac = kzalloc(sizeof(struct acpi_ac), GFP_KERNEL);
	if (!ac)
		return -ENOMEM;

	ac->device = device;
	strcpy(acpi_device_name(device), ACPI_AC_DEVICE_NAME);
	strcpy(acpi_device_class(device), ACPI_AC_CLASS);
	device->driver_data = ac;

	result = acpi_ac_get_state(ac);
	if (result)
		goto end;

	ac->charger.name = acpi_device_bid(device);
	ac->charger.type = POWER_SUPPLY_TYPE_MAINS;
	ac->charger.properties = ac_props;
	ac->charger.num_properties = ARRAY_SIZE(ac_props);
	ac->charger.get_property = get_ac_property;
	result = power_supply_register(&ac->device->dev, &ac->charger);
	if (result)
		goto end;

	printk(KERN_INFO PREFIX "%s [%s] (%s)\n",
	       acpi_device_name(device), acpi_device_bid(device),
	       ac->state ? "on-line" : "off-line");

	ac->battery_nb.notifier_call = acpi_ac_battery_notify;
	register_acpi_notifier(&ac->battery_nb);
end:
	if (result)
		kfree(ac);

	dmi_check_system(ac_dmi_table);
	return result;
}

#ifdef CONFIG_PM_SLEEP
static int acpi_ac_resume(struct device *dev)
{
	struct acpi_ac *ac;
	unsigned old_state;

	if (!dev)
		return -EINVAL;

	ac = acpi_driver_data(to_acpi_device(dev));
	if (!ac)
		return -EINVAL;

	old_state = ac->state;
	if (acpi_ac_get_state(ac))
		return 0;
	if (old_state != ac->state)
		kobject_uevent(&ac->charger.dev->kobj, KOBJ_CHANGE);
	return 0;
}
#else
#define acpi_ac_resume NULL
#endif

static int acpi_ac_remove(struct acpi_device *device)
{
	struct acpi_ac *ac = NULL;
<<<<<<< HEAD


=======


>>>>>>> 40dde7e2
	if (!device || !acpi_driver_data(device))
		return -EINVAL;

	ac = acpi_driver_data(device);

	if (ac->charger.dev)
		power_supply_unregister(&ac->charger);
	unregister_acpi_notifier(&ac->battery_nb);

	kfree(ac);

	return 0;
}

static int __init acpi_ac_init(void)
{
	int result;

	if (acpi_disabled)
		return -ENODEV;

	result = acpi_bus_register_driver(&acpi_ac_driver);
	if (result < 0)
		return -ENODEV;

	return 0;
}

static void __exit acpi_ac_exit(void)
{
	acpi_bus_unregister_driver(&acpi_ac_driver);
}
module_init(acpi_ac_init);
module_exit(acpi_ac_exit);<|MERGE_RESOLUTION|>--- conflicted
+++ resolved
@@ -292,13 +292,8 @@
 static int acpi_ac_remove(struct acpi_device *device)
 {
 	struct acpi_ac *ac = NULL;
-<<<<<<< HEAD
-
-
-=======
-
-
->>>>>>> 40dde7e2
+
+
 	if (!device || !acpi_driver_data(device))
 		return -EINVAL;
 
