/*
 * AD7190 AD7192 AD7193 AD7195 SPI ADC driver
 *
 * Copyright 2011-2015 Analog Devices Inc.
 *
 * Licensed under the GPL-2.
 */

#include <linux/interrupt.h>
#include <linux/clk.h>
#include <linux/device.h>
#include <linux/kernel.h>
#include <linux/slab.h>
#include <linux/sysfs.h>
#include <linux/spi/spi.h>
#include <linux/regulator/consumer.h>
#include <linux/err.h>
#include <linux/sched.h>
#include <linux/delay.h>

#include <linux/iio/iio.h>
#include <linux/iio/sysfs.h>
#include <linux/iio/buffer.h>
#include <linux/iio/trigger.h>
#include <linux/iio/trigger_consumer.h>
#include <linux/iio/triggered_buffer.h>
#include <linux/iio/adc/ad_sigma_delta.h>

#include "ad7192.h"

/* Registers */
#define AD7192_REG_COMM		0 /* Communications Register (WO, 8-bit) */
#define AD7192_REG_STAT		0 /* Status Register	     (RO, 8-bit) */
#define AD7192_REG_MODE		1 /* Mode Register	     (RW, 24-bit */
#define AD7192_REG_CONF		2 /* Configuration Register  (RW, 24-bit) */
#define AD7192_REG_DATA		3 /* Data Register	     (RO, 24/32-bit) */
#define AD7192_REG_ID		4 /* ID Register	     (RO, 8-bit) */
#define AD7192_REG_GPOCON	5 /* GPOCON Register	     (RO, 8-bit) */
#define AD7192_REG_OFFSET	6 /* Offset Register	     (RW, 16-bit */
				  /* (AD7792)/24-bit (AD7192)) */
#define AD7192_REG_FULLSALE	7 /* Full-Scale Register */
				  /* (RW, 16-bit (AD7792)/24-bit (AD7192)) */

/* Communications Register Bit Designations (AD7192_REG_COMM) */
#define AD7192_COMM_WEN		BIT(7) /* Write Enable */
#define AD7192_COMM_WRITE	0 /* Write Operation */
#define AD7192_COMM_READ	BIT(6) /* Read Operation */
#define AD7192_COMM_ADDR(x)	(((x) & 0x7) << 3) /* Register Address */
#define AD7192_COMM_CREAD	BIT(2) /* Continuous Read of Data Register */

/* Status Register Bit Designations (AD7192_REG_STAT) */
#define AD7192_STAT_RDY		BIT(7) /* Ready */
#define AD7192_STAT_ERR		BIT(6) /* Error (Overrange, Underrange) */
#define AD7192_STAT_NOREF	BIT(5) /* Error no external reference */
#define AD7192_STAT_PARITY	BIT(4) /* Parity */
#define AD7192_STAT_CH3		BIT(2) /* Channel 3 */
#define AD7192_STAT_CH2		BIT(1) /* Channel 2 */
#define AD7192_STAT_CH1		BIT(0) /* Channel 1 */

/* Mode Register Bit Designations (AD7192_REG_MODE) */
#define AD7192_MODE_SEL(x)	(((x) & 0x7) << 21) /* Operation Mode Select */
#define AD7192_MODE_SEL_MASK	(0x7 << 21) /* Operation Mode Select Mask */
#define AD7192_MODE_DAT_STA	BIT(20) /* Status Register transmission */
#define AD7192_MODE_CLKSRC(x)	(((x) & 0x3) << 18) /* Clock Source Select */
#define AD7192_MODE_SINC3	BIT(15) /* SINC3 Filter Select */
#define AD7192_MODE_ACX		BIT(14) /* AC excitation enable(AD7195 only)*/
#define AD7192_MODE_ENPAR	BIT(13) /* Parity Enable */
#define AD7192_MODE_CLKDIV	BIT(12) /* Clock divide by 2 (AD7190/2 only)*/
#define AD7192_MODE_SCYCLE	BIT(11) /* Single cycle conversion */
#define AD7192_MODE_REJ60	BIT(10) /* 50/60Hz notch filter */
#define AD7192_MODE_RATE(x)	((x) & 0x3FF) /* Filter Update Rate Select */

/* Mode Register: AD7192_MODE_SEL options */
#define AD7192_MODE_CONT		0 /* Continuous Conversion Mode */
#define AD7192_MODE_SINGLE		1 /* Single Conversion Mode */
#define AD7192_MODE_IDLE		2 /* Idle Mode */
#define AD7192_MODE_PWRDN		3 /* Power-Down Mode */
#define AD7192_MODE_CAL_INT_ZERO	4 /* Internal Zero-Scale Calibration */
#define AD7192_MODE_CAL_INT_FULL	5 /* Internal Full-Scale Calibration */
#define AD7192_MODE_CAL_SYS_ZERO	6 /* System Zero-Scale Calibration */
#define AD7192_MODE_CAL_SYS_FULL	7 /* System Full-Scale Calibration */

/* Mode Register: AD7192_MODE_CLKSRC options */
#define AD7192_CLK_EXT_MCLK1_2		0 /* External 4.92 MHz Clock connected*/
					  /* from MCLK1 to MCLK2 */
#define AD7192_CLK_EXT_MCLK2		1 /* External Clock applied to MCLK2 */
#define AD7192_CLK_INT			2 /* Internal 4.92 MHz Clock not */
					  /* available at the MCLK2 pin */
#define AD7192_CLK_INT_CO		3 /* Internal 4.92 MHz Clock available*/
					  /* at the MCLK2 pin */

/* Configuration Register Bit Designations (AD7192_REG_CONF) */

#define AD7192_CONF_CHOP	BIT(23) /* CHOP enable */
#define AD7192_CONF_REFSEL	BIT(20) /* REFIN1/REFIN2 Reference Select */
#define AD7192_CONF_CHAN(x)	((x) << 8) /* Channel select */
#define AD7192_CONF_CHAN_MASK	(0x7FF << 8) /* Channel select mask */
#define AD7192_CONF_BURN	BIT(7) /* Burnout current enable */
#define AD7192_CONF_REFDET	BIT(6) /* Reference detect enable */
#define AD7192_CONF_BUF		BIT(4) /* Buffered Mode Enable */
#define AD7192_CONF_UNIPOLAR	BIT(3) /* Unipolar/Bipolar Enable */
#define AD7192_CONF_GAIN(x)	((x) & 0x7) /* Gain Select */

#define AD7192_CH_AIN1P_AIN2M	BIT(0) /* AIN1(+) - AIN2(-) */
#define AD7192_CH_AIN3P_AIN4M	BIT(1) /* AIN3(+) - AIN4(-) */
#define AD7192_CH_TEMP		BIT(2) /* Temp Sensor */
#define AD7192_CH_AIN2P_AIN2M	BIT(3) /* AIN2(+) - AIN2(-) */
#define AD7192_CH_AIN1		BIT(4) /* AIN1 - AINCOM */
#define AD7192_CH_AIN2		BIT(5) /* AIN2 - AINCOM */
#define AD7192_CH_AIN3		BIT(6) /* AIN3 - AINCOM */
#define AD7192_CH_AIN4		BIT(7) /* AIN4 - AINCOM */

#define AD7193_CH_AIN1P_AIN2M	0x001  /* AIN1(+) - AIN2(-) */
#define AD7193_CH_AIN3P_AIN4M	0x002  /* AIN3(+) - AIN4(-) */
#define AD7193_CH_AIN5P_AIN6M	0x004  /* AIN5(+) - AIN6(-) */
#define AD7193_CH_AIN7P_AIN8M	0x008  /* AIN7(+) - AIN8(-) */
#define AD7193_CH_TEMP		0x100 /* Temp senseor */
#define AD7193_CH_AIN2P_AIN2M	0x200 /* AIN2(+) - AIN2(-) */
#define AD7193_CH_AIN1		0x401 /* AIN1 - AINCOM */
#define AD7193_CH_AIN2		0x402 /* AIN2 - AINCOM */
#define AD7193_CH_AIN3		0x404 /* AIN3 - AINCOM */
#define AD7193_CH_AIN4		0x408 /* AIN4 - AINCOM */
#define AD7193_CH_AIN5		0x410 /* AIN5 - AINCOM */
#define AD7193_CH_AIN6		0x420 /* AIN6 - AINCOM */
#define AD7193_CH_AIN7		0x440 /* AIN7 - AINCOM */
#define AD7193_CH_AIN8		0x480 /* AIN7 - AINCOM */
#define AD7193_CH_AINCOM	0x600 /* AINCOM - AINCOM */

/* ID Register Bit Designations (AD7192_REG_ID) */
#define ID_AD7190		0x4
#define ID_AD7192		0x0
#define ID_AD7193		0x2
#define ID_AD7195		0x6
#define AD7192_ID_MASK		0x0F

/* GPOCON Register Bit Designations (AD7192_REG_GPOCON) */
#define AD7192_GPOCON_BPDSW	BIT(6) /* Bridge power-down switch enable */
#define AD7192_GPOCON_GP32EN	BIT(5) /* Digital Output P3 and P2 enable */
#define AD7192_GPOCON_GP10EN	BIT(4) /* Digital Output P1 and P0 enable */
#define AD7192_GPOCON_P3DAT	BIT(3) /* P3 state */
#define AD7192_GPOCON_P2DAT	BIT(2) /* P2 state */
#define AD7192_GPOCON_P1DAT	BIT(1) /* P1 state */
#define AD7192_GPOCON_P0DAT	BIT(0) /* P0 state */

#define AD7192_EXT_FREQ_MHZ_MIN	2457600
#define AD7192_EXT_FREQ_MHZ_MAX	5120000
#define AD7192_INT_FREQ_MHZ	4915200

#define AD7192_NO_SYNC_FILTER	1
#define AD7192_SYNC3_FILTER	3
#define AD7192_SYNC4_FILTER	4

/* NOTE:
 * The AD7190/2/5 features a dual use data out ready DOUT/RDY output.
 * In order to avoid contentions on the SPI bus, it's therefore necessary
 * to use spi bus locking.
 *
 * The DOUT/RDY output must also be wired to an interrupt capable GPIO.
 */

struct ad7192_state {
	struct regulator		*avdd;
	struct regulator		*dvdd;
	struct clk			*mclk;
	u16				int_vref_mv;
	u32				fclk;
	u32				f_order;
	u32				mode;
	u32				conf;
	u32				scale_avail[8][2];
	u8				gpocon;
	u8				devid;
<<<<<<< HEAD
	u8				clock_sel;
=======
>>>>>>> 9c71c6e9
	struct mutex			lock;	/* protect sensor state */

	struct ad_sigma_delta		sd;
};

static struct ad7192_state *ad_sigma_delta_to_ad7192(struct ad_sigma_delta *sd)
{
	return container_of(sd, struct ad7192_state, sd);
}

static int ad7192_set_channel(struct ad_sigma_delta *sd, unsigned int slot,
	unsigned int channel)
{
	struct ad7192_state *st = ad_sigma_delta_to_ad7192(sd);

	st->conf &= ~AD7192_CONF_CHAN_MASK;
	st->conf |= AD7192_CONF_CHAN(channel);

	return ad_sd_write_reg(&st->sd, AD7192_REG_CONF, 3, st->conf);
}

static int ad7192_set_mode(struct ad_sigma_delta *sd,
			   enum ad_sigma_delta_mode mode)
{
	struct ad7192_state *st = ad_sigma_delta_to_ad7192(sd);

	st->mode &= ~AD7192_MODE_SEL_MASK;
	st->mode |= AD7192_MODE_SEL(mode);

	return ad_sd_write_reg(&st->sd, AD7192_REG_MODE, 3, st->mode);
}

static const struct ad_sigma_delta_info ad7192_sigma_delta_info = {
	.set_channel = ad7192_set_channel,
	.set_mode = ad7192_set_mode,
	.has_registers = true,
	.addr_shift = 3,
	.read_mask = BIT(6),
};

static const struct ad_sd_calib_data ad7192_calib_arr[8] = {
	{AD7192_MODE_CAL_INT_ZERO, AD7192_CH_AIN1},
	{AD7192_MODE_CAL_INT_FULL, AD7192_CH_AIN1},
	{AD7192_MODE_CAL_INT_ZERO, AD7192_CH_AIN2},
	{AD7192_MODE_CAL_INT_FULL, AD7192_CH_AIN2},
	{AD7192_MODE_CAL_INT_ZERO, AD7192_CH_AIN3},
	{AD7192_MODE_CAL_INT_FULL, AD7192_CH_AIN3},
	{AD7192_MODE_CAL_INT_ZERO, AD7192_CH_AIN4},
	{AD7192_MODE_CAL_INT_FULL, AD7192_CH_AIN4}
};

static int ad7192_calibrate_all(struct ad7192_state *st)
{
	return ad_sd_calibrate_all(&st->sd, ad7192_calib_arr,
				   ARRAY_SIZE(ad7192_calib_arr));
}

static inline bool ad7192_valid_external_frequency(u32 freq)
{
	return (freq >= AD7192_EXT_FREQ_MHZ_MIN &&
		freq <= AD7192_EXT_FREQ_MHZ_MAX);
}

<<<<<<< HEAD
static int ad7192_of_clock_select(struct ad7192_state *st)
{
	struct device_node *np = st->sd.spi->dev.of_node;
	unsigned int clock_sel;

	clock_sel = AD7192_CLK_INT;

	/* use internal clock */
	if (PTR_ERR(st->mclk) == -ENOENT) {
		if (of_property_read_bool(np, "adi,int-clock-output-enable"))
			clock_sel = AD7192_CLK_INT_CO;
	} else {
		if (of_property_read_bool(np, "adi,clock-xtal"))
			clock_sel = AD7192_CLK_EXT_MCLK1_2;
		else
			clock_sel = AD7192_CLK_EXT_MCLK2;
	}

	return clock_sel;
}

static int ad7192_setup(struct ad7192_state *st, struct device_node *np)
=======
static int ad7192_setup(struct ad7192_state *st,
			const struct ad7192_platform_data *pdata)
>>>>>>> 9c71c6e9
{
	struct iio_dev *indio_dev = spi_get_drvdata(st->sd.spi);
	bool rej60_en, refin2_en;
	bool buf_en, bipolar, burnout_curr_en;
	unsigned long long scale_uv;
	int i, ret, id;

	/* reset the serial interface */
	ret = ad_sd_reset(&st->sd, 48);
	if (ret < 0)
		return ret;
	usleep_range(500, 1000); /* Wait for at least 500us */

	/* write/read test for device presence */
	ret = ad_sd_read_reg(&st->sd, AD7192_REG_ID, 1, &id);
	if (ret)
		return ret;

	id &= AD7192_ID_MASK;

	if (id != st->devid)
		dev_warn(&st->sd.spi->dev, "device ID query failed (0x%X)\n",
			 id);

<<<<<<< HEAD
=======
	switch (pdata->clock_source_sel) {
	case AD7192_CLK_INT:
	case AD7192_CLK_INT_CO:
		st->mclk = AD7192_INT_FREQ_MHZ;
		break;
	case AD7192_CLK_EXT_MCLK1_2:
	case AD7192_CLK_EXT_MCLK2:
		if (ad7192_valid_external_frequency(pdata->ext_clk_hz)) {
			st->mclk = pdata->ext_clk_hz;
			break;
		}
		dev_err(&st->sd.spi->dev, "Invalid frequency setting %u\n",
			pdata->ext_clk_hz);
		ret = -EINVAL;
		goto out;
	default:
		ret = -EINVAL;
		goto out;
	}

>>>>>>> 9c71c6e9
	st->mode = AD7192_MODE_SEL(AD7192_MODE_IDLE) |
		AD7192_MODE_CLKSRC(st->clock_sel) |
		AD7192_MODE_RATE(480);

	st->conf = AD7192_CONF_GAIN(0);

	rej60_en = of_property_read_bool(np, "adi,rejection-60-Hz-enable");
	if (rej60_en)
		st->mode |= AD7192_MODE_REJ60;

<<<<<<< HEAD
	refin2_en = of_property_read_bool(np, "adi,refin2-pins-enable");
	if (refin2_en && st->devid != ID_AD7195)
=======
	if (pdata->sinc3_en)
		st->mode |= AD7192_MODE_SINC3;

	if (pdata->refin2_en && st->devid != ID_AD7195)
>>>>>>> 9c71c6e9
		st->conf |= AD7192_CONF_REFSEL;

	st->conf &= ~AD7192_CONF_CHOP;
	st->f_order = AD7192_NO_SYNC_FILTER;

	buf_en = of_property_read_bool(np, "adi,buffer-enable");
	if (buf_en)
		st->conf |= AD7192_CONF_BUF;

	bipolar = of_property_read_bool(np, "bipolar");
	if (!bipolar)
		st->conf |= AD7192_CONF_UNIPOLAR;

<<<<<<< HEAD
	burnout_curr_en = of_property_read_bool(np,
						"adi,burnout-currents-enable");
	if (burnout_curr_en && buf_en) {
		st->conf |= AD7192_CONF_BURN;
	} else if (burnout_curr_en) {
=======
	if (pdata->burnout_curr_en && pdata->buf_en && !pdata->chop_en) {
		st->conf |= AD7192_CONF_BURN;
	} else if (pdata->burnout_curr_en) {
>>>>>>> 9c71c6e9
		dev_warn(&st->sd.spi->dev,
			 "Can't enable burnout currents: see CHOP or buffer\n");
	}

	ret = ad_sd_write_reg(&st->sd, AD7192_REG_MODE, 3, st->mode);
	if (ret)
		return ret;

	ret = ad_sd_write_reg(&st->sd, AD7192_REG_CONF, 3, st->conf);
	if (ret)
		return ret;

	ret = ad7192_calibrate_all(st);
	if (ret)
		return ret;

	/* Populate available ADC input ranges */
	for (i = 0; i < ARRAY_SIZE(st->scale_avail); i++) {
		scale_uv = ((u64)st->int_vref_mv * 100000000)
			>> (indio_dev->channels[0].scan_type.realbits -
			((st->conf & AD7192_CONF_UNIPOLAR) ? 0 : 1));
		scale_uv >>= i;

		st->scale_avail[i][1] = do_div(scale_uv, 100000000) * 10;
		st->scale_avail[i][0] = scale_uv;
	}

	return 0;
}

static ssize_t ad7192_show_ac_excitation(struct device *dev,
					 struct device_attribute *attr,
					 char *buf)
{
	struct iio_dev *indio_dev = dev_to_iio_dev(dev);
	struct ad7192_state *st = iio_priv(indio_dev);

	return sprintf(buf, "%d\n", !!(st->mode & AD7192_MODE_ACX));
}

static ssize_t ad7192_show_bridge_switch(struct device *dev,
					 struct device_attribute *attr,
					 char *buf)
{
	struct iio_dev *indio_dev = dev_to_iio_dev(dev);
	struct ad7192_state *st = iio_priv(indio_dev);

	return sprintf(buf, "%d\n", !!(st->gpocon & AD7192_GPOCON_BPDSW));
}

static ssize_t ad7192_set(struct device *dev,
			  struct device_attribute *attr,
			  const char *buf,
			  size_t len)
{
	struct iio_dev *indio_dev = dev_to_iio_dev(dev);
	struct ad7192_state *st = iio_priv(indio_dev);
	struct iio_dev_attr *this_attr = to_iio_dev_attr(attr);
	int ret;
	bool val;

	ret = strtobool(buf, &val);
	if (ret < 0)
		return ret;

	ret = iio_device_claim_direct_mode(indio_dev);
	if (ret)
		return ret;

	switch ((u32)this_attr->address) {
	case AD7192_REG_GPOCON:
		if (val)
			st->gpocon |= AD7192_GPOCON_BPDSW;
		else
			st->gpocon &= ~AD7192_GPOCON_BPDSW;

		ad_sd_write_reg(&st->sd, AD7192_REG_GPOCON, 1, st->gpocon);
		break;
	case AD7192_REG_MODE:
		if (val)
			st->mode |= AD7192_MODE_ACX;
		else
			st->mode &= ~AD7192_MODE_ACX;

		ad_sd_write_reg(&st->sd, AD7192_REG_MODE, 3, st->mode);
		break;
	default:
		ret = -EINVAL;
	}

	iio_device_release_direct_mode(indio_dev);

	return ret ? ret : len;
}

static inline void ad7192_get_available_filter_freq(struct ad7192_state *st,
						    int *freq)
{
	unsigned int fadc;

	/* Formulas for filter at page 25 of the datasheet */
	fadc = DIV_ROUND_CLOSEST(st->fclk,
				 AD7192_SYNC4_FILTER * AD7192_MODE_RATE(st->mode));
	freq[0] = DIV_ROUND_CLOSEST(fadc * 240, 1024);

	fadc = DIV_ROUND_CLOSEST(st->fclk,
				 AD7192_SYNC3_FILTER * AD7192_MODE_RATE(st->mode));
	freq[1] = DIV_ROUND_CLOSEST(fadc * 240, 1024);

	fadc = DIV_ROUND_CLOSEST(st->fclk, AD7192_MODE_RATE(st->mode));
	freq[2] = DIV_ROUND_CLOSEST(fadc * 230, 1024);
	freq[3] = DIV_ROUND_CLOSEST(fadc * 272, 1024);
}

static int ad7192_show_filter_avail(struct device *dev,
				    struct device_attribute *attr,
				    char *buf)
{
	struct iio_dev *indio_dev = dev_to_iio_dev(dev);
	struct ad7192_state *st = iio_priv(indio_dev);
	unsigned int freq_avail[4], i;
	size_t len = 0;

	ad7192_get_available_filter_freq(st, freq_avail);

	for (i = 0; i < ARRAY_SIZE(freq_avail); i++)
		len += scnprintf(buf + len, PAGE_SIZE - len,
				 "%d.%d ", freq_avail[i] / 1000,
				 freq_avail[i] % 1000);

	buf[len - 1] = '\n';

	return len;
}

static IIO_DEVICE_ATTR(filter_low_pass_3db_frequency_available,
		       0444, ad7192_show_filter_avail, NULL, 0);

static IIO_DEVICE_ATTR(bridge_switch_en, 0644,
		       ad7192_show_bridge_switch, ad7192_set,
		       AD7192_REG_GPOCON);

static IIO_DEVICE_ATTR(ac_excitation_en, 0644,
		       ad7192_show_ac_excitation, ad7192_set,
		       AD7192_REG_MODE);

static struct attribute *ad7192_attributes[] = {
	&iio_dev_attr_filter_low_pass_3db_frequency_available.dev_attr.attr,
	&iio_dev_attr_bridge_switch_en.dev_attr.attr,
	&iio_dev_attr_ac_excitation_en.dev_attr.attr,
	NULL
};

static const struct attribute_group ad7192_attribute_group = {
	.attrs = ad7192_attributes,
};

static struct attribute *ad7195_attributes[] = {
	&iio_dev_attr_filter_low_pass_3db_frequency_available.dev_attr.attr,
	&iio_dev_attr_bridge_switch_en.dev_attr.attr,
	NULL
};

static const struct attribute_group ad7195_attribute_group = {
	.attrs = ad7195_attributes,
};

static unsigned int ad7192_get_temp_scale(bool unipolar)
{
	return unipolar ? 2815 * 2 : 2815;
}

static int ad7192_set_3db_filter_freq(struct ad7192_state *st,
				      int val, int val2)
{
	int freq_avail[4], i, ret, idx, freq;
	unsigned int diff_new, diff_old;

	diff_old = U32_MAX;
	freq = val * 1000 + val2;

	ad7192_get_available_filter_freq(st, freq_avail);

	for (i = 0; i < ARRAY_SIZE(freq_avail); i++) {
		diff_new = abs(freq - freq_avail[i]);
		if (diff_new < diff_old) {
			diff_old = diff_new;
			idx = i;
		}
	}

	switch (idx) {
	case 0:
		st->f_order = AD7192_SYNC4_FILTER;
		st->mode &= ~AD7192_MODE_SINC3;

		st->conf |= AD7192_CONF_CHOP;
		break;
	case 1:
		st->f_order = AD7192_SYNC3_FILTER;
		st->mode |= AD7192_MODE_SINC3;

		st->conf |= AD7192_CONF_CHOP;
		break;
	case 2:
		st->f_order = AD7192_NO_SYNC_FILTER;
		st->mode &= ~AD7192_MODE_SINC3;

		st->conf &= ~AD7192_CONF_CHOP;
		break;
	case 3:
		st->f_order = AD7192_NO_SYNC_FILTER;
		st->mode |= AD7192_MODE_SINC3;

		st->conf &= ~AD7192_CONF_CHOP;
		break;
	}

	ret = ad_sd_write_reg(&st->sd, AD7192_REG_MODE, 3, st->mode);
	if (ret < 0)
		return ret;

	return ad_sd_write_reg(&st->sd, AD7192_REG_CONF, 3, st->conf);
}

static int ad7192_get_3db_filter_freq(struct ad7192_state *st)
{
	unsigned int fadc;

	fadc = DIV_ROUND_CLOSEST(st->fclk,
				 st->f_order * AD7192_MODE_RATE(st->mode));

	if (st->conf & AD7192_CONF_CHOP)
		return DIV_ROUND_CLOSEST(fadc * 240, 1024);
	if (st->mode & AD7192_MODE_SINC3)
		return DIV_ROUND_CLOSEST(fadc * 272, 1024);
	else
		return DIV_ROUND_CLOSEST(fadc * 230, 1024);
}

static int ad7192_read_raw(struct iio_dev *indio_dev,
			   struct iio_chan_spec const *chan,
			   int *val,
			   int *val2,
			   long m)
{
	struct ad7192_state *st = iio_priv(indio_dev);
	bool unipolar = !!(st->conf & AD7192_CONF_UNIPOLAR);

	switch (m) {
	case IIO_CHAN_INFO_RAW:
		return ad_sigma_delta_single_conversion(indio_dev, chan, val);
	case IIO_CHAN_INFO_SCALE:
		switch (chan->type) {
		case IIO_VOLTAGE:
			mutex_lock(&st->lock);
			*val = st->scale_avail[AD7192_CONF_GAIN(st->conf)][0];
			*val2 = st->scale_avail[AD7192_CONF_GAIN(st->conf)][1];
			mutex_unlock(&st->lock);
			return IIO_VAL_INT_PLUS_NANO;
		case IIO_TEMP:
			*val = 0;
			*val2 = 1000000000 / ad7192_get_temp_scale(unipolar);
			return IIO_VAL_INT_PLUS_NANO;
		default:
			return -EINVAL;
		}
	case IIO_CHAN_INFO_OFFSET:
		if (!unipolar)
			*val = -(1 << (chan->scan_type.realbits - 1));
		else
			*val = 0;
		/* Kelvin to Celsius */
		if (chan->type == IIO_TEMP)
			*val -= 273 * ad7192_get_temp_scale(unipolar);
		return IIO_VAL_INT;
	case IIO_CHAN_INFO_SAMP_FREQ:
		*val = st->fclk /
			(st->f_order * 1024 * AD7192_MODE_RATE(st->mode));
		return IIO_VAL_INT;
	case IIO_CHAN_INFO_LOW_PASS_FILTER_3DB_FREQUENCY:
		*val = ad7192_get_3db_filter_freq(st);
		*val2 = 1000;
		return IIO_VAL_FRACTIONAL;
	}

	return -EINVAL;
}

static int ad7192_write_raw(struct iio_dev *indio_dev,
			    struct iio_chan_spec const *chan,
			    int val,
			    int val2,
			    long mask)
{
	struct ad7192_state *st = iio_priv(indio_dev);
	int ret, i, div;
	unsigned int tmp;

	ret = iio_device_claim_direct_mode(indio_dev);
	if (ret)
		return ret;

	switch (mask) {
	case IIO_CHAN_INFO_SCALE:
		ret = -EINVAL;
		mutex_lock(&st->lock);
		for (i = 0; i < ARRAY_SIZE(st->scale_avail); i++)
			if (val2 == st->scale_avail[i][1]) {
				ret = 0;
				tmp = st->conf;
				st->conf &= ~AD7192_CONF_GAIN(-1);
				st->conf |= AD7192_CONF_GAIN(i);
				if (tmp == st->conf)
					break;
				ad_sd_write_reg(&st->sd, AD7192_REG_CONF,
						3, st->conf);
				ad7192_calibrate_all(st);
				break;
			}
		mutex_unlock(&st->lock);
		break;
	case IIO_CHAN_INFO_SAMP_FREQ:
		if (!val) {
			ret = -EINVAL;
			break;
		}

		div = st->fclk / (val * st->f_order * 1024);
		if (div < 1 || div > 1023) {
			ret = -EINVAL;
			break;
		}

		st->mode &= ~AD7192_MODE_RATE(-1);
		st->mode |= AD7192_MODE_RATE(div);
		ad_sd_write_reg(&st->sd, AD7192_REG_MODE, 3, st->mode);
		break;
	case IIO_CHAN_INFO_LOW_PASS_FILTER_3DB_FREQUENCY:
		ret = ad7192_set_3db_filter_freq(st, val, val2 / 1000);
		break;
	default:
		ret = -EINVAL;
	}

	iio_device_release_direct_mode(indio_dev);

	return ret;
}

static int ad7192_write_raw_get_fmt(struct iio_dev *indio_dev,
				    struct iio_chan_spec const *chan,
				    long mask)
{
	switch (mask) {
	case IIO_CHAN_INFO_SCALE:
		return IIO_VAL_INT_PLUS_NANO;
	case IIO_CHAN_INFO_SAMP_FREQ:
		return IIO_VAL_INT;
	case IIO_CHAN_INFO_LOW_PASS_FILTER_3DB_FREQUENCY:
		return IIO_VAL_INT_PLUS_MICRO;
	default:
		return -EINVAL;
	}
}

static int ad7192_read_avail(struct iio_dev *indio_dev,
			     struct iio_chan_spec const *chan,
			     const int **vals, int *type, int *length,
			     long mask)
{
	struct ad7192_state *st = iio_priv(indio_dev);

	switch (mask) {
	case IIO_CHAN_INFO_SCALE:
		*vals = (int *)st->scale_avail;
		*type = IIO_VAL_INT_PLUS_NANO;
		/* Values are stored in a 2D matrix  */
		*length = ARRAY_SIZE(st->scale_avail) * 2;

		return IIO_AVAIL_LIST;
	}

	return -EINVAL;
}

static const struct iio_info ad7192_info = {
	.read_raw = ad7192_read_raw,
	.write_raw = ad7192_write_raw,
	.write_raw_get_fmt = ad7192_write_raw_get_fmt,
	.read_avail = ad7192_read_avail,
	.attrs = &ad7192_attribute_group,
	.validate_trigger = ad_sd_validate_trigger,
};

static const struct iio_info ad7195_info = {
	.read_raw = ad7192_read_raw,
	.write_raw = ad7192_write_raw,
	.write_raw_get_fmt = ad7192_write_raw_get_fmt,
	.read_avail = ad7192_read_avail,
	.attrs = &ad7195_attribute_group,
	.validate_trigger = ad_sd_validate_trigger,
};

static const struct iio_chan_spec ad7192_channels[] = {
	AD_SD_DIFF_CHANNEL(0, 1, 2, AD7192_CH_AIN1P_AIN2M, 24, 32, 0),
	AD_SD_DIFF_CHANNEL(1, 3, 4, AD7192_CH_AIN3P_AIN4M, 24, 32, 0),
	AD_SD_TEMP_CHANNEL(2, AD7192_CH_TEMP, 24, 32, 0),
	AD_SD_SHORTED_CHANNEL(3, 2, AD7192_CH_AIN2P_AIN2M, 24, 32, 0),
	AD_SD_CHANNEL(4, 1, AD7192_CH_AIN1, 24, 32, 0),
	AD_SD_CHANNEL(5, 2, AD7192_CH_AIN2, 24, 32, 0),
	AD_SD_CHANNEL(6, 3, AD7192_CH_AIN3, 24, 32, 0),
	AD_SD_CHANNEL(7, 4, AD7192_CH_AIN4, 24, 32, 0),
	IIO_CHAN_SOFT_TIMESTAMP(8),
};

static const struct iio_chan_spec ad7193_channels[] = {
	AD_SD_DIFF_CHANNEL(0, 1, 2, AD7193_CH_AIN1P_AIN2M, 24, 32, 0),
	AD_SD_DIFF_CHANNEL(1, 3, 4, AD7193_CH_AIN3P_AIN4M, 24, 32, 0),
	AD_SD_DIFF_CHANNEL(2, 5, 6, AD7193_CH_AIN5P_AIN6M, 24, 32, 0),
	AD_SD_DIFF_CHANNEL(3, 7, 8, AD7193_CH_AIN7P_AIN8M, 24, 32, 0),
	AD_SD_TEMP_CHANNEL(4, AD7193_CH_TEMP, 24, 32, 0),
	AD_SD_SHORTED_CHANNEL(5, 2, AD7193_CH_AIN2P_AIN2M, 24, 32, 0),
	AD_SD_CHANNEL(6, 1, AD7193_CH_AIN1, 24, 32, 0),
	AD_SD_CHANNEL(7, 2, AD7193_CH_AIN2, 24, 32, 0),
	AD_SD_CHANNEL(8, 3, AD7193_CH_AIN3, 24, 32, 0),
	AD_SD_CHANNEL(9, 4, AD7193_CH_AIN4, 24, 32, 0),
	AD_SD_CHANNEL(10, 5, AD7193_CH_AIN5, 24, 32, 0),
	AD_SD_CHANNEL(11, 6, AD7193_CH_AIN6, 24, 32, 0),
	AD_SD_CHANNEL(12, 7, AD7193_CH_AIN7, 24, 32, 0),
	AD_SD_CHANNEL(13, 8, AD7193_CH_AIN8, 24, 32, 0),
	IIO_CHAN_SOFT_TIMESTAMP(14),
};

static int ad7192_channels_config(struct iio_dev *indio_dev)
{
	struct ad7192_state *st = iio_priv(indio_dev);
	const struct iio_chan_spec *channels;
	struct iio_chan_spec *chan;
	int i;

	switch (st->devid) {
	case ID_AD7193:
		channels = ad7193_channels;
		indio_dev->num_channels = ARRAY_SIZE(ad7193_channels);
		break;
	default:
		channels = ad7192_channels;
		indio_dev->num_channels = ARRAY_SIZE(ad7192_channels);
		break;
	}

	chan = devm_kcalloc(indio_dev->dev.parent, indio_dev->num_channels,
			    sizeof(*chan), GFP_KERNEL);
	if (!chan)
		return -ENOMEM;

	indio_dev->channels = chan;

	for (i = 0; i < indio_dev->num_channels; i++) {
		*chan = channels[i];
		chan->info_mask_shared_by_all |=
			BIT(IIO_CHAN_INFO_LOW_PASS_FILTER_3DB_FREQUENCY);
		if (chan->type != IIO_TEMP)
			chan->info_mask_shared_by_type_available |=
				BIT(IIO_CHAN_INFO_SCALE);
		chan++;
	}

	return 0;
}

static int ad7192_probe(struct spi_device *spi)
{
	const struct ad7192_platform_data *pdata = spi->dev.platform_data;
	struct ad7192_state *st;
	struct iio_dev *indio_dev;
	int ret, voltage_uv = 0;

	if (!pdata) {
		dev_err(&spi->dev, "no platform data?\n");
		return -ENODEV;
	}

	if (!spi->irq) {
		dev_err(&spi->dev, "no IRQ?\n");
		return -ENODEV;
	}

	indio_dev = devm_iio_device_alloc(&spi->dev, sizeof(*st));
	if (!indio_dev)
		return -ENOMEM;

	st = iio_priv(indio_dev);

	mutex_init(&st->lock);

	st->avdd = devm_regulator_get(&spi->dev, "avdd");
	if (IS_ERR(st->avdd))
		return PTR_ERR(st->avdd);

	ret = regulator_enable(st->avdd);
	if (ret) {
		dev_err(&spi->dev, "Failed to enable specified AVdd supply\n");
		return ret;
	}

	st->dvdd = devm_regulator_get(&spi->dev, "dvdd");
	if (IS_ERR(st->dvdd)) {
		ret = PTR_ERR(st->dvdd);
		goto error_disable_avdd;
	}

	ret = regulator_enable(st->dvdd);
	if (ret) {
		dev_err(&spi->dev, "Failed to enable specified DVdd supply\n");
		goto error_disable_avdd;
	}

	voltage_uv = regulator_get_voltage(st->avdd);

	if (pdata->vref_mv)
		st->int_vref_mv = pdata->vref_mv;
	else if (voltage_uv)
		st->int_vref_mv = voltage_uv / 1000;
	else
		dev_warn(&spi->dev, "reference voltage undefined\n");

	spi_set_drvdata(spi, indio_dev);
	st->devid = spi_get_device_id(spi)->driver_data;
	indio_dev->dev.parent = &spi->dev;
	indio_dev->name = spi_get_device_id(spi)->name;
	indio_dev->modes = INDIO_DIRECT_MODE;

	ret = ad7192_channels_config(indio_dev);
	if (ret < 0)
		goto error_disable_dvdd;

	if (st->devid == ID_AD7195)
		indio_dev->info = &ad7195_info;
	else
		indio_dev->info = &ad7192_info;

	ad_sd_init(&st->sd, indio_dev, spi, &ad7192_sigma_delta_info);

	ret = ad_sd_setup_buffer_and_trigger(indio_dev);
	if (ret)
		goto error_disable_dvdd;

	st->fclk = AD7192_INT_FREQ_MHZ;

	st->mclk = devm_clk_get(&st->sd.spi->dev, "mclk");
	if (IS_ERR(st->mclk) && PTR_ERR(st->mclk) != -ENOENT) {
		ret = PTR_ERR(st->mclk);
		goto error_remove_trigger;
	}

	st->clock_sel = ad7192_of_clock_select(st);

	if (st->clock_sel == AD7192_CLK_EXT_MCLK1_2 ||
	    st->clock_sel == AD7192_CLK_EXT_MCLK2) {
		ret = clk_prepare_enable(st->mclk);
		if (ret < 0)
			goto error_remove_trigger;

		st->fclk = clk_get_rate(st->mclk);
		if (!ad7192_valid_external_frequency(st->fclk)) {
			ret = -EINVAL;
			dev_err(&spi->dev,
				"External clock frequency out of bounds\n");
			goto error_disable_clk;
		}
	}

	ret = ad7192_setup(st, spi->dev.of_node);
	if (ret)
		goto error_disable_clk;

	ret = iio_device_register(indio_dev);
	if (ret < 0)
		goto error_disable_clk;
	return 0;

error_disable_clk:
	clk_disable_unprepare(st->mclk);
error_remove_trigger:
	ad_sd_cleanup_buffer_and_trigger(indio_dev);
error_disable_dvdd:
	regulator_disable(st->dvdd);
error_disable_avdd:
	regulator_disable(st->avdd);

	return ret;
}

static int ad7192_remove(struct spi_device *spi)
{
	struct iio_dev *indio_dev = spi_get_drvdata(spi);
	struct ad7192_state *st = iio_priv(indio_dev);

	iio_device_unregister(indio_dev);
	clk_disable_unprepare(st->mclk);
	ad_sd_cleanup_buffer_and_trigger(indio_dev);

	regulator_disable(st->dvdd);
	regulator_disable(st->avdd);

	return 0;
}

static const struct spi_device_id ad7192_id[] = {
	{"ad7190", ID_AD7190},
	{"ad7192", ID_AD7192},
	{"ad7193", ID_AD7193},
	{"ad7195", ID_AD7195},
	{}
};
MODULE_DEVICE_TABLE(spi, ad7192_id);

static struct spi_driver ad7192_driver = {
	.driver = {
		.name	= "ad7192",
	},
	.probe		= ad7192_probe,
	.remove		= ad7192_remove,
	.id_table	= ad7192_id,
};
module_spi_driver(ad7192_driver);

MODULE_AUTHOR("Michael Hennerich <hennerich@blackfin.uclinux.org>");
MODULE_DESCRIPTION("Analog Devices AD7190, AD7192, AD7193, AD7195 ADC");
MODULE_LICENSE("GPL v2");<|MERGE_RESOLUTION|>--- conflicted
+++ resolved
@@ -170,10 +170,7 @@
 	u32				scale_avail[8][2];
 	u8				gpocon;
 	u8				devid;
-<<<<<<< HEAD
 	u8				clock_sel;
-=======
->>>>>>> 9c71c6e9
 	struct mutex			lock;	/* protect sensor state */
 
 	struct ad_sigma_delta		sd;
@@ -237,7 +234,6 @@
 		freq <= AD7192_EXT_FREQ_MHZ_MAX);
 }
 
-<<<<<<< HEAD
 static int ad7192_of_clock_select(struct ad7192_state *st)
 {
 	struct device_node *np = st->sd.spi->dev.of_node;
@@ -260,10 +256,6 @@
 }
 
 static int ad7192_setup(struct ad7192_state *st, struct device_node *np)
-=======
-static int ad7192_setup(struct ad7192_state *st,
-			const struct ad7192_platform_data *pdata)
->>>>>>> 9c71c6e9
 {
 	struct iio_dev *indio_dev = spi_get_drvdata(st->sd.spi);
 	bool rej60_en, refin2_en;
@@ -288,29 +280,6 @@
 		dev_warn(&st->sd.spi->dev, "device ID query failed (0x%X)\n",
 			 id);
 
-<<<<<<< HEAD
-=======
-	switch (pdata->clock_source_sel) {
-	case AD7192_CLK_INT:
-	case AD7192_CLK_INT_CO:
-		st->mclk = AD7192_INT_FREQ_MHZ;
-		break;
-	case AD7192_CLK_EXT_MCLK1_2:
-	case AD7192_CLK_EXT_MCLK2:
-		if (ad7192_valid_external_frequency(pdata->ext_clk_hz)) {
-			st->mclk = pdata->ext_clk_hz;
-			break;
-		}
-		dev_err(&st->sd.spi->dev, "Invalid frequency setting %u\n",
-			pdata->ext_clk_hz);
-		ret = -EINVAL;
-		goto out;
-	default:
-		ret = -EINVAL;
-		goto out;
-	}
-
->>>>>>> 9c71c6e9
 	st->mode = AD7192_MODE_SEL(AD7192_MODE_IDLE) |
 		AD7192_MODE_CLKSRC(st->clock_sel) |
 		AD7192_MODE_RATE(480);
@@ -321,15 +290,8 @@
 	if (rej60_en)
 		st->mode |= AD7192_MODE_REJ60;
 
-<<<<<<< HEAD
 	refin2_en = of_property_read_bool(np, "adi,refin2-pins-enable");
 	if (refin2_en && st->devid != ID_AD7195)
-=======
-	if (pdata->sinc3_en)
-		st->mode |= AD7192_MODE_SINC3;
-
-	if (pdata->refin2_en && st->devid != ID_AD7195)
->>>>>>> 9c71c6e9
 		st->conf |= AD7192_CONF_REFSEL;
 
 	st->conf &= ~AD7192_CONF_CHOP;
@@ -343,17 +305,11 @@
 	if (!bipolar)
 		st->conf |= AD7192_CONF_UNIPOLAR;
 
-<<<<<<< HEAD
 	burnout_curr_en = of_property_read_bool(np,
 						"adi,burnout-currents-enable");
 	if (burnout_curr_en && buf_en) {
 		st->conf |= AD7192_CONF_BURN;
 	} else if (burnout_curr_en) {
-=======
-	if (pdata->burnout_curr_en && pdata->buf_en && !pdata->chop_en) {
-		st->conf |= AD7192_CONF_BURN;
-	} else if (pdata->burnout_curr_en) {
->>>>>>> 9c71c6e9
 		dev_warn(&st->sd.spi->dev,
 			 "Can't enable burnout currents: see CHOP or buffer\n");
 	}
