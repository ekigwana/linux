/*
 * Copyright © 2014 Intel Corporation
 *
 * Permission is hereby granted, free of charge, to any person obtaining a
 * copy of this software and associated documentation files (the "Software"),
 * to deal in the Software without restriction, including without limitation
 * the rights to use, copy, modify, merge, publish, distribute, sublicense,
 * and/or sell copies of the Software, and to permit persons to whom the
 * Software is furnished to do so, subject to the following conditions:
 *
 * The above copyright notice and this permission notice (including the next
 * paragraph) shall be included in all copies or substantial portions of the
 * Software.
 *
 * THE SOFTWARE IS PROVIDED "AS IS", WITHOUT WARRANTY OF ANY KIND, EXPRESS OR
 * IMPLIED, INCLUDING BUT NOT LIMITED TO THE WARRANTIES OF MERCHANTABILITY,
 * FITNESS FOR A PARTICULAR PURPOSE AND NONINFRINGEMENT.  IN NO EVENT SHALL
 * THE AUTHORS OR COPYRIGHT HOLDERS BE LIABLE FOR ANY CLAIM, DAMAGES OR OTHER
 * LIABILITY, WHETHER IN AN ACTION OF CONTRACT, TORT OR OTHERWISE, ARISING
 * FROM, OUT OF OR IN CONNECTION WITH THE SOFTWARE OR THE USE OR OTHER
 * DEALINGS IN THE SOFTWARE.
 */

/**
 * DOC: Frame Buffer Compression (FBC)
 *
 * FBC tries to save memory bandwidth (and so power consumption) by
 * compressing the amount of memory used by the display. It is total
 * transparent to user space and completely handled in the kernel.
 *
 * The benefits of FBC are mostly visible with solid backgrounds and
 * variation-less patterns. It comes from keeping the memory footprint small
 * and having fewer memory pages opened and accessed for refreshing the display.
 *
 * i915 is responsible to reserve stolen memory for FBC and configure its
 * offset on proper registers. The hardware takes care of all
 * compress/decompress. However there are many known cases where we have to
 * forcibly disable it to allow proper screen updates.
 */

#include <drm/drm_fourcc.h>

#include "i915_drv.h"
#include "i915_trace.h"
#include "i915_vgpu.h"
#include "intel_display_types.h"
#include "intel_fbc.h"
#include "intel_frontbuffer.h"

/*
 * In some platforms where the CRTC's x:0/y:0 coordinates doesn't match the
 * frontbuffer's x:0/y:0 coordinates we lie to the hardware about the plane's
 * origin so the x and y offsets can actually fit the registers. As a
 * consequence, the fence doesn't really start exactly at the display plane
 * address we program because it starts at the real start of the buffer, so we
 * have to take this into consideration here.
 */
static unsigned int get_crtc_fence_y_offset(struct intel_fbc *fbc)
{
	return fbc->state_cache.plane.y - fbc->state_cache.plane.adjusted_y;
}

/*
 * For SKL+, the plane source size used by the hardware is based on the value we
 * write to the PLANE_SIZE register. For BDW-, the hardware looks at the value
 * we wrote to PIPESRC.
 */
static void intel_fbc_get_plane_source_size(const struct intel_fbc_state_cache *cache,
					    int *width, int *height)
{
	if (width)
		*width = cache->plane.src_w;
	if (height)
		*height = cache->plane.src_h;
}

static int intel_fbc_calculate_cfb_size(struct drm_i915_private *dev_priv,
					const struct intel_fbc_state_cache *cache)
{
	int lines;

	intel_fbc_get_plane_source_size(cache, NULL, &lines);
	if (IS_GEN(dev_priv, 7))
		lines = min(lines, 2048);
	else if (INTEL_GEN(dev_priv) >= 8)
		lines = min(lines, 2560);

	/* Hardware needs the full buffer stride, not just the active area. */
	return lines * cache->fb.stride;
}

static void i8xx_fbc_deactivate(struct drm_i915_private *dev_priv)
{
	u32 fbc_ctl;

	/* Disable compression */
	fbc_ctl = intel_de_read(dev_priv, FBC_CONTROL);
	if ((fbc_ctl & FBC_CTL_EN) == 0)
		return;

	fbc_ctl &= ~FBC_CTL_EN;
	intel_de_write(dev_priv, FBC_CONTROL, fbc_ctl);

	/* Wait for compressing bit to clear */
	if (intel_de_wait_for_clear(dev_priv, FBC_STATUS,
				    FBC_STAT_COMPRESSING, 10)) {
		drm_dbg_kms(&dev_priv->drm, "FBC idle timed out\n");
		return;
	}
}

static void i8xx_fbc_activate(struct drm_i915_private *dev_priv)
{
	struct intel_fbc_reg_params *params = &dev_priv->fbc.params;
	int cfb_pitch;
	int i;
	u32 fbc_ctl;

	/* Note: fbc.threshold == 1 for i8xx */
	cfb_pitch = params->cfb_size / FBC_LL_SIZE;
	if (params->fb.stride < cfb_pitch)
		cfb_pitch = params->fb.stride;

	/* FBC_CTL wants 32B or 64B units */
	if (IS_GEN(dev_priv, 2))
		cfb_pitch = (cfb_pitch / 32) - 1;
	else
		cfb_pitch = (cfb_pitch / 64) - 1;

	/* Clear old tags */
	for (i = 0; i < (FBC_LL_SIZE / 32) + 1; i++)
		intel_de_write(dev_priv, FBC_TAG(i), 0);

	if (IS_GEN(dev_priv, 4)) {
		u32 fbc_ctl2;

		/* Set it up... */
		fbc_ctl2 = FBC_CTL_FENCE_DBL | FBC_CTL_IDLE_IMM;
		fbc_ctl2 |= FBC_CTL_PLANE(params->crtc.i9xx_plane);
		if (params->fence_id >= 0)
			fbc_ctl2 |= FBC_CTL_CPU_FENCE;
		intel_de_write(dev_priv, FBC_CONTROL2, fbc_ctl2);
		intel_de_write(dev_priv, FBC_FENCE_OFF,
			       params->crtc.fence_y_offset);
	}

	/* enable it... */
	fbc_ctl = intel_de_read(dev_priv, FBC_CONTROL);
	fbc_ctl &= 0x3fff << FBC_CTL_INTERVAL_SHIFT;
	fbc_ctl |= FBC_CTL_EN | FBC_CTL_PERIODIC;
	if (IS_I945GM(dev_priv))
		fbc_ctl |= FBC_CTL_C3_IDLE; /* 945 needs special SR handling */
	fbc_ctl |= (cfb_pitch & 0xff) << FBC_CTL_STRIDE_SHIFT;
	if (params->fence_id >= 0)
		fbc_ctl |= params->fence_id;
	intel_de_write(dev_priv, FBC_CONTROL, fbc_ctl);
}

static bool i8xx_fbc_is_active(struct drm_i915_private *dev_priv)
{
	return intel_de_read(dev_priv, FBC_CONTROL) & FBC_CTL_EN;
}

static void g4x_fbc_activate(struct drm_i915_private *dev_priv)
{
	struct intel_fbc_reg_params *params = &dev_priv->fbc.params;
	u32 dpfc_ctl;

	dpfc_ctl = DPFC_CTL_PLANE(params->crtc.i9xx_plane) | DPFC_SR_EN;
	if (params->fb.format->cpp[0] == 2)
		dpfc_ctl |= DPFC_CTL_LIMIT_2X;
	else
		dpfc_ctl |= DPFC_CTL_LIMIT_1X;

	if (params->fence_id >= 0) {
		dpfc_ctl |= DPFC_CTL_FENCE_EN | params->fence_id;
		intel_de_write(dev_priv, DPFC_FENCE_YOFF,
			       params->crtc.fence_y_offset);
	} else {
		intel_de_write(dev_priv, DPFC_FENCE_YOFF, 0);
	}

	/* enable it... */
	intel_de_write(dev_priv, DPFC_CONTROL, dpfc_ctl | DPFC_CTL_EN);
}

static void g4x_fbc_deactivate(struct drm_i915_private *dev_priv)
{
	u32 dpfc_ctl;

	/* Disable compression */
	dpfc_ctl = intel_de_read(dev_priv, DPFC_CONTROL);
	if (dpfc_ctl & DPFC_CTL_EN) {
		dpfc_ctl &= ~DPFC_CTL_EN;
		intel_de_write(dev_priv, DPFC_CONTROL, dpfc_ctl);
	}
}

static bool g4x_fbc_is_active(struct drm_i915_private *dev_priv)
{
	return intel_de_read(dev_priv, DPFC_CONTROL) & DPFC_CTL_EN;
}

/* This function forces a CFB recompression through the nuke operation. */
static void intel_fbc_recompress(struct drm_i915_private *dev_priv)
{
	struct intel_fbc *fbc = &dev_priv->fbc;

	trace_intel_fbc_nuke(fbc->crtc);

	intel_de_write(dev_priv, MSG_FBC_REND_STATE, FBC_REND_NUKE);
	intel_de_posting_read(dev_priv, MSG_FBC_REND_STATE);
}

static void ilk_fbc_activate(struct drm_i915_private *dev_priv)
{
	struct intel_fbc_reg_params *params = &dev_priv->fbc.params;
	u32 dpfc_ctl;
	int threshold = dev_priv->fbc.threshold;

	dpfc_ctl = DPFC_CTL_PLANE(params->crtc.i9xx_plane);
	if (params->fb.format->cpp[0] == 2)
		threshold++;

	switch (threshold) {
	case 4:
	case 3:
		dpfc_ctl |= DPFC_CTL_LIMIT_4X;
		break;
	case 2:
		dpfc_ctl |= DPFC_CTL_LIMIT_2X;
		break;
	case 1:
		dpfc_ctl |= DPFC_CTL_LIMIT_1X;
		break;
	}

	if (params->fence_id >= 0) {
		dpfc_ctl |= DPFC_CTL_FENCE_EN;
		if (IS_GEN(dev_priv, 5))
			dpfc_ctl |= params->fence_id;
		if (IS_GEN(dev_priv, 6)) {
			intel_de_write(dev_priv, SNB_DPFC_CTL_SA,
				       SNB_CPU_FENCE_ENABLE | params->fence_id);
			intel_de_write(dev_priv, DPFC_CPU_FENCE_OFFSET,
				       params->crtc.fence_y_offset);
		}
	} else {
		if (IS_GEN(dev_priv, 6)) {
			intel_de_write(dev_priv, SNB_DPFC_CTL_SA, 0);
			intel_de_write(dev_priv, DPFC_CPU_FENCE_OFFSET, 0);
		}
	}

	intel_de_write(dev_priv, ILK_DPFC_FENCE_YOFF,
		       params->crtc.fence_y_offset);
	/* enable it... */
	intel_de_write(dev_priv, ILK_DPFC_CONTROL, dpfc_ctl | DPFC_CTL_EN);

	intel_fbc_recompress(dev_priv);
}

static void ilk_fbc_deactivate(struct drm_i915_private *dev_priv)
{
	u32 dpfc_ctl;

	/* Disable compression */
	dpfc_ctl = intel_de_read(dev_priv, ILK_DPFC_CONTROL);
	if (dpfc_ctl & DPFC_CTL_EN) {
		dpfc_ctl &= ~DPFC_CTL_EN;
		intel_de_write(dev_priv, ILK_DPFC_CONTROL, dpfc_ctl);
	}
}

static bool ilk_fbc_is_active(struct drm_i915_private *dev_priv)
{
	return intel_de_read(dev_priv, ILK_DPFC_CONTROL) & DPFC_CTL_EN;
}

static void gen7_fbc_activate(struct drm_i915_private *dev_priv)
{
	struct intel_fbc_reg_params *params = &dev_priv->fbc.params;
	u32 dpfc_ctl;
	int threshold = dev_priv->fbc.threshold;

	/* Display WA #0529: skl, kbl, bxt. */
	if (IS_GEN9_BC(dev_priv) || IS_BROXTON(dev_priv)) {
		u32 val = intel_de_read(dev_priv, CHICKEN_MISC_4);

		val &= ~(FBC_STRIDE_OVERRIDE | FBC_STRIDE_MASK);

		if (params->gen9_wa_cfb_stride)
			val |= FBC_STRIDE_OVERRIDE | params->gen9_wa_cfb_stride;

		intel_de_write(dev_priv, CHICKEN_MISC_4, val);
	}

	dpfc_ctl = 0;
	if (IS_IVYBRIDGE(dev_priv))
		dpfc_ctl |= IVB_DPFC_CTL_PLANE(params->crtc.i9xx_plane);

	if (params->fb.format->cpp[0] == 2)
		threshold++;

	switch (threshold) {
	case 4:
	case 3:
		dpfc_ctl |= DPFC_CTL_LIMIT_4X;
		break;
	case 2:
		dpfc_ctl |= DPFC_CTL_LIMIT_2X;
		break;
	case 1:
		dpfc_ctl |= DPFC_CTL_LIMIT_1X;
		break;
	}

	if (params->fence_id >= 0) {
		dpfc_ctl |= IVB_DPFC_CTL_FENCE_EN;
		intel_de_write(dev_priv, SNB_DPFC_CTL_SA,
			       SNB_CPU_FENCE_ENABLE | params->fence_id);
		intel_de_write(dev_priv, DPFC_CPU_FENCE_OFFSET,
			       params->crtc.fence_y_offset);
	} else if (dev_priv->ggtt.num_fences) {
		intel_de_write(dev_priv, SNB_DPFC_CTL_SA, 0);
		intel_de_write(dev_priv, DPFC_CPU_FENCE_OFFSET, 0);
	}

	if (dev_priv->fbc.false_color)
		dpfc_ctl |= FBC_CTL_FALSE_COLOR;

	if (IS_IVYBRIDGE(dev_priv)) {
		/* WaFbcAsynchFlipDisableFbcQueue:ivb */
		intel_de_write(dev_priv, ILK_DISPLAY_CHICKEN1,
			       intel_de_read(dev_priv, ILK_DISPLAY_CHICKEN1) | ILK_FBCQ_DIS);
	} else if (IS_HASWELL(dev_priv) || IS_BROADWELL(dev_priv)) {
		/* WaFbcAsynchFlipDisableFbcQueue:hsw,bdw */
		intel_de_write(dev_priv, CHICKEN_PIPESL_1(params->crtc.pipe),
			       intel_de_read(dev_priv, CHICKEN_PIPESL_1(params->crtc.pipe)) | HSW_FBCQ_DIS);
	}

	if (INTEL_GEN(dev_priv) >= 11)
		/* Wa_1409120013:icl,ehl,tgl */
		intel_de_write(dev_priv, ILK_DPFC_CHICKEN,
			       ILK_DPFC_CHICKEN_COMP_DUMMY_PIXEL);

	intel_de_write(dev_priv, ILK_DPFC_CONTROL, dpfc_ctl | DPFC_CTL_EN);

	intel_fbc_recompress(dev_priv);
}

static bool intel_fbc_hw_is_active(struct drm_i915_private *dev_priv)
{
	if (INTEL_GEN(dev_priv) >= 5)
		return ilk_fbc_is_active(dev_priv);
	else if (IS_GM45(dev_priv))
		return g4x_fbc_is_active(dev_priv);
	else
		return i8xx_fbc_is_active(dev_priv);
}

static void intel_fbc_hw_activate(struct drm_i915_private *dev_priv)
{
	struct intel_fbc *fbc = &dev_priv->fbc;

	trace_intel_fbc_activate(fbc->crtc);

	fbc->active = true;
	fbc->activated = true;

	if (INTEL_GEN(dev_priv) >= 7)
		gen7_fbc_activate(dev_priv);
	else if (INTEL_GEN(dev_priv) >= 5)
		ilk_fbc_activate(dev_priv);
	else if (IS_GM45(dev_priv))
		g4x_fbc_activate(dev_priv);
	else
		i8xx_fbc_activate(dev_priv);
}

static void intel_fbc_hw_deactivate(struct drm_i915_private *dev_priv)
{
	struct intel_fbc *fbc = &dev_priv->fbc;

	trace_intel_fbc_deactivate(fbc->crtc);

	fbc->active = false;

	if (INTEL_GEN(dev_priv) >= 5)
		ilk_fbc_deactivate(dev_priv);
	else if (IS_GM45(dev_priv))
		g4x_fbc_deactivate(dev_priv);
	else
		i8xx_fbc_deactivate(dev_priv);
}

/**
 * intel_fbc_is_active - Is FBC active?
 * @dev_priv: i915 device instance
 *
 * This function is used to verify the current state of FBC.
 *
 * FIXME: This should be tracked in the plane config eventually
 * instead of queried at runtime for most callers.
 */
bool intel_fbc_is_active(struct drm_i915_private *dev_priv)
{
	return dev_priv->fbc.active;
}

static void intel_fbc_deactivate(struct drm_i915_private *dev_priv,
				 const char *reason)
{
	struct intel_fbc *fbc = &dev_priv->fbc;

	drm_WARN_ON(&dev_priv->drm, !mutex_is_locked(&fbc->lock));

	if (fbc->active)
		intel_fbc_hw_deactivate(dev_priv);

	fbc->no_fbc_reason = reason;
}

static int find_compression_threshold(struct drm_i915_private *dev_priv,
				      struct drm_mm_node *node,
				      unsigned int size,
				      unsigned int fb_cpp)
{
	int compression_threshold = 1;
	int ret;
	u64 end;

	/* The FBC hardware for BDW/SKL doesn't have access to the stolen
	 * reserved range size, so it always assumes the maximum (8mb) is used.
	 * If we enable FBC using a CFB on that memory range we'll get FIFO
	 * underruns, even if that range is not reserved by the BIOS. */
	if (IS_BROADWELL(dev_priv) || IS_GEN9_BC(dev_priv))
		end = resource_size(&dev_priv->dsm) - 8 * 1024 * 1024;
	else
		end = U64_MAX;

	/* HACK: This code depends on what we will do in *_enable_fbc. If that
	 * code changes, this code needs to change as well.
	 *
	 * The enable_fbc code will attempt to use one of our 2 compression
	 * thresholds, therefore, in that case, we only have 1 resort.
	 */

	/* Try to over-allocate to reduce reallocations and fragmentation. */
	ret = i915_gem_stolen_insert_node_in_range(dev_priv, node, size <<= 1,
						   4096, 0, end);
	if (ret == 0)
		return compression_threshold;

again:
	/* HW's ability to limit the CFB is 1:4 */
	if (compression_threshold > 4 ||
	    (fb_cpp == 2 && compression_threshold == 2))
		return 0;

	ret = i915_gem_stolen_insert_node_in_range(dev_priv, node, size >>= 1,
						   4096, 0, end);
	if (ret && INTEL_GEN(dev_priv) <= 4) {
		return 0;
	} else if (ret) {
		compression_threshold <<= 1;
		goto again;
	} else {
		return compression_threshold;
	}
}

static int intel_fbc_alloc_cfb(struct drm_i915_private *dev_priv,
			       unsigned int size, unsigned int fb_cpp)
{
	struct intel_fbc *fbc = &dev_priv->fbc;
	struct drm_mm_node *uninitialized_var(compressed_llb);
	int ret;

	drm_WARN_ON(&dev_priv->drm,
		    drm_mm_node_allocated(&fbc->compressed_fb));

	ret = find_compression_threshold(dev_priv, &fbc->compressed_fb,
					 size, fb_cpp);
	if (!ret)
		goto err_llb;
	else if (ret > 1) {
<<<<<<< HEAD
		DRM_INFO_ONCE("Reducing the compressed framebuffer size. This may lead to less power savings than a non-reduced-size. Try to increase stolen memory size if available in BIOS.\n");
=======
		drm_info_once(&dev_priv->drm,
			      "Reducing the compressed framebuffer size. This may lead to less power savings than a non-reduced-size. Try to increase stolen memory size if available in BIOS.\n");
>>>>>>> 9ca1f474
	}

	fbc->threshold = ret;

	if (INTEL_GEN(dev_priv) >= 5)
		intel_de_write(dev_priv, ILK_DPFC_CB_BASE,
			       fbc->compressed_fb.start);
	else if (IS_GM45(dev_priv)) {
		intel_de_write(dev_priv, DPFC_CB_BASE,
			       fbc->compressed_fb.start);
	} else {
		compressed_llb = kzalloc(sizeof(*compressed_llb), GFP_KERNEL);
		if (!compressed_llb)
			goto err_fb;

		ret = i915_gem_stolen_insert_node(dev_priv, compressed_llb,
						  4096, 4096);
		if (ret)
			goto err_fb;

		fbc->compressed_llb = compressed_llb;

		GEM_BUG_ON(range_overflows_end_t(u64, dev_priv->dsm.start,
						 fbc->compressed_fb.start,
						 U32_MAX));
		GEM_BUG_ON(range_overflows_end_t(u64, dev_priv->dsm.start,
						 fbc->compressed_llb->start,
						 U32_MAX));
		intel_de_write(dev_priv, FBC_CFB_BASE,
			       dev_priv->dsm.start + fbc->compressed_fb.start);
		intel_de_write(dev_priv, FBC_LL_BASE,
			       dev_priv->dsm.start + compressed_llb->start);
	}

	drm_dbg_kms(&dev_priv->drm,
		    "reserved %llu bytes of contiguous stolen space for FBC, threshold: %d\n",
		    fbc->compressed_fb.size, fbc->threshold);

	return 0;

err_fb:
	kfree(compressed_llb);
	i915_gem_stolen_remove_node(dev_priv, &fbc->compressed_fb);
err_llb:
	if (drm_mm_initialized(&dev_priv->mm.stolen))
		drm_info_once(&dev_priv->drm, "not enough stolen space for compressed buffer (need %d more bytes), disabling. Hint: you may be able to increase stolen memory size in the BIOS to avoid this.\n", size);
	return -ENOSPC;
}

static void __intel_fbc_cleanup_cfb(struct drm_i915_private *dev_priv)
{
	struct intel_fbc *fbc = &dev_priv->fbc;

	if (WARN_ON(intel_fbc_hw_is_active(dev_priv)))
		return;

	if (!drm_mm_node_allocated(&fbc->compressed_fb))
		return;

	if (fbc->compressed_llb) {
		i915_gem_stolen_remove_node(dev_priv, fbc->compressed_llb);
		kfree(fbc->compressed_llb);
	}

	i915_gem_stolen_remove_node(dev_priv, &fbc->compressed_fb);
}

void intel_fbc_cleanup_cfb(struct drm_i915_private *dev_priv)
{
	struct intel_fbc *fbc = &dev_priv->fbc;

	if (!HAS_FBC(dev_priv))
		return;

	mutex_lock(&fbc->lock);
	__intel_fbc_cleanup_cfb(dev_priv);
	mutex_unlock(&fbc->lock);
}

static bool stride_is_valid(struct drm_i915_private *dev_priv,
			    u64 modifier, unsigned int stride)
{
	/* This should have been caught earlier. */
	if (drm_WARN_ON_ONCE(&dev_priv->drm, (stride & (64 - 1)) != 0))
		return false;

	/* Below are the additional FBC restrictions. */
	if (stride < 512)
		return false;

	if (IS_GEN(dev_priv, 2) || IS_GEN(dev_priv, 3))
		return stride == 4096 || stride == 8192;

	if (IS_GEN(dev_priv, 4) && !IS_G4X(dev_priv) && stride < 2048)
		return false;

	/* Display WA #1105: skl,bxt,kbl,cfl,glk */
	if (IS_GEN(dev_priv, 9) &&
	    modifier == DRM_FORMAT_MOD_LINEAR && stride & 511)
		return false;

	if (stride > 16384)
		return false;

	return true;
}

static bool pixel_format_is_valid(struct drm_i915_private *dev_priv,
				  u32 pixel_format)
{
	switch (pixel_format) {
	case DRM_FORMAT_XRGB8888:
	case DRM_FORMAT_XBGR8888:
		return true;
	case DRM_FORMAT_XRGB1555:
	case DRM_FORMAT_RGB565:
		/* 16bpp not supported on gen2 */
		if (IS_GEN(dev_priv, 2))
			return false;
		/* WaFbcOnly1to1Ratio:ctg */
		if (IS_G4X(dev_priv))
			return false;
		return true;
	default:
		return false;
	}
}

static bool rotation_is_valid(struct drm_i915_private *dev_priv,
			      u32 pixel_format, unsigned int rotation)
{
	if (INTEL_GEN(dev_priv) >= 9 && pixel_format == DRM_FORMAT_RGB565 &&
	    drm_rotation_90_or_270(rotation))
		return false;
	else if (INTEL_GEN(dev_priv) <= 4 && !IS_G4X(dev_priv) &&
		 rotation != DRM_MODE_ROTATE_0)
		return false;

	return true;
}

/*
 * For some reason, the hardware tracking starts looking at whatever we
 * programmed as the display plane base address register. It does not look at
 * the X and Y offset registers. That's why we look at the crtc->adjusted{x,y}
 * variables instead of just looking at the pipe/plane size.
 */
static bool intel_fbc_hw_tracking_covers_screen(struct intel_crtc *crtc)
{
	struct drm_i915_private *dev_priv = to_i915(crtc->base.dev);
	struct intel_fbc *fbc = &dev_priv->fbc;
	unsigned int effective_w, effective_h, max_w, max_h;

	if (INTEL_GEN(dev_priv) >= 10 || IS_GEMINILAKE(dev_priv)) {
		max_w = 5120;
		max_h = 4096;
	} else if (INTEL_GEN(dev_priv) >= 8 || IS_HASWELL(dev_priv)) {
		max_w = 4096;
		max_h = 4096;
	} else if (IS_G4X(dev_priv) || INTEL_GEN(dev_priv) >= 5) {
		max_w = 4096;
		max_h = 2048;
	} else {
		max_w = 2048;
		max_h = 1536;
	}

	intel_fbc_get_plane_source_size(&fbc->state_cache, &effective_w,
					&effective_h);
	effective_w += fbc->state_cache.plane.adjusted_x;
	effective_h += fbc->state_cache.plane.adjusted_y;

	return effective_w <= max_w && effective_h <= max_h;
}

static bool tiling_is_valid(struct drm_i915_private *dev_priv,
			    uint64_t modifier)
{
	switch (modifier) {
	case DRM_FORMAT_MOD_LINEAR:
		if (INTEL_GEN(dev_priv) >= 9)
			return true;
		return false;
	case I915_FORMAT_MOD_X_TILED:
	case I915_FORMAT_MOD_Y_TILED:
		return true;
	default:
		return false;
	}
}

static void intel_fbc_update_state_cache(struct intel_crtc *crtc,
					 const struct intel_crtc_state *crtc_state,
					 const struct intel_plane_state *plane_state)
{
	struct drm_i915_private *dev_priv = to_i915(crtc->base.dev);
	struct intel_fbc *fbc = &dev_priv->fbc;
	struct intel_fbc_state_cache *cache = &fbc->state_cache;
	struct drm_framebuffer *fb = plane_state->hw.fb;

	cache->plane.visible = plane_state->uapi.visible;
	if (!cache->plane.visible)
		return;

	cache->crtc.mode_flags = crtc_state->hw.adjusted_mode.flags;
	if (IS_HASWELL(dev_priv) || IS_BROADWELL(dev_priv))
		cache->crtc.hsw_bdw_pixel_rate = crtc_state->pixel_rate;

	cache->plane.rotation = plane_state->hw.rotation;
	/*
	 * Src coordinates are already rotated by 270 degrees for
	 * the 90/270 degree plane rotation cases (to match the
	 * GTT mapping), hence no need to account for rotation here.
	 */
	cache->plane.src_w = drm_rect_width(&plane_state->uapi.src) >> 16;
	cache->plane.src_h = drm_rect_height(&plane_state->uapi.src) >> 16;
	cache->plane.adjusted_x = plane_state->color_plane[0].x;
	cache->plane.adjusted_y = plane_state->color_plane[0].y;
	cache->plane.y = plane_state->uapi.src.y1 >> 16;

	cache->plane.pixel_blend_mode = plane_state->hw.pixel_blend_mode;

	cache->fb.format = fb->format;
	cache->fb.stride = fb->pitches[0];
	cache->fb.modifier = fb->modifier;

	drm_WARN_ON(&dev_priv->drm, plane_state->flags & PLANE_HAS_FENCE &&
		    !plane_state->vma->fence);

	if (plane_state->flags & PLANE_HAS_FENCE &&
	    plane_state->vma->fence)
		cache->fence_id = plane_state->vma->fence->id;
	else
		cache->fence_id = -1;
}

static bool intel_fbc_cfb_size_changed(struct drm_i915_private *dev_priv)
{
	struct intel_fbc *fbc = &dev_priv->fbc;

	return intel_fbc_calculate_cfb_size(dev_priv, &fbc->state_cache) >
		fbc->compressed_fb.size * fbc->threshold;
}

static bool intel_fbc_can_enable(struct drm_i915_private *dev_priv)
{
	struct intel_fbc *fbc = &dev_priv->fbc;

	if (intel_vgpu_active(dev_priv)) {
		fbc->no_fbc_reason = "VGPU is active";
		return false;
	}

	if (!i915_modparams.enable_fbc) {
		fbc->no_fbc_reason = "disabled per module param or by default";
		return false;
	}

	if (fbc->underrun_detected) {
		fbc->no_fbc_reason = "underrun detected";
		return false;
	}

	return true;
}

static bool intel_fbc_can_activate(struct intel_crtc *crtc)
{
	struct drm_i915_private *dev_priv = to_i915(crtc->base.dev);
	struct intel_fbc *fbc = &dev_priv->fbc;
	struct intel_fbc_state_cache *cache = &fbc->state_cache;

	if (!intel_fbc_can_enable(dev_priv))
		return false;

	if (!cache->plane.visible) {
		fbc->no_fbc_reason = "primary plane not visible";
		return false;
	}

	/* We don't need to use a state cache here since this information is
	 * global for all CRTC.
	 */
	if (fbc->underrun_detected) {
		fbc->no_fbc_reason = "underrun detected";
		return false;
	}

	if (cache->crtc.mode_flags & DRM_MODE_FLAG_INTERLACE) {
		fbc->no_fbc_reason = "incompatible mode";
		return false;
	}

	if (!intel_fbc_hw_tracking_covers_screen(crtc)) {
		fbc->no_fbc_reason = "mode too large for compression";
		return false;
	}

	/* The use of a CPU fence is one of two ways to detect writes by the
	 * CPU to the scanout and trigger updates to the FBC.
	 *
	 * The other method is by software tracking (see
	 * intel_fbc_invalidate/flush()), it will manually notify FBC and nuke
	 * the current compressed buffer and recompress it.
	 *
	 * Note that is possible for a tiled surface to be unmappable (and
	 * so have no fence associated with it) due to aperture constraints
	 * at the time of pinning.
	 *
	 * FIXME with 90/270 degree rotation we should use the fence on
	 * the normal GTT view (the rotated view doesn't even have a
	 * fence). Would need changes to the FBC fence Y offset as well.
	 * For now this will effectively disable FBC with 90/270 degree
	 * rotation.
	 */
	if (INTEL_GEN(dev_priv) < 9 && cache->fence_id < 0) {
		fbc->no_fbc_reason = "framebuffer not tiled or fenced";
		return false;
	}

	if (!rotation_is_valid(dev_priv, cache->fb.format->format,
			       cache->plane.rotation)) {
		fbc->no_fbc_reason = "rotation unsupported";
		return false;
	}

	if (!tiling_is_valid(dev_priv, cache->fb.modifier)) {
		fbc->no_fbc_reason = "tiling unsupported";
		return false;
	}

	if (!stride_is_valid(dev_priv, cache->fb.modifier, cache->fb.stride)) {
		fbc->no_fbc_reason = "framebuffer stride not supported";
		return false;
	}

	if (!pixel_format_is_valid(dev_priv, cache->fb.format->format)) {
		fbc->no_fbc_reason = "pixel format is invalid";
		return false;
	}

	if (cache->plane.pixel_blend_mode != DRM_MODE_BLEND_PIXEL_NONE &&
	    cache->fb.format->has_alpha) {
		fbc->no_fbc_reason = "per-pixel alpha blending is incompatible with FBC";
		return false;
	}

	/* WaFbcExceedCdClockThreshold:hsw,bdw */
	if ((IS_HASWELL(dev_priv) || IS_BROADWELL(dev_priv)) &&
	    cache->crtc.hsw_bdw_pixel_rate >= dev_priv->cdclk.hw.cdclk * 95 / 100) {
		fbc->no_fbc_reason = "pixel rate is too big";
		return false;
	}

	/* It is possible for the required CFB size change without a
	 * crtc->disable + crtc->enable since it is possible to change the
	 * stride without triggering a full modeset. Since we try to
	 * over-allocate the CFB, there's a chance we may keep FBC enabled even
	 * if this happens, but if we exceed the current CFB size we'll have to
	 * disable FBC. Notice that it would be possible to disable FBC, wait
	 * for a frame, free the stolen node, then try to reenable FBC in case
	 * we didn't get any invalidate/deactivate calls, but this would require
	 * a lot of tracking just for a specific case. If we conclude it's an
	 * important case, we can implement it later. */
	if (intel_fbc_cfb_size_changed(dev_priv)) {
		fbc->no_fbc_reason = "CFB requirements changed";
		return false;
	}

	/*
	 * Work around a problem on GEN9+ HW, where enabling FBC on a plane
	 * having a Y offset that isn't divisible by 4 causes FIFO underrun
	 * and screen flicker.
	 */
	if (INTEL_GEN(dev_priv) >= 9 &&
	    (fbc->state_cache.plane.adjusted_y & 3)) {
		fbc->no_fbc_reason = "plane Y offset is misaligned";
		return false;
	}

	return true;
}

static void intel_fbc_get_reg_params(struct intel_crtc *crtc,
				     struct intel_fbc_reg_params *params)
{
	struct drm_i915_private *dev_priv = to_i915(crtc->base.dev);
	struct intel_fbc *fbc = &dev_priv->fbc;
	struct intel_fbc_state_cache *cache = &fbc->state_cache;

	/* Since all our fields are integer types, use memset here so the
	 * comparison function can rely on memcmp because the padding will be
	 * zero. */
	memset(params, 0, sizeof(*params));

	params->fence_id = cache->fence_id;

	params->crtc.pipe = crtc->pipe;
	params->crtc.i9xx_plane = to_intel_plane(crtc->base.primary)->i9xx_plane;
	params->crtc.fence_y_offset = get_crtc_fence_y_offset(fbc);

	params->fb.format = cache->fb.format;
	params->fb.stride = cache->fb.stride;

	params->cfb_size = intel_fbc_calculate_cfb_size(dev_priv, cache);

	params->gen9_wa_cfb_stride = cache->gen9_wa_cfb_stride;

	params->plane_visible = cache->plane.visible;
}

static bool intel_fbc_can_flip_nuke(const struct intel_crtc_state *crtc_state)
{
	struct intel_crtc *crtc = to_intel_crtc(crtc_state->uapi.crtc);
	struct drm_i915_private *dev_priv = to_i915(crtc->base.dev);
	const struct intel_fbc *fbc = &dev_priv->fbc;
	const struct intel_fbc_state_cache *cache = &fbc->state_cache;
	const struct intel_fbc_reg_params *params = &fbc->params;

	if (drm_atomic_crtc_needs_modeset(&crtc_state->uapi))
		return false;

	if (!params->plane_visible)
		return false;

	if (!intel_fbc_can_activate(crtc))
		return false;

	if (params->fb.format != cache->fb.format)
		return false;

	if (params->fb.stride != cache->fb.stride)
		return false;

	if (params->cfb_size != intel_fbc_calculate_cfb_size(dev_priv, cache))
		return false;

	if (params->gen9_wa_cfb_stride != cache->gen9_wa_cfb_stride)
		return false;

	return true;
}

bool intel_fbc_pre_update(struct intel_atomic_state *state,
			  struct intel_crtc *crtc)
{
	struct intel_plane *plane = to_intel_plane(crtc->base.primary);
	const struct intel_crtc_state *crtc_state =
		intel_atomic_get_new_crtc_state(state, crtc);
	const struct intel_plane_state *plane_state =
		intel_atomic_get_new_plane_state(state, plane);
	struct drm_i915_private *dev_priv = to_i915(crtc->base.dev);
	struct intel_fbc *fbc = &dev_priv->fbc;
	const char *reason = "update pending";
	bool need_vblank_wait = false;

	if (!plane->has_fbc || !plane_state)
		return need_vblank_wait;

	mutex_lock(&fbc->lock);

	if (fbc->crtc != crtc)
		goto unlock;

	intel_fbc_update_state_cache(crtc, crtc_state, plane_state);
	fbc->flip_pending = true;

	if (!intel_fbc_can_flip_nuke(crtc_state)) {
		intel_fbc_deactivate(dev_priv, reason);

		/*
		 * Display WA #1198: glk+
		 * Need an extra vblank wait between FBC disable and most plane
		 * updates. Bspec says this is only needed for plane disable, but
		 * that is not true. Touching most plane registers will cause the
		 * corruption to appear. Also SKL/derivatives do not seem to be
		 * affected.
		 *
		 * TODO: could optimize this a bit by sampling the frame
		 * counter when we disable FBC (if it was already done earlier)
		 * and skipping the extra vblank wait before the plane update
		 * if at least one frame has already passed.
		 */
		if (fbc->activated &&
		    (INTEL_GEN(dev_priv) >= 10 || IS_GEMINILAKE(dev_priv)))
			need_vblank_wait = true;
		fbc->activated = false;
	}
unlock:
	mutex_unlock(&fbc->lock);

	return need_vblank_wait;
}

/**
 * __intel_fbc_disable - disable FBC
 * @dev_priv: i915 device instance
 *
 * This is the low level function that actually disables FBC. Callers should
 * grab the FBC lock.
 */
static void __intel_fbc_disable(struct drm_i915_private *dev_priv)
{
	struct intel_fbc *fbc = &dev_priv->fbc;
	struct intel_crtc *crtc = fbc->crtc;

	drm_WARN_ON(&dev_priv->drm, !mutex_is_locked(&fbc->lock));
	drm_WARN_ON(&dev_priv->drm, !fbc->crtc);
	drm_WARN_ON(&dev_priv->drm, fbc->active);

	drm_dbg_kms(&dev_priv->drm, "Disabling FBC on pipe %c\n",
		    pipe_name(crtc->pipe));

	__intel_fbc_cleanup_cfb(dev_priv);

	fbc->crtc = NULL;
}

static void __intel_fbc_post_update(struct intel_crtc *crtc)
{
	struct drm_i915_private *dev_priv = to_i915(crtc->base.dev);
	struct intel_fbc *fbc = &dev_priv->fbc;

	drm_WARN_ON(&dev_priv->drm, !mutex_is_locked(&fbc->lock));

	if (fbc->crtc != crtc)
		return;

	fbc->flip_pending = false;

	if (!i915_modparams.enable_fbc) {
		intel_fbc_deactivate(dev_priv, "disabled at runtime per module param");
		__intel_fbc_disable(dev_priv);

		return;
	}

	intel_fbc_get_reg_params(crtc, &fbc->params);

	if (!intel_fbc_can_activate(crtc))
		return;

	if (!fbc->busy_bits)
		intel_fbc_hw_activate(dev_priv);
	else
		intel_fbc_deactivate(dev_priv, "frontbuffer write");
}

void intel_fbc_post_update(struct intel_atomic_state *state,
			   struct intel_crtc *crtc)
{
	struct drm_i915_private *dev_priv = to_i915(crtc->base.dev);
	struct intel_plane *plane = to_intel_plane(crtc->base.primary);
	const struct intel_plane_state *plane_state =
		intel_atomic_get_new_plane_state(state, plane);
	struct intel_fbc *fbc = &dev_priv->fbc;

	if (!plane->has_fbc || !plane_state)
		return;

	mutex_lock(&fbc->lock);
	__intel_fbc_post_update(crtc);
	mutex_unlock(&fbc->lock);
}

static unsigned int intel_fbc_get_frontbuffer_bit(struct intel_fbc *fbc)
{
	if (fbc->crtc)
		return to_intel_plane(fbc->crtc->base.primary)->frontbuffer_bit;
	else
		return fbc->possible_framebuffer_bits;
}

void intel_fbc_invalidate(struct drm_i915_private *dev_priv,
			  unsigned int frontbuffer_bits,
			  enum fb_op_origin origin)
{
	struct intel_fbc *fbc = &dev_priv->fbc;

	if (!HAS_FBC(dev_priv))
		return;

	if (origin == ORIGIN_GTT || origin == ORIGIN_FLIP)
		return;

	mutex_lock(&fbc->lock);

	fbc->busy_bits |= intel_fbc_get_frontbuffer_bit(fbc) & frontbuffer_bits;

	if (fbc->crtc && fbc->busy_bits)
		intel_fbc_deactivate(dev_priv, "frontbuffer write");

	mutex_unlock(&fbc->lock);
}

void intel_fbc_flush(struct drm_i915_private *dev_priv,
		     unsigned int frontbuffer_bits, enum fb_op_origin origin)
{
	struct intel_fbc *fbc = &dev_priv->fbc;

	if (!HAS_FBC(dev_priv))
		return;

	mutex_lock(&fbc->lock);

	fbc->busy_bits &= ~frontbuffer_bits;

	if (origin == ORIGIN_GTT || origin == ORIGIN_FLIP)
		goto out;

	if (!fbc->busy_bits && fbc->crtc &&
	    (frontbuffer_bits & intel_fbc_get_frontbuffer_bit(fbc))) {
		if (fbc->active)
			intel_fbc_recompress(dev_priv);
		else if (!fbc->flip_pending)
			__intel_fbc_post_update(fbc->crtc);
	}

out:
	mutex_unlock(&fbc->lock);
}

/**
 * intel_fbc_choose_crtc - select a CRTC to enable FBC on
 * @dev_priv: i915 device instance
 * @state: the atomic state structure
 *
 * This function looks at the proposed state for CRTCs and planes, then chooses
 * which pipe is going to have FBC by setting intel_crtc_state->enable_fbc to
 * true.
 *
 * Later, intel_fbc_enable is going to look for state->enable_fbc and then maybe
 * enable FBC for the chosen CRTC. If it does, it will set dev_priv->fbc.crtc.
 */
void intel_fbc_choose_crtc(struct drm_i915_private *dev_priv,
			   struct intel_atomic_state *state)
{
	struct intel_fbc *fbc = &dev_priv->fbc;
	struct intel_plane *plane;
	struct intel_plane_state *plane_state;
	bool crtc_chosen = false;
	int i;

	mutex_lock(&fbc->lock);

	/* Does this atomic commit involve the CRTC currently tied to FBC? */
	if (fbc->crtc &&
	    !intel_atomic_get_new_crtc_state(state, fbc->crtc))
		goto out;

	if (!intel_fbc_can_enable(dev_priv))
		goto out;

	/* Simply choose the first CRTC that is compatible and has a visible
	 * plane. We could go for fancier schemes such as checking the plane
	 * size, but this would just affect the few platforms that don't tie FBC
	 * to pipe or plane A. */
	for_each_new_intel_plane_in_state(state, plane, plane_state, i) {
		struct intel_crtc_state *crtc_state;
		struct intel_crtc *crtc = to_intel_crtc(plane_state->hw.crtc);

		if (!plane->has_fbc)
			continue;

		if (!plane_state->uapi.visible)
			continue;

		crtc_state = intel_atomic_get_new_crtc_state(state, crtc);

		crtc_state->enable_fbc = true;
		crtc_chosen = true;
		break;
	}

	if (!crtc_chosen)
		fbc->no_fbc_reason = "no suitable CRTC for FBC";

out:
	mutex_unlock(&fbc->lock);
}

/**
 * intel_fbc_enable: tries to enable FBC on the CRTC
 * @crtc: the CRTC
 * @state: corresponding &drm_crtc_state for @crtc
 *
 * This function checks if the given CRTC was chosen for FBC, then enables it if
 * possible. Notice that it doesn't activate FBC. It is valid to call
 * intel_fbc_enable multiple times for the same pipe without an
 * intel_fbc_disable in the middle, as long as it is deactivated.
 */
void intel_fbc_enable(struct intel_atomic_state *state,
		      struct intel_crtc *crtc)
{
	struct drm_i915_private *dev_priv = to_i915(crtc->base.dev);
	struct intel_plane *plane = to_intel_plane(crtc->base.primary);
	const struct intel_crtc_state *crtc_state =
		intel_atomic_get_new_crtc_state(state, crtc);
	const struct intel_plane_state *plane_state =
		intel_atomic_get_new_plane_state(state, plane);
	struct intel_fbc *fbc = &dev_priv->fbc;
	struct intel_fbc_state_cache *cache = &fbc->state_cache;

	if (!plane->has_fbc || !plane_state)
		return;

	mutex_lock(&fbc->lock);

	if (fbc->crtc) {
		if (fbc->crtc != crtc ||
		    !intel_fbc_cfb_size_changed(dev_priv))
			goto out;

		__intel_fbc_disable(dev_priv);
	}

	drm_WARN_ON(&dev_priv->drm, fbc->active);

	intel_fbc_update_state_cache(crtc, crtc_state, plane_state);

	/* FIXME crtc_state->enable_fbc lies :( */
	if (!cache->plane.visible)
		goto out;

	if (intel_fbc_alloc_cfb(dev_priv,
				intel_fbc_calculate_cfb_size(dev_priv, cache),
				plane_state->hw.fb->format->cpp[0])) {
		cache->plane.visible = false;
		fbc->no_fbc_reason = "not enough stolen memory";
		goto out;
	}

	if ((IS_GEN9_BC(dev_priv) || IS_BROXTON(dev_priv)) &&
	    plane_state->hw.fb->modifier != I915_FORMAT_MOD_X_TILED)
		cache->gen9_wa_cfb_stride =
			DIV_ROUND_UP(cache->plane.src_w, 32 * fbc->threshold) * 8;
	else
		cache->gen9_wa_cfb_stride = 0;

	drm_dbg_kms(&dev_priv->drm, "Enabling FBC on pipe %c\n",
		    pipe_name(crtc->pipe));
	fbc->no_fbc_reason = "FBC enabled but not active yet\n";

	fbc->crtc = crtc;
out:
	mutex_unlock(&fbc->lock);
}

/**
 * intel_fbc_disable - disable FBC if it's associated with crtc
 * @crtc: the CRTC
 *
 * This function disables FBC if it's associated with the provided CRTC.
 */
void intel_fbc_disable(struct intel_crtc *crtc)
{
	struct drm_i915_private *dev_priv = to_i915(crtc->base.dev);
	struct intel_plane *plane = to_intel_plane(crtc->base.primary);
	struct intel_fbc *fbc = &dev_priv->fbc;

	if (!plane->has_fbc)
		return;

	mutex_lock(&fbc->lock);
	if (fbc->crtc == crtc)
		__intel_fbc_disable(dev_priv);
	mutex_unlock(&fbc->lock);
}

/**
 * intel_fbc_global_disable - globally disable FBC
 * @dev_priv: i915 device instance
 *
 * This function disables FBC regardless of which CRTC is associated with it.
 */
void intel_fbc_global_disable(struct drm_i915_private *dev_priv)
{
	struct intel_fbc *fbc = &dev_priv->fbc;

	if (!HAS_FBC(dev_priv))
		return;

	mutex_lock(&fbc->lock);
	if (fbc->crtc) {
		drm_WARN_ON(&dev_priv->drm, fbc->crtc->active);
		__intel_fbc_disable(dev_priv);
	}
	mutex_unlock(&fbc->lock);
}

static void intel_fbc_underrun_work_fn(struct work_struct *work)
{
	struct drm_i915_private *dev_priv =
		container_of(work, struct drm_i915_private, fbc.underrun_work);
	struct intel_fbc *fbc = &dev_priv->fbc;

	mutex_lock(&fbc->lock);

	/* Maybe we were scheduled twice. */
	if (fbc->underrun_detected || !fbc->crtc)
		goto out;

	drm_dbg_kms(&dev_priv->drm, "Disabling FBC due to FIFO underrun.\n");
	fbc->underrun_detected = true;

	intel_fbc_deactivate(dev_priv, "FIFO underrun");
out:
	mutex_unlock(&fbc->lock);
}

/*
 * intel_fbc_reset_underrun - reset FBC fifo underrun status.
 * @dev_priv: i915 device instance
 *
 * See intel_fbc_handle_fifo_underrun_irq(). For automated testing we
 * want to re-enable FBC after an underrun to increase test coverage.
 */
int intel_fbc_reset_underrun(struct drm_i915_private *dev_priv)
{
	int ret;

	cancel_work_sync(&dev_priv->fbc.underrun_work);

	ret = mutex_lock_interruptible(&dev_priv->fbc.lock);
	if (ret)
		return ret;

	if (dev_priv->fbc.underrun_detected) {
		drm_dbg_kms(&dev_priv->drm,
			    "Re-allowing FBC after fifo underrun\n");
		dev_priv->fbc.no_fbc_reason = "FIFO underrun cleared";
	}

	dev_priv->fbc.underrun_detected = false;
	mutex_unlock(&dev_priv->fbc.lock);

	return 0;
}

/**
 * intel_fbc_handle_fifo_underrun_irq - disable FBC when we get a FIFO underrun
 * @dev_priv: i915 device instance
 *
 * Without FBC, most underruns are harmless and don't really cause too many
 * problems, except for an annoying message on dmesg. With FBC, underruns can
 * become black screens or even worse, especially when paired with bad
 * watermarks. So in order for us to be on the safe side, completely disable FBC
 * in case we ever detect a FIFO underrun on any pipe. An underrun on any pipe
 * already suggests that watermarks may be bad, so try to be as safe as
 * possible.
 *
 * This function is called from the IRQ handler.
 */
void intel_fbc_handle_fifo_underrun_irq(struct drm_i915_private *dev_priv)
{
	struct intel_fbc *fbc = &dev_priv->fbc;

	if (!HAS_FBC(dev_priv))
		return;

	/* There's no guarantee that underrun_detected won't be set to true
	 * right after this check and before the work is scheduled, but that's
	 * not a problem since we'll check it again under the work function
	 * while FBC is locked. This check here is just to prevent us from
	 * unnecessarily scheduling the work, and it relies on the fact that we
	 * never switch underrun_detect back to false after it's true. */
	if (READ_ONCE(fbc->underrun_detected))
		return;

	schedule_work(&fbc->underrun_work);
}

/*
 * The DDX driver changes its behavior depending on the value it reads from
 * i915.enable_fbc, so sanitize it by translating the default value into either
 * 0 or 1 in order to allow it to know what's going on.
 *
 * Notice that this is done at driver initialization and we still allow user
 * space to change the value during runtime without sanitizing it again. IGT
 * relies on being able to change i915.enable_fbc at runtime.
 */
static int intel_sanitize_fbc_option(struct drm_i915_private *dev_priv)
{
	if (i915_modparams.enable_fbc >= 0)
		return !!i915_modparams.enable_fbc;

	if (!HAS_FBC(dev_priv))
		return 0;

	if (IS_BROADWELL(dev_priv) || INTEL_GEN(dev_priv) >= 9)
		return 1;

	return 0;
}

static bool need_fbc_vtd_wa(struct drm_i915_private *dev_priv)
{
	/* WaFbcTurnOffFbcWhenHyperVisorIsUsed:skl,bxt */
	if (intel_vtd_active() &&
	    (IS_SKYLAKE(dev_priv) || IS_BROXTON(dev_priv))) {
		drm_info(&dev_priv->drm,
			 "Disabling framebuffer compression (FBC) to prevent screen flicker with VT-d enabled\n");
		return true;
	}

	return false;
}

/**
 * intel_fbc_init - Initialize FBC
 * @dev_priv: the i915 device
 *
 * This function might be called during PM init process.
 */
void intel_fbc_init(struct drm_i915_private *dev_priv)
{
	struct intel_fbc *fbc = &dev_priv->fbc;

	INIT_WORK(&fbc->underrun_work, intel_fbc_underrun_work_fn);
	mutex_init(&fbc->lock);
	fbc->active = false;

	if (!drm_mm_initialized(&dev_priv->mm.stolen))
		mkwrite_device_info(dev_priv)->display.has_fbc = false;

	if (need_fbc_vtd_wa(dev_priv))
		mkwrite_device_info(dev_priv)->display.has_fbc = false;

	i915_modparams.enable_fbc = intel_sanitize_fbc_option(dev_priv);
	drm_dbg_kms(&dev_priv->drm, "Sanitized enable_fbc value: %d\n",
		    i915_modparams.enable_fbc);

	if (!HAS_FBC(dev_priv)) {
		fbc->no_fbc_reason = "unsupported by this chipset";
		return;
	}

	/* This value was pulled out of someone's hat */
	if (INTEL_GEN(dev_priv) <= 4 && !IS_GM45(dev_priv))
		intel_de_write(dev_priv, FBC_CONTROL,
		               500 << FBC_CTL_INTERVAL_SHIFT);

	/* We still don't have any sort of hardware state readout for FBC, so
	 * deactivate it in case the BIOS activated it to make sure software
	 * matches the hardware state. */
	if (intel_fbc_hw_is_active(dev_priv))
		intel_fbc_hw_deactivate(dev_priv);
}<|MERGE_RESOLUTION|>--- conflicted
+++ resolved
@@ -485,12 +485,8 @@
 	if (!ret)
 		goto err_llb;
 	else if (ret > 1) {
-<<<<<<< HEAD
-		DRM_INFO_ONCE("Reducing the compressed framebuffer size. This may lead to less power savings than a non-reduced-size. Try to increase stolen memory size if available in BIOS.\n");
-=======
 		drm_info_once(&dev_priv->drm,
 			      "Reducing the compressed framebuffer size. This may lead to less power savings than a non-reduced-size. Try to increase stolen memory size if available in BIOS.\n");
->>>>>>> 9ca1f474
 	}
 
 	fbc->threshold = ret;
