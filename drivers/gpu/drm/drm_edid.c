/*
 * Copyright (c) 2006 Luc Verhaegen (quirks list)
 * Copyright (c) 2007-2008 Intel Corporation
 *   Jesse Barnes <jesse.barnes@intel.com>
 * Copyright 2010 Red Hat, Inc.
 *
 * DDC probing routines (drm_ddc_read & drm_do_probe_ddc_edid) originally from
 * FB layer.
 *   Copyright (C) 2006 Dennis Munsie <dmunsie@cecropia.com>
 *
 * Permission is hereby granted, free of charge, to any person obtaining a
 * copy of this software and associated documentation files (the "Software"),
 * to deal in the Software without restriction, including without limitation
 * the rights to use, copy, modify, merge, publish, distribute, sub license,
 * and/or sell copies of the Software, and to permit persons to whom the
 * Software is furnished to do so, subject to the following conditions:
 *
 * The above copyright notice and this permission notice (including the
 * next paragraph) shall be included in all copies or substantial portions
 * of the Software.
 *
 * THE SOFTWARE IS PROVIDED "AS IS", WITHOUT WARRANTY OF ANY KIND, EXPRESS OR
 * IMPLIED, INCLUDING BUT NOT LIMITED TO THE WARRANTIES OF MERCHANTABILITY,
 * FITNESS FOR A PARTICULAR PURPOSE AND NON-INFRINGEMENT. IN NO EVENT SHALL
 * THE AUTHORS OR COPYRIGHT HOLDERS BE LIABLE FOR ANY CLAIM, DAMAGES OR OTHER
 * LIABILITY, WHETHER IN AN ACTION OF CONTRACT, TORT OR OTHERWISE, ARISING
 * FROM, OUT OF OR IN CONNECTION WITH THE SOFTWARE OR THE USE OR OTHER
 * DEALINGS IN THE SOFTWARE.
 */
#include <linux/kernel.h>
#include <linux/slab.h>
#include <linux/i2c.h>
#include <linux/module.h>
#include "drmP.h"
#include "drm_edid.h"
#include "drm_edid_modes.h"

#define version_greater(edid, maj, min) \
	(((edid)->version > (maj)) || \
	 ((edid)->version == (maj) && (edid)->revision > (min)))

#define EDID_EST_TIMINGS 16
#define EDID_STD_TIMINGS 8
#define EDID_DETAILED_TIMINGS 4

/*
 * EDID blocks out in the wild have a variety of bugs, try to collect
 * them here (note that userspace may work around broken monitors first,
 * but fixes should make their way here so that the kernel "just works"
 * on as many displays as possible).
 */

/* First detailed mode wrong, use largest 60Hz mode */
#define EDID_QUIRK_PREFER_LARGE_60		(1 << 0)
/* Reported 135MHz pixel clock is too high, needs adjustment */
#define EDID_QUIRK_135_CLOCK_TOO_HIGH		(1 << 1)
/* Prefer the largest mode at 75 Hz */
#define EDID_QUIRK_PREFER_LARGE_75		(1 << 2)
/* Detail timing is in cm not mm */
#define EDID_QUIRK_DETAILED_IN_CM		(1 << 3)
/* Detailed timing descriptors have bogus size values, so just take the
 * maximum size and use that.
 */
#define EDID_QUIRK_DETAILED_USE_MAXIMUM_SIZE	(1 << 4)
/* Monitor forgot to set the first detailed is preferred bit. */
#define EDID_QUIRK_FIRST_DETAILED_PREFERRED	(1 << 5)
/* use +hsync +vsync for detailed mode */
#define EDID_QUIRK_DETAILED_SYNC_PP		(1 << 6)
<<<<<<< HEAD
/* No or broken YCrCb input support */
#define EDID_QUIRK_NO_YCRCB		(1 << 7)
=======
/* Force reduced-blanking timings for detailed modes */
#define EDID_QUIRK_FORCE_REDUCED_BLANKING	(1 << 7)
>>>>>>> abfadbff

struct detailed_mode_closure {
	struct drm_connector *connector;
	struct edid *edid;
	bool preferred;
	u32 quirks;
	int modes;
};

#define LEVEL_DMT	0
#define LEVEL_GTF	1
#define LEVEL_GTF2	2
#define LEVEL_CVT	3

static struct edid_quirk {
	char vendor[4];
	int product_id;
	u32 quirks;
} edid_quirk_list[] = {
	/* Acer AL1706 */
	{ "ACR", 44358, EDID_QUIRK_PREFER_LARGE_60 },
	/* Acer F51 */
	{ "API", 0x7602, EDID_QUIRK_PREFER_LARGE_60 },
	/* Unknown Acer */
	{ "ACR", 2423, EDID_QUIRK_FIRST_DETAILED_PREFERRED },

	/* Belinea 10 15 55 */
	{ "MAX", 1516, EDID_QUIRK_PREFER_LARGE_60 },
	{ "MAX", 0x77e, EDID_QUIRK_PREFER_LARGE_60 },

	/* Envision Peripherals, Inc. EN-7100e */
	{ "EPI", 59264, EDID_QUIRK_135_CLOCK_TOO_HIGH },
	/* Envision EN2028 */
	{ "EPI", 8232, EDID_QUIRK_PREFER_LARGE_60 },

	/* Funai Electronics PM36B */
	{ "FCM", 13600, EDID_QUIRK_PREFER_LARGE_75 |
	  EDID_QUIRK_DETAILED_IN_CM },

	/* LG Philips LCD LP154W01-A5 */
	{ "LPL", 0, EDID_QUIRK_DETAILED_USE_MAXIMUM_SIZE },
	{ "LPL", 0x2a00, EDID_QUIRK_DETAILED_USE_MAXIMUM_SIZE },

	/* Philips 107p5 CRT */
	{ "PHL", 57364, EDID_QUIRK_FIRST_DETAILED_PREFERRED },

	/* Proview AY765C */
	{ "PTS", 765, EDID_QUIRK_FIRST_DETAILED_PREFERRED },

	/* Samsung SyncMaster 205BW.  Note: irony */
	{ "SAM", 541, EDID_QUIRK_DETAILED_SYNC_PP },
	/* Samsung SyncMaster 22[5-6]BW */
	{ "SAM", 596, EDID_QUIRK_PREFER_LARGE_60 },
	{ "SAM", 638, EDID_QUIRK_PREFER_LARGE_60 },

<<<<<<< HEAD
	/* Denon AVR */
	{ "DON", 25, EDID_QUIRK_NO_YCRCB },
=======
	/* ViewSonic VA2026w */
	{ "VSC", 5020, EDID_QUIRK_FORCE_REDUCED_BLANKING },
>>>>>>> abfadbff
};

/*** DDC fetch and block validation ***/

static const u8 edid_header[] = {
	0x00, 0xff, 0xff, 0xff, 0xff, 0xff, 0xff, 0x00
};

 /*
 * Sanity check the header of the base EDID block.  Return 8 if the header
 * is perfect, down to 0 if it's totally wrong.
 */
int drm_edid_header_is_valid(const u8 *raw_edid)
{
	int i, score = 0;

	for (i = 0; i < sizeof(edid_header); i++)
		if (raw_edid[i] == edid_header[i])
			score++;

	return score;
}
EXPORT_SYMBOL(drm_edid_header_is_valid);

static int edid_fixup __read_mostly = 6;
module_param_named(edid_fixup, edid_fixup, int, 0400);
MODULE_PARM_DESC(edid_fixup,
		 "Minimum number of valid EDID header bytes (0-8, default 6)");

/*
 * Sanity check the EDID block (base or extension).  Return 0 if the block
 * doesn't check out, or 1 if it's valid.
 */
bool drm_edid_block_valid(u8 *raw_edid, int block)
{
	int i;
	u8 csum = 0;
	struct edid *edid = (struct edid *)raw_edid;

	if (edid_fixup > 8 || edid_fixup < 0)
		edid_fixup = 6;

	if (block == 0) {
		int score = drm_edid_header_is_valid(raw_edid);
		if (score == 8) ;
		else if (score >= edid_fixup) {
			DRM_DEBUG("Fixing EDID header, your hardware may be failing\n");
			memcpy(raw_edid, edid_header, sizeof(edid_header));
		} else {
			goto bad;
		}
	}

	for (i = 0; i < EDID_LENGTH; i++)
		csum += raw_edid[i];
	if (csum) {
		DRM_ERROR("EDID checksum is invalid, remainder is %d\n", csum);

		/* allow CEA to slide through, switches mangle this */
		if (raw_edid[0] != 0x02)
			goto bad;
	}

	/* per-block-type checks */
	switch (raw_edid[0]) {
	case 0: /* base */
		if (edid->version != 1) {
			DRM_ERROR("EDID has major version %d, instead of 1\n", edid->version);
			goto bad;
		}

		if (edid->revision > 4)
			DRM_DEBUG("EDID minor > 4, assuming backward compatibility\n");
		break;

	default:
		break;
	}

	return 1;

bad:
	if (raw_edid) {
		printk(KERN_ERR "Raw EDID:\n");
		print_hex_dump(KERN_ERR, " \t", DUMP_PREFIX_NONE, 16, 1,
			       raw_edid, EDID_LENGTH, false);
	}
	return 0;
}
EXPORT_SYMBOL(drm_edid_block_valid);

/**
 * drm_edid_is_valid - sanity check EDID data
 * @edid: EDID data
 *
 * Sanity-check an entire EDID record (including extensions)
 */
bool drm_edid_is_valid(struct edid *edid)
{
	int i;
	u8 *raw = (u8 *)edid;

	if (!edid)
		return false;

	for (i = 0; i <= edid->extensions; i++)
		if (!drm_edid_block_valid(raw + i * EDID_LENGTH, i))
			return false;

	return true;
}
EXPORT_SYMBOL(drm_edid_is_valid);

#define DDC_SEGMENT_ADDR 0x30
/**
 * Get EDID information via I2C.
 *
 * \param adapter : i2c device adaptor
 * \param buf     : EDID data buffer to be filled
 * \param len     : EDID data buffer length
 * \return 0 on success or -1 on failure.
 *
 * Try to fetch EDID information by calling i2c driver function.
 */
static int
drm_do_probe_ddc_edid(void *data, unsigned char *buf,
		      int block, int len)
{
	struct i2c_adapter *adapter = data;
	unsigned char start = block * EDID_LENGTH;
	int ret, retries = 5;

	/* The core i2c driver will automatically retry the transfer if the
	 * adapter reports EAGAIN. However, we find that bit-banging transfers
	 * are susceptible to errors under a heavily loaded machine and
	 * generate spurious NAKs and timeouts. Retrying the transfer
	 * of the individual block a few times seems to overcome this.
	 */
	do {
		struct i2c_msg msgs[] = {
			{
				.addr	= DDC_ADDR,
				.flags	= 0,
				.len	= 1,
				.buf	= &start,
			}, {
				.addr	= DDC_ADDR,
				.flags	= I2C_M_RD,
				.len	= len,
				.buf	= buf,
			}
		};
		ret = i2c_transfer(adapter, msgs, 2);
		if (ret == -ENXIO) {
			DRM_DEBUG_KMS("drm: skipping non-existent adapter %s\n",
					adapter->name);
			break;
		}
	} while (ret != 2 && --retries);

	return ret == 2 ? 0 : -1;
}

static bool drm_edid_is_zero(u8 *in_edid, int length)
{
	int i;
	u32 *raw_edid = (u32 *)in_edid;

	for (i = 0; i < length / 4; i++)
		if (*(raw_edid + i) != 0)
			return false;
	return true;
}

struct edid *drm_do_get_edid(struct drm_connector *connector,
	int (*get_edid_block)(void *, unsigned char *buf, int, int), void *data)
{
	int i, j = 0, valid_extensions = 0;
	u8 *block, *new;

	if ((block = kmalloc(EDID_LENGTH, GFP_KERNEL)) == NULL)
		return NULL;

	/* base block fetch */
	for (i = 0; i < 4; i++) {
		if (get_edid_block(data, block, 0, EDID_LENGTH))
			goto out;
		if (drm_edid_block_valid(block, 0))
			break;
		if (i == 0 && drm_edid_is_zero(block, EDID_LENGTH)) {
			connector->null_edid_counter++;
			goto carp;
		}
	}
	if (i == 4)
		goto carp;

	/* if there's no extensions, we're done */
	if (block[0x7e] == 0)
		return (struct edid *)block;

	new = krealloc(block, (block[0x7e] + 1) * EDID_LENGTH, GFP_KERNEL);
	if (!new)
		goto out;
	block = new;

	for (j = 1; j <= block[0x7e]; j++) {
		for (i = 0; i < 4; i++) {
			if (get_edid_block(data,
				  block + (valid_extensions + 1) * EDID_LENGTH,
				  j, EDID_LENGTH))
				goto out;
			if (drm_edid_block_valid(block + (valid_extensions + 1) * EDID_LENGTH, j)) {
				valid_extensions++;
				break;
			}
		}
		if (i == 4)
			dev_warn(connector->dev->dev,
			 "%s: Ignoring invalid EDID block %d.\n",
			 drm_get_connector_name(connector), j);
	}

	if (valid_extensions != block[0x7e]) {
		block[EDID_LENGTH-1] += block[0x7e] - valid_extensions;
		block[0x7e] = valid_extensions;
		new = krealloc(block, (valid_extensions + 1) * EDID_LENGTH, GFP_KERNEL);
		if (!new)
			goto out;
		block = new;
	}

	return (struct edid *)block;

carp:
	dev_warn(connector->dev->dev, "%s: EDID block %d invalid.\n",
		 drm_get_connector_name(connector), j);

out:
	kfree(block);
	return NULL;
}
EXPORT_SYMBOL_GPL(drm_do_get_edid);

/**
 * Probe DDC presence.
 *
 * \param adapter : i2c device adaptor
 * \return 1 on success
 */
static bool
drm_probe_ddc(struct i2c_adapter *adapter)
{
	unsigned char out;

	return (drm_do_probe_ddc_edid(adapter, &out, 0, 1) == 0);
}

/**
 * drm_get_edid - get EDID data, if available
 * @connector: connector we're probing
 * @adapter: i2c adapter to use for DDC
 *
 * Poke the given i2c channel to grab EDID data if possible.  If found,
 * attach it to the connector.
 *
 * Return edid data or NULL if we couldn't find any.
 */
struct edid *drm_get_edid(struct drm_connector *connector,
			  struct i2c_adapter *adapter)
{
	struct edid *edid = NULL;

	if (drm_probe_ddc(adapter))
		edid = drm_do_get_edid(connector, drm_do_probe_ddc_edid, adapter);
	connector->display_info.raw_edid = (char *)edid;

	return edid;

}
EXPORT_SYMBOL(drm_get_edid);

/*** EDID parsing ***/

/**
 * edid_vendor - match a string against EDID's obfuscated vendor field
 * @edid: EDID to match
 * @vendor: vendor string
 *
 * Returns true if @vendor is in @edid, false otherwise
 */
static bool edid_vendor(struct edid *edid, char *vendor)
{
	char edid_vendor[3];

	edid_vendor[0] = ((edid->mfg_id[0] & 0x7c) >> 2) + '@';
	edid_vendor[1] = (((edid->mfg_id[0] & 0x3) << 3) |
			  ((edid->mfg_id[1] & 0xe0) >> 5)) + '@';
	edid_vendor[2] = (edid->mfg_id[1] & 0x1f) + '@';

	return !strncmp(edid_vendor, vendor, 3);
}

/**
 * edid_get_quirks - return quirk flags for a given EDID
 * @edid: EDID to process
 *
 * This tells subsequent routines what fixes they need to apply.
 */
static u32 edid_get_quirks(struct edid *edid)
{
	struct edid_quirk *quirk;
	int i;

	for (i = 0; i < ARRAY_SIZE(edid_quirk_list); i++) {
		quirk = &edid_quirk_list[i];

		if (edid_vendor(edid, quirk->vendor) &&
		    (EDID_PRODUCT_ID(edid) == quirk->product_id))
			return quirk->quirks;
	}

	return 0;
}

#define MODE_SIZE(m) ((m)->hdisplay * (m)->vdisplay)
#define MODE_REFRESH_DIFF(m,r) (abs((m)->vrefresh - target_refresh))

/**
 * edid_fixup_preferred - set preferred modes based on quirk list
 * @connector: has mode list to fix up
 * @quirks: quirks list
 *
 * Walk the mode list for @connector, clearing the preferred status
 * on existing modes and setting it anew for the right mode ala @quirks.
 */
static void edid_fixup_preferred(struct drm_connector *connector,
				 u32 quirks)
{
	struct drm_display_mode *t, *cur_mode, *preferred_mode;
	int target_refresh = 0;

	if (list_empty(&connector->probed_modes))
		return;

	if (quirks & EDID_QUIRK_PREFER_LARGE_60)
		target_refresh = 60;
	if (quirks & EDID_QUIRK_PREFER_LARGE_75)
		target_refresh = 75;

	preferred_mode = list_first_entry(&connector->probed_modes,
					  struct drm_display_mode, head);

	list_for_each_entry_safe(cur_mode, t, &connector->probed_modes, head) {
		cur_mode->type &= ~DRM_MODE_TYPE_PREFERRED;

		if (cur_mode == preferred_mode)
			continue;

		/* Largest mode is preferred */
		if (MODE_SIZE(cur_mode) > MODE_SIZE(preferred_mode))
			preferred_mode = cur_mode;

		/* At a given size, try to get closest to target refresh */
		if ((MODE_SIZE(cur_mode) == MODE_SIZE(preferred_mode)) &&
		    MODE_REFRESH_DIFF(cur_mode, target_refresh) <
		    MODE_REFRESH_DIFF(preferred_mode, target_refresh)) {
			preferred_mode = cur_mode;
		}
	}

	preferred_mode->type |= DRM_MODE_TYPE_PREFERRED;
}

static bool
mode_is_rb(const struct drm_display_mode *mode)
{
	return (mode->htotal - mode->hdisplay == 160) &&
	       (mode->hsync_end - mode->hdisplay == 80) &&
	       (mode->hsync_end - mode->hsync_start == 32) &&
	       (mode->vsync_start - mode->vdisplay == 3);
}

/*
 * drm_mode_find_dmt - Create a copy of a mode if present in DMT
 * @dev: Device to duplicate against
 * @hsize: Mode width
 * @vsize: Mode height
 * @fresh: Mode refresh rate
 * @rb: Mode reduced-blanking-ness
 *
 * Walk the DMT mode list looking for a match for the given parameters.
 * Return a newly allocated copy of the mode, or NULL if not found.
 */
struct drm_display_mode *drm_mode_find_dmt(struct drm_device *dev,
					   int hsize, int vsize, int fresh,
					   bool rb)
{
	int i;

	for (i = 0; i < drm_num_dmt_modes; i++) {
		const struct drm_display_mode *ptr = &drm_dmt_modes[i];
		if (hsize != ptr->hdisplay)
			continue;
		if (vsize != ptr->vdisplay)
			continue;
		if (fresh != drm_mode_vrefresh(ptr))
			continue;
		if (rb != mode_is_rb(ptr))
			continue;

		return drm_mode_duplicate(dev, ptr);
	}

	return NULL;
}
EXPORT_SYMBOL(drm_mode_find_dmt);

typedef void detailed_cb(struct detailed_timing *timing, void *closure);

static void
cea_for_each_detailed_block(u8 *ext, detailed_cb *cb, void *closure)
{
	int i, n = 0;
	u8 d = ext[0x02];
	u8 *det_base = ext + d;

	n = (127 - d) / 18;
	for (i = 0; i < n; i++)
		cb((struct detailed_timing *)(det_base + 18 * i), closure);
}

static void
vtb_for_each_detailed_block(u8 *ext, detailed_cb *cb, void *closure)
{
	unsigned int i, n = min((int)ext[0x02], 6);
	u8 *det_base = ext + 5;

	if (ext[0x01] != 1)
		return; /* unknown version */

	for (i = 0; i < n; i++)
		cb((struct detailed_timing *)(det_base + 18 * i), closure);
}

static void
drm_for_each_detailed_block(u8 *raw_edid, detailed_cb *cb, void *closure)
{
	int i;
	struct edid *edid = (struct edid *)raw_edid;

	if (edid == NULL)
		return;

	for (i = 0; i < EDID_DETAILED_TIMINGS; i++)
		cb(&(edid->detailed_timings[i]), closure);

	for (i = 1; i <= raw_edid[0x7e]; i++) {
		u8 *ext = raw_edid + (i * EDID_LENGTH);
		switch (*ext) {
		case CEA_EXT:
			cea_for_each_detailed_block(ext, cb, closure);
			break;
		case VTB_EXT:
			vtb_for_each_detailed_block(ext, cb, closure);
			break;
		default:
			break;
		}
	}
}

static void
is_rb(struct detailed_timing *t, void *data)
{
	u8 *r = (u8 *)t;
	if (r[3] == EDID_DETAIL_MONITOR_RANGE)
		if (r[15] & 0x10)
			*(bool *)data = true;
}

/* EDID 1.4 defines this explicitly.  For EDID 1.3, we guess, badly. */
static bool
drm_monitor_supports_rb(struct edid *edid)
{
	if (edid->revision >= 4) {
		bool ret = false;
		drm_for_each_detailed_block((u8 *)edid, is_rb, &ret);
		return ret;
	}

	return ((edid->input & DRM_EDID_INPUT_DIGITAL) != 0);
}

static void
find_gtf2(struct detailed_timing *t, void *data)
{
	u8 *r = (u8 *)t;
	if (r[3] == EDID_DETAIL_MONITOR_RANGE && r[10] == 0x02)
		*(u8 **)data = r;
}

/* Secondary GTF curve kicks in above some break frequency */
static int
drm_gtf2_hbreak(struct edid *edid)
{
	u8 *r = NULL;
	drm_for_each_detailed_block((u8 *)edid, find_gtf2, &r);
	return r ? (r[12] * 2) : 0;
}

static int
drm_gtf2_2c(struct edid *edid)
{
	u8 *r = NULL;
	drm_for_each_detailed_block((u8 *)edid, find_gtf2, &r);
	return r ? r[13] : 0;
}

static int
drm_gtf2_m(struct edid *edid)
{
	u8 *r = NULL;
	drm_for_each_detailed_block((u8 *)edid, find_gtf2, &r);
	return r ? (r[15] << 8) + r[14] : 0;
}

static int
drm_gtf2_k(struct edid *edid)
{
	u8 *r = NULL;
	drm_for_each_detailed_block((u8 *)edid, find_gtf2, &r);
	return r ? r[16] : 0;
}

static int
drm_gtf2_2j(struct edid *edid)
{
	u8 *r = NULL;
	drm_for_each_detailed_block((u8 *)edid, find_gtf2, &r);
	return r ? r[17] : 0;
}

/**
 * standard_timing_level - get std. timing level(CVT/GTF/DMT)
 * @edid: EDID block to scan
 */
static int standard_timing_level(struct edid *edid)
{
	if (edid->revision >= 2) {
		if (edid->revision >= 4 && (edid->features & DRM_EDID_FEATURE_DEFAULT_GTF))
			return LEVEL_CVT;
		if (drm_gtf2_hbreak(edid))
			return LEVEL_GTF2;
		return LEVEL_GTF;
	}
	return LEVEL_DMT;
}

/*
 * 0 is reserved.  The spec says 0x01 fill for unused timings.  Some old
 * monitors fill with ascii space (0x20) instead.
 */
static int
bad_std_timing(u8 a, u8 b)
{
	return (a == 0x00 && b == 0x00) ||
	       (a == 0x01 && b == 0x01) ||
	       (a == 0x20 && b == 0x20);
}

/**
 * drm_mode_std - convert standard mode info (width, height, refresh) into mode
 * @t: standard timing params
 * @timing_level: standard timing level
 *
 * Take the standard timing params (in this case width, aspect, and refresh)
 * and convert them into a real mode using CVT/GTF/DMT.
 */
static struct drm_display_mode *
drm_mode_std(struct drm_connector *connector, struct edid *edid,
	     struct std_timing *t, int revision)
{
	struct drm_device *dev = connector->dev;
	struct drm_display_mode *m, *mode = NULL;
	int hsize, vsize;
	int vrefresh_rate;
	unsigned aspect_ratio = (t->vfreq_aspect & EDID_TIMING_ASPECT_MASK)
		>> EDID_TIMING_ASPECT_SHIFT;
	unsigned vfreq = (t->vfreq_aspect & EDID_TIMING_VFREQ_MASK)
		>> EDID_TIMING_VFREQ_SHIFT;
	int timing_level = standard_timing_level(edid);

	if (bad_std_timing(t->hsize, t->vfreq_aspect))
		return NULL;

	/* According to the EDID spec, the hdisplay = hsize * 8 + 248 */
	hsize = t->hsize * 8 + 248;
	/* vrefresh_rate = vfreq + 60 */
	vrefresh_rate = vfreq + 60;
	/* the vdisplay is calculated based on the aspect ratio */
	if (aspect_ratio == 0) {
		if (revision < 3)
			vsize = hsize;
		else
			vsize = (hsize * 10) / 16;
	} else if (aspect_ratio == 1)
		vsize = (hsize * 3) / 4;
	else if (aspect_ratio == 2)
		vsize = (hsize * 4) / 5;
	else
		vsize = (hsize * 9) / 16;

	/* HDTV hack, part 1 */
	if (vrefresh_rate == 60 &&
	    ((hsize == 1360 && vsize == 765) ||
	     (hsize == 1368 && vsize == 769))) {
		hsize = 1366;
		vsize = 768;
	}

	/*
	 * If this connector already has a mode for this size and refresh
	 * rate (because it came from detailed or CVT info), use that
	 * instead.  This way we don't have to guess at interlace or
	 * reduced blanking.
	 */
	list_for_each_entry(m, &connector->probed_modes, head)
		if (m->hdisplay == hsize && m->vdisplay == vsize &&
		    drm_mode_vrefresh(m) == vrefresh_rate)
			return NULL;

	/* HDTV hack, part 2 */
	if (hsize == 1366 && vsize == 768 && vrefresh_rate == 60) {
		mode = drm_cvt_mode(dev, 1366, 768, vrefresh_rate, 0, 0,
				    false);
		mode->hdisplay = 1366;
		mode->hsync_start = mode->hsync_start - 1;
		mode->hsync_end = mode->hsync_end - 1;
		return mode;
	}

	/* check whether it can be found in default mode table */
	if (drm_monitor_supports_rb(edid)) {
		mode = drm_mode_find_dmt(dev, hsize, vsize, vrefresh_rate,
					 true);
		if (mode)
			return mode;
	}
	mode = drm_mode_find_dmt(dev, hsize, vsize, vrefresh_rate, false);
	if (mode)
		return mode;

	/* okay, generate it */
	switch (timing_level) {
	case LEVEL_DMT:
		break;
	case LEVEL_GTF:
		mode = drm_gtf_mode(dev, hsize, vsize, vrefresh_rate, 0, 0);
		break;
	case LEVEL_GTF2:
		/*
		 * This is potentially wrong if there's ever a monitor with
		 * more than one ranges section, each claiming a different
		 * secondary GTF curve.  Please don't do that.
		 */
		mode = drm_gtf_mode(dev, hsize, vsize, vrefresh_rate, 0, 0);
		if (!mode)
			return NULL;
		if (drm_mode_hsync(mode) > drm_gtf2_hbreak(edid)) {
			drm_mode_destroy(dev, mode);
			mode = drm_gtf_mode_complex(dev, hsize, vsize,
						    vrefresh_rate, 0, 0,
						    drm_gtf2_m(edid),
						    drm_gtf2_2c(edid),
						    drm_gtf2_k(edid),
						    drm_gtf2_2j(edid));
		}
		break;
	case LEVEL_CVT:
		mode = drm_cvt_mode(dev, hsize, vsize, vrefresh_rate, 0, 0,
				    false);
		break;
	}
	return mode;
}

/*
 * EDID is delightfully ambiguous about how interlaced modes are to be
 * encoded.  Our internal representation is of frame height, but some
 * HDTV detailed timings are encoded as field height.
 *
 * The format list here is from CEA, in frame size.  Technically we
 * should be checking refresh rate too.  Whatever.
 */
static void
drm_mode_do_interlace_quirk(struct drm_display_mode *mode,
			    struct detailed_pixel_timing *pt)
{
	int i;
	static const struct {
		int w, h;
	} cea_interlaced[] = {
		{ 1920, 1080 },
		{  720,  480 },
		{ 1440,  480 },
		{ 2880,  480 },
		{  720,  576 },
		{ 1440,  576 },
		{ 2880,  576 },
	};

	if (!(pt->misc & DRM_EDID_PT_INTERLACED))
		return;

	for (i = 0; i < ARRAY_SIZE(cea_interlaced); i++) {
		if ((mode->hdisplay == cea_interlaced[i].w) &&
		    (mode->vdisplay == cea_interlaced[i].h / 2)) {
			mode->vdisplay *= 2;
			mode->vsync_start *= 2;
			mode->vsync_end *= 2;
			mode->vtotal *= 2;
			mode->vtotal |= 1;
		}
	}

	mode->flags |= DRM_MODE_FLAG_INTERLACE;
}

/**
 * drm_mode_detailed - create a new mode from an EDID detailed timing section
 * @dev: DRM device (needed to create new mode)
 * @edid: EDID block
 * @timing: EDID detailed timing info
 * @quirks: quirks to apply
 *
 * An EDID detailed timing block contains enough info for us to create and
 * return a new struct drm_display_mode.
 */
static struct drm_display_mode *drm_mode_detailed(struct drm_device *dev,
						  struct edid *edid,
						  struct detailed_timing *timing,
						  u32 quirks)
{
	struct drm_display_mode *mode;
	struct detailed_pixel_timing *pt = &timing->data.pixel_data;
	unsigned hactive = (pt->hactive_hblank_hi & 0xf0) << 4 | pt->hactive_lo;
	unsigned vactive = (pt->vactive_vblank_hi & 0xf0) << 4 | pt->vactive_lo;
	unsigned hblank = (pt->hactive_hblank_hi & 0xf) << 8 | pt->hblank_lo;
	unsigned vblank = (pt->vactive_vblank_hi & 0xf) << 8 | pt->vblank_lo;
	unsigned hsync_offset = (pt->hsync_vsync_offset_pulse_width_hi & 0xc0) << 2 | pt->hsync_offset_lo;
	unsigned hsync_pulse_width = (pt->hsync_vsync_offset_pulse_width_hi & 0x30) << 4 | pt->hsync_pulse_width_lo;
	unsigned vsync_offset = (pt->hsync_vsync_offset_pulse_width_hi & 0xc) >> 2 | pt->vsync_offset_pulse_width_lo >> 4;
	unsigned vsync_pulse_width = (pt->hsync_vsync_offset_pulse_width_hi & 0x3) << 4 | (pt->vsync_offset_pulse_width_lo & 0xf);

	/* ignore tiny modes */
	if (hactive < 64 || vactive < 64)
		return NULL;

	if (pt->misc & DRM_EDID_PT_STEREO) {
		printk(KERN_WARNING "stereo mode not supported\n");
		return NULL;
	}
	if (!(pt->misc & DRM_EDID_PT_SEPARATE_SYNC)) {
		printk(KERN_WARNING "composite sync not supported\n");
	}

	/* it is incorrect if hsync/vsync width is zero */
	if (!hsync_pulse_width || !vsync_pulse_width) {
		DRM_DEBUG_KMS("Incorrect Detailed timing. "
				"Wrong Hsync/Vsync pulse width\n");
		return NULL;
	}

	if (quirks & EDID_QUIRK_FORCE_REDUCED_BLANKING) {
		mode = drm_cvt_mode(dev, hactive, vactive, 60, true, false, false);
		if (!mode)
			return NULL;

		goto set_size;
	}

	mode = drm_mode_create(dev);
	if (!mode)
		return NULL;

	if (quirks & EDID_QUIRK_135_CLOCK_TOO_HIGH)
		timing->pixel_clock = cpu_to_le16(1088);

	mode->clock = le16_to_cpu(timing->pixel_clock) * 10;

	mode->hdisplay = hactive;
	mode->hsync_start = mode->hdisplay + hsync_offset;
	mode->hsync_end = mode->hsync_start + hsync_pulse_width;
	mode->htotal = mode->hdisplay + hblank;

	mode->vdisplay = vactive;
	mode->vsync_start = mode->vdisplay + vsync_offset;
	mode->vsync_end = mode->vsync_start + vsync_pulse_width;
	mode->vtotal = mode->vdisplay + vblank;

	/* Some EDIDs have bogus h/vtotal values */
	if (mode->hsync_end > mode->htotal)
		mode->htotal = mode->hsync_end + 1;
	if (mode->vsync_end > mode->vtotal)
		mode->vtotal = mode->vsync_end + 1;

	drm_mode_do_interlace_quirk(mode, pt);

	if (quirks & EDID_QUIRK_DETAILED_SYNC_PP) {
		pt->misc |= DRM_EDID_PT_HSYNC_POSITIVE | DRM_EDID_PT_VSYNC_POSITIVE;
	}

	mode->flags |= (pt->misc & DRM_EDID_PT_HSYNC_POSITIVE) ?
		DRM_MODE_FLAG_PHSYNC : DRM_MODE_FLAG_NHSYNC;
	mode->flags |= (pt->misc & DRM_EDID_PT_VSYNC_POSITIVE) ?
		DRM_MODE_FLAG_PVSYNC : DRM_MODE_FLAG_NVSYNC;

set_size:
	mode->width_mm = pt->width_mm_lo | (pt->width_height_mm_hi & 0xf0) << 4;
	mode->height_mm = pt->height_mm_lo | (pt->width_height_mm_hi & 0xf) << 8;

	if (quirks & EDID_QUIRK_DETAILED_IN_CM) {
		mode->width_mm *= 10;
		mode->height_mm *= 10;
	}

	if (quirks & EDID_QUIRK_DETAILED_USE_MAXIMUM_SIZE) {
		mode->width_mm = edid->width_cm * 10;
		mode->height_mm = edid->height_cm * 10;
	}

	mode->type = DRM_MODE_TYPE_DRIVER;
	drm_mode_set_name(mode);

	return mode;
}

static bool
mode_in_hsync_range(const struct drm_display_mode *mode,
		    struct edid *edid, u8 *t)
{
	int hsync, hmin, hmax;

	hmin = t[7];
	if (edid->revision >= 4)
	    hmin += ((t[4] & 0x04) ? 255 : 0);
	hmax = t[8];
	if (edid->revision >= 4)
	    hmax += ((t[4] & 0x08) ? 255 : 0);
	hsync = drm_mode_hsync(mode);

	return (hsync <= hmax && hsync >= hmin);
}

static bool
mode_in_vsync_range(const struct drm_display_mode *mode,
		    struct edid *edid, u8 *t)
{
	int vsync, vmin, vmax;

	vmin = t[5];
	if (edid->revision >= 4)
	    vmin += ((t[4] & 0x01) ? 255 : 0);
	vmax = t[6];
	if (edid->revision >= 4)
	    vmax += ((t[4] & 0x02) ? 255 : 0);
	vsync = drm_mode_vrefresh(mode);

	return (vsync <= vmax && vsync >= vmin);
}

static u32
range_pixel_clock(struct edid *edid, u8 *t)
{
	/* unspecified */
	if (t[9] == 0 || t[9] == 255)
		return 0;

	/* 1.4 with CVT support gives us real precision, yay */
	if (edid->revision >= 4 && t[10] == 0x04)
		return (t[9] * 10000) - ((t[12] >> 2) * 250);

	/* 1.3 is pathetic, so fuzz up a bit */
	return t[9] * 10000 + 5001;
}

static bool
mode_in_range(const struct drm_display_mode *mode, struct edid *edid,
	      struct detailed_timing *timing)
{
	u32 max_clock;
	u8 *t = (u8 *)timing;

	if (!mode_in_hsync_range(mode, edid, t))
		return false;

	if (!mode_in_vsync_range(mode, edid, t))
		return false;

	if ((max_clock = range_pixel_clock(edid, t)))
		if (mode->clock > max_clock)
			return false;

	/* 1.4 max horizontal check */
	if (edid->revision >= 4 && t[10] == 0x04)
		if (t[13] && mode->hdisplay > 8 * (t[13] + (256 * (t[12]&0x3))))
			return false;

	if (mode_is_rb(mode) && !drm_monitor_supports_rb(edid))
		return false;

	return true;
}

static bool valid_inferred_mode(const struct drm_connector *connector,
				const struct drm_display_mode *mode)
{
	struct drm_display_mode *m;
	bool ok = false;

	list_for_each_entry(m, &connector->probed_modes, head) {
		if (mode->hdisplay == m->hdisplay &&
		    mode->vdisplay == m->vdisplay &&
		    drm_mode_vrefresh(mode) == drm_mode_vrefresh(m))
			return false; /* duplicated */
		if (mode->hdisplay <= m->hdisplay &&
		    mode->vdisplay <= m->vdisplay)
			ok = true;
	}
	return ok;
}

static int
drm_dmt_modes_for_range(struct drm_connector *connector, struct edid *edid,
			struct detailed_timing *timing)
{
	int i, modes = 0;
	struct drm_display_mode *newmode;
	struct drm_device *dev = connector->dev;

	for (i = 0; i < drm_num_dmt_modes; i++) {
		if (mode_in_range(drm_dmt_modes + i, edid, timing) &&
		    valid_inferred_mode(connector, drm_dmt_modes + i)) {
			newmode = drm_mode_duplicate(dev, &drm_dmt_modes[i]);
			if (newmode) {
				drm_mode_probed_add(connector, newmode);
				modes++;
			}
		}
	}

	return modes;
}

/* fix up 1366x768 mode from 1368x768;
 * GFT/CVT can't express 1366 width which isn't dividable by 8
 */
static void fixup_mode_1366x768(struct drm_display_mode *mode)
{
	if (mode->hdisplay == 1368 && mode->vdisplay == 768) {
		mode->hdisplay = 1366;
		mode->hsync_start--;
		mode->hsync_end--;
		drm_mode_set_name(mode);
	}
}

static int
drm_gtf_modes_for_range(struct drm_connector *connector, struct edid *edid,
			struct detailed_timing *timing)
{
	int i, modes = 0;
	struct drm_display_mode *newmode;
	struct drm_device *dev = connector->dev;

	for (i = 0; i < num_extra_modes; i++) {
		const struct minimode *m = &extra_modes[i];
		newmode = drm_gtf_mode(dev, m->w, m->h, m->r, 0, 0);
		if (!newmode)
			return modes;

		fixup_mode_1366x768(newmode);
		if (!mode_in_range(newmode, edid, timing) ||
		    !valid_inferred_mode(connector, newmode)) {
			drm_mode_destroy(dev, newmode);
			continue;
		}

		drm_mode_probed_add(connector, newmode);
		modes++;
	}

	return modes;
}

static int
drm_cvt_modes_for_range(struct drm_connector *connector, struct edid *edid,
			struct detailed_timing *timing)
{
	int i, modes = 0;
	struct drm_display_mode *newmode;
	struct drm_device *dev = connector->dev;
	bool rb = drm_monitor_supports_rb(edid);

	for (i = 0; i < num_extra_modes; i++) {
		const struct minimode *m = &extra_modes[i];
		newmode = drm_cvt_mode(dev, m->w, m->h, m->r, rb, 0, 0);
		if (!newmode)
			return modes;

		fixup_mode_1366x768(newmode);
		if (!mode_in_range(newmode, edid, timing) ||
		    !valid_inferred_mode(connector, newmode)) {
			drm_mode_destroy(dev, newmode);
			continue;
		}

		drm_mode_probed_add(connector, newmode);
		modes++;
	}

	return modes;
}

static void
do_inferred_modes(struct detailed_timing *timing, void *c)
{
	struct detailed_mode_closure *closure = c;
	struct detailed_non_pixel *data = &timing->data.other_data;
	struct detailed_data_monitor_range *range = &data->data.range;

	if (data->type != EDID_DETAIL_MONITOR_RANGE)
		return;

	closure->modes += drm_dmt_modes_for_range(closure->connector,
						  closure->edid,
						  timing);
	
	if (!version_greater(closure->edid, 1, 1))
		return; /* GTF not defined yet */

	switch (range->flags) {
	case 0x02: /* secondary gtf, XXX could do more */
	case 0x00: /* default gtf */
		closure->modes += drm_gtf_modes_for_range(closure->connector,
							  closure->edid,
							  timing);
		break;
	case 0x04: /* cvt, only in 1.4+ */
		if (!version_greater(closure->edid, 1, 3))
			break;

		closure->modes += drm_cvt_modes_for_range(closure->connector,
							  closure->edid,
							  timing);
		break;
	case 0x01: /* just the ranges, no formula */
	default:
		break;
	}
}

static int
add_inferred_modes(struct drm_connector *connector, struct edid *edid)
{
	struct detailed_mode_closure closure = {
		connector, edid, 0, 0, 0
	};

	if (version_greater(edid, 1, 0))
		drm_for_each_detailed_block((u8 *)edid, do_inferred_modes,
					    &closure);

	return closure.modes;
}

static int
drm_est3_modes(struct drm_connector *connector, struct detailed_timing *timing)
{
	int i, j, m, modes = 0;
	struct drm_display_mode *mode;
	u8 *est = ((u8 *)timing) + 5;

	for (i = 0; i < 6; i++) {
		for (j = 7; j > 0; j--) {
			m = (i * 8) + (7 - j);
			if (m >= ARRAY_SIZE(est3_modes))
				break;
			if (est[i] & (1 << j)) {
				mode = drm_mode_find_dmt(connector->dev,
							 est3_modes[m].w,
							 est3_modes[m].h,
							 est3_modes[m].r,
							 est3_modes[m].rb);
				if (mode) {
					drm_mode_probed_add(connector, mode);
					modes++;
				}
			}
		}
	}

	return modes;
}

static void
do_established_modes(struct detailed_timing *timing, void *c)
{
	struct detailed_mode_closure *closure = c;
	struct detailed_non_pixel *data = &timing->data.other_data;

	if (data->type == EDID_DETAIL_EST_TIMINGS)
		closure->modes += drm_est3_modes(closure->connector, timing);
}

/**
 * add_established_modes - get est. modes from EDID and add them
 * @edid: EDID block to scan
 *
 * Each EDID block contains a bitmap of the supported "established modes" list
 * (defined above).  Tease them out and add them to the global modes list.
 */
static int
add_established_modes(struct drm_connector *connector, struct edid *edid)
{
	struct drm_device *dev = connector->dev;
	unsigned long est_bits = edid->established_timings.t1 |
		(edid->established_timings.t2 << 8) |
		((edid->established_timings.mfg_rsvd & 0x80) << 9);
	int i, modes = 0;
	struct detailed_mode_closure closure = {
		connector, edid, 0, 0, 0
	};

	for (i = 0; i <= EDID_EST_TIMINGS; i++) {
		if (est_bits & (1<<i)) {
			struct drm_display_mode *newmode;
			newmode = drm_mode_duplicate(dev, &edid_est_modes[i]);
			if (newmode) {
				drm_mode_probed_add(connector, newmode);
				modes++;
			}
		}
	}

	if (version_greater(edid, 1, 0))
		    drm_for_each_detailed_block((u8 *)edid,
						do_established_modes, &closure);

	return modes + closure.modes;
}

static void
do_standard_modes(struct detailed_timing *timing, void *c)
{
	struct detailed_mode_closure *closure = c;
	struct detailed_non_pixel *data = &timing->data.other_data;
	struct drm_connector *connector = closure->connector;
	struct edid *edid = closure->edid;

	if (data->type == EDID_DETAIL_STD_MODES) {
		int i;
		for (i = 0; i < 6; i++) {
			struct std_timing *std;
			struct drm_display_mode *newmode;

			std = &data->data.timings[i];
			newmode = drm_mode_std(connector, edid, std,
					       edid->revision);
			if (newmode) {
				drm_mode_probed_add(connector, newmode);
				closure->modes++;
			}
		}
	}
}

/**
 * add_standard_modes - get std. modes from EDID and add them
 * @edid: EDID block to scan
 *
 * Standard modes can be calculated using the appropriate standard (DMT,
 * GTF or CVT. Grab them from @edid and add them to the list.
 */
static int
add_standard_modes(struct drm_connector *connector, struct edid *edid)
{
	int i, modes = 0;
	struct detailed_mode_closure closure = {
		connector, edid, 0, 0, 0
	};

	for (i = 0; i < EDID_STD_TIMINGS; i++) {
		struct drm_display_mode *newmode;

		newmode = drm_mode_std(connector, edid,
				       &edid->standard_timings[i],
				       edid->revision);
		if (newmode) {
			drm_mode_probed_add(connector, newmode);
			modes++;
		}
	}

	if (version_greater(edid, 1, 0))
		drm_for_each_detailed_block((u8 *)edid, do_standard_modes,
					    &closure);

	/* XXX should also look for standard codes in VTB blocks */

	return modes + closure.modes;
}

static int drm_cvt_modes(struct drm_connector *connector,
			 struct detailed_timing *timing)
{
	int i, j, modes = 0;
	struct drm_display_mode *newmode;
	struct drm_device *dev = connector->dev;
	struct cvt_timing *cvt;
	const int rates[] = { 60, 85, 75, 60, 50 };
	const u8 empty[3] = { 0, 0, 0 };

	for (i = 0; i < 4; i++) {
		int uninitialized_var(width), height;
		cvt = &(timing->data.other_data.data.cvt[i]);

		if (!memcmp(cvt->code, empty, 3))
			continue;

		height = (cvt->code[0] + ((cvt->code[1] & 0xf0) << 4) + 1) * 2;
		switch (cvt->code[1] & 0x0c) {
		case 0x00:
			width = height * 4 / 3;
			break;
		case 0x04:
			width = height * 16 / 9;
			break;
		case 0x08:
			width = height * 16 / 10;
			break;
		case 0x0c:
			width = height * 15 / 9;
			break;
		}

		for (j = 1; j < 5; j++) {
			if (cvt->code[2] & (1 << j)) {
				newmode = drm_cvt_mode(dev, width, height,
						       rates[j], j == 0,
						       false, false);
				if (newmode) {
					drm_mode_probed_add(connector, newmode);
					modes++;
				}
			}
		}
	}

	return modes;
}

static void
do_cvt_mode(struct detailed_timing *timing, void *c)
{
	struct detailed_mode_closure *closure = c;
	struct detailed_non_pixel *data = &timing->data.other_data;

	if (data->type == EDID_DETAIL_CVT_3BYTE)
		closure->modes += drm_cvt_modes(closure->connector, timing);
}

static int
add_cvt_modes(struct drm_connector *connector, struct edid *edid)
{	
	struct detailed_mode_closure closure = {
		connector, edid, 0, 0, 0
	};

	if (version_greater(edid, 1, 2))
		drm_for_each_detailed_block((u8 *)edid, do_cvt_mode, &closure);

	/* XXX should also look for CVT codes in VTB blocks */

	return closure.modes;
}

static void
do_detailed_mode(struct detailed_timing *timing, void *c)
{
	struct detailed_mode_closure *closure = c;
	struct drm_display_mode *newmode;

	if (timing->pixel_clock) {
		newmode = drm_mode_detailed(closure->connector->dev,
					    closure->edid, timing,
					    closure->quirks);
		if (!newmode)
			return;

		if (closure->preferred)
			newmode->type |= DRM_MODE_TYPE_PREFERRED;

		drm_mode_probed_add(closure->connector, newmode);
		closure->modes++;
		closure->preferred = 0;
	}
}

/*
 * add_detailed_modes - Add modes from detailed timings
 * @connector: attached connector
 * @edid: EDID block to scan
 * @quirks: quirks to apply
 */
static int
add_detailed_modes(struct drm_connector *connector, struct edid *edid,
		   u32 quirks)
{
	struct detailed_mode_closure closure = {
		connector,
		edid,
		1,
		quirks,
		0
	};

	if (closure.preferred && !version_greater(edid, 1, 3))
		closure.preferred =
		    (edid->features & DRM_EDID_FEATURE_PREFERRED_TIMING);

	drm_for_each_detailed_block((u8 *)edid, do_detailed_mode, &closure);

	return closure.modes;
}

#define HDMI_IDENTIFIER 0x000C03
#define AUDIO_BLOCK	0x01
#define VIDEO_BLOCK     0x02
#define VENDOR_BLOCK    0x03
#define SPEAKER_BLOCK	0x04
#define EDID_BASIC_AUDIO	(1 << 6)
#define EDID_CEA_YCRCB444	(1 << 5)
#define EDID_CEA_YCRCB422	(1 << 4)

/**
 * Search EDID for CEA extension block.
 */
u8 *drm_find_cea_extension(struct edid *edid)
{
	u8 *edid_ext = NULL;
	int i;

	/* No EDID or EDID extensions */
	if (edid == NULL || edid->extensions == 0)
		return NULL;

	/* Find CEA extension */
	for (i = 0; i < edid->extensions; i++) {
		edid_ext = (u8 *)edid + EDID_LENGTH * (i + 1);
		if (edid_ext[0] == CEA_EXT)
			break;
	}

	if (i == edid->extensions)
		return NULL;

	return edid_ext;
}
EXPORT_SYMBOL(drm_find_cea_extension);

static int
do_cea_modes (struct drm_connector *connector, u8 *db, u8 len)
{
	struct drm_device *dev = connector->dev;
	u8 * mode, cea_mode;
	int modes = 0;

	for (mode = db; mode < db + len; mode++) {
		cea_mode = (*mode & 127) - 1; /* CEA modes are numbered 1..127 */
		if (cea_mode < drm_num_cea_modes) {
			struct drm_display_mode *newmode;
			newmode = drm_mode_duplicate(dev,
						     &edid_cea_modes[cea_mode]);
			if (newmode) {
				drm_mode_probed_add(connector, newmode);
				modes++;
			}
		}
	}

	return modes;
}

static int
add_cea_modes(struct drm_connector *connector, struct edid *edid)
{
	u8 * cea = drm_find_cea_extension(edid);
	u8 * db, dbl;
	int modes = 0;

	if (cea && cea[1] >= 3) {
		for (db = cea + 4; db < cea + cea[2]; db += dbl + 1) {
			dbl = db[0] & 0x1f;
			if (((db[0] & 0xe0) >> 5) == VIDEO_BLOCK)
				modes += do_cea_modes (connector, db+1, dbl);
		}
	}

	return modes;
}

static void
parse_hdmi_vsdb(struct drm_connector *connector, uint8_t *db)
{
	connector->eld[5] |= (db[6] >> 7) << 1;  /* Supports_AI */

	connector->dvi_dual = db[6] & 1;
	connector->max_tmds_clock = db[7] * 5;

	connector->latency_present[0] = db[8] >> 7;
	connector->latency_present[1] = (db[8] >> 6) & 1;
	connector->video_latency[0] = db[9];
	connector->audio_latency[0] = db[10];
	connector->video_latency[1] = db[11];
	connector->audio_latency[1] = db[12];

	DRM_LOG_KMS("HDMI: DVI dual %d, "
		    "max TMDS clock %d, "
		    "latency present %d %d, "
		    "video latency %d %d, "
		    "audio latency %d %d\n",
		    connector->dvi_dual,
		    connector->max_tmds_clock,
	      (int) connector->latency_present[0],
	      (int) connector->latency_present[1],
		    connector->video_latency[0],
		    connector->video_latency[1],
		    connector->audio_latency[0],
		    connector->audio_latency[1]);
}

static void
monitor_name(struct detailed_timing *t, void *data)
{
	if (t->data.other_data.type == EDID_DETAIL_MONITOR_NAME)
		*(u8 **)data = t->data.other_data.data.str.str;
}

/**
 * drm_edid_to_eld - build ELD from EDID
 * @connector: connector corresponding to the HDMI/DP sink
 * @edid: EDID to parse
 *
 * Fill the ELD (EDID-Like Data) buffer for passing to the audio driver.
 * Some ELD fields are left to the graphics driver caller:
 * - Conn_Type
 * - HDCP
 * - Port_ID
 */
void drm_edid_to_eld(struct drm_connector *connector, struct edid *edid)
{
	uint8_t *eld = connector->eld;
	u8 *cea;
	u8 *name;
	u8 *db;
	int sad_count = 0;
	int mnl;
	int dbl;

	memset(eld, 0, sizeof(connector->eld));

	cea = drm_find_cea_extension(edid);
	if (!cea) {
		DRM_DEBUG_KMS("ELD: no CEA Extension found\n");
		return;
	}

	name = NULL;
	drm_for_each_detailed_block((u8 *)edid, monitor_name, &name);
	for (mnl = 0; name && mnl < 13; mnl++) {
		if (name[mnl] == 0x0a)
			break;
		eld[20 + mnl] = name[mnl];
	}
	eld[4] = (cea[1] << 5) | mnl;
	DRM_DEBUG_KMS("ELD monitor %s\n", eld + 20);

	eld[0] = 2 << 3;		/* ELD version: 2 */

	eld[16] = edid->mfg_id[0];
	eld[17] = edid->mfg_id[1];
	eld[18] = edid->prod_code[0];
	eld[19] = edid->prod_code[1];

	if (cea[1] >= 3)
		for (db = cea + 4; db < cea + cea[2]; db += dbl + 1) {
			dbl = db[0] & 0x1f;
			
			switch ((db[0] & 0xe0) >> 5) {
			case AUDIO_BLOCK:
				/* Audio Data Block, contains SADs */
				sad_count = dbl / 3;
				memcpy(eld + 20 + mnl, &db[1], dbl);
				break;
			case SPEAKER_BLOCK:
                                /* Speaker Allocation Data Block */
				eld[7] = db[1];
				break;
			case VENDOR_BLOCK:
				/* HDMI Vendor-Specific Data Block */
				if (db[1] == 0x03 && db[2] == 0x0c && db[3] == 0)
					parse_hdmi_vsdb(connector, db);
				break;
			default:
				break;
			}
		}
	eld[5] |= sad_count << 4;
	eld[2] = (20 + mnl + sad_count * 3 + 3) / 4;

	DRM_DEBUG_KMS("ELD size %d, SAD count %d\n", (int)eld[2], sad_count);
}
EXPORT_SYMBOL(drm_edid_to_eld);

/**
 * drm_av_sync_delay - HDMI/DP sink audio-video sync delay in millisecond
 * @connector: connector associated with the HDMI/DP sink
 * @mode: the display mode
 */
int drm_av_sync_delay(struct drm_connector *connector,
		      struct drm_display_mode *mode)
{
	int i = !!(mode->flags & DRM_MODE_FLAG_INTERLACE);
	int a, v;

	if (!connector->latency_present[0])
		return 0;
	if (!connector->latency_present[1])
		i = 0;

	a = connector->audio_latency[i];
	v = connector->video_latency[i];

	/*
	 * HDMI/DP sink doesn't support audio or video?
	 */
	if (a == 255 || v == 255)
		return 0;

	/*
	 * Convert raw EDID values to millisecond.
	 * Treat unknown latency as 0ms.
	 */
	if (a)
		a = min(2 * (a - 1), 500);
	if (v)
		v = min(2 * (v - 1), 500);

	return max(v - a, 0);
}
EXPORT_SYMBOL(drm_av_sync_delay);

/**
 * drm_select_eld - select one ELD from multiple HDMI/DP sinks
 * @encoder: the encoder just changed display mode
 * @mode: the adjusted display mode
 *
 * It's possible for one encoder to be associated with multiple HDMI/DP sinks.
 * The policy is now hard coded to simply use the first HDMI/DP sink's ELD.
 */
struct drm_connector *drm_select_eld(struct drm_encoder *encoder,
				     struct drm_display_mode *mode)
{
	struct drm_connector *connector;
	struct drm_device *dev = encoder->dev;

	list_for_each_entry(connector, &dev->mode_config.connector_list, head)
		if (connector->encoder == encoder && connector->eld[0])
			return connector;

	return NULL;
}
EXPORT_SYMBOL(drm_select_eld);

/**
 * drm_detect_hdmi_monitor - detect whether monitor is hdmi.
 * @edid: monitor EDID information
 *
 * Parse the CEA extension according to CEA-861-B.
 * Return true if HDMI, false if not or unknown.
 */
bool drm_detect_hdmi_monitor(struct edid *edid)
{
	u8 *edid_ext;
	int i, hdmi_id;
	int start_offset, end_offset;
	bool is_hdmi = false;

	edid_ext = drm_find_cea_extension(edid);
	if (!edid_ext)
		goto end;

	/* Data block offset in CEA extension block */
	start_offset = 4;
	end_offset = edid_ext[2];

	/*
	 * Because HDMI identifier is in Vendor Specific Block,
	 * search it from all data blocks of CEA extension.
	 */
	for (i = start_offset; i < end_offset;
		/* Increased by data block len */
		i += ((edid_ext[i] & 0x1f) + 1)) {
		/* Find vendor specific block */
		if ((edid_ext[i] >> 5) == VENDOR_BLOCK) {
			hdmi_id = edid_ext[i + 1] | (edid_ext[i + 2] << 8) |
				  edid_ext[i + 3] << 16;
			/* Find HDMI identifier */
			if (hdmi_id == HDMI_IDENTIFIER)
				is_hdmi = true;
			break;
		}
	}

end:
	return is_hdmi;
}
EXPORT_SYMBOL(drm_detect_hdmi_monitor);

/**
 * drm_detect_monitor_audio - check monitor audio capability
 *
 * Monitor should have CEA extension block.
 * If monitor has 'basic audio', but no CEA audio blocks, it's 'basic
 * audio' only. If there is any audio extension block and supported
 * audio format, assume at least 'basic audio' support, even if 'basic
 * audio' is not defined in EDID.
 *
 */
bool drm_detect_monitor_audio(struct edid *edid)
{
	u8 *edid_ext;
	int i, j;
	bool has_audio = false;
	int start_offset, end_offset;

	edid_ext = drm_find_cea_extension(edid);
	if (!edid_ext)
		goto end;

	has_audio = ((edid_ext[3] & EDID_BASIC_AUDIO) != 0);

	if (has_audio) {
		DRM_DEBUG_KMS("Monitor has basic audio support\n");
		goto end;
	}

	/* Data block offset in CEA extension block */
	start_offset = 4;
	end_offset = edid_ext[2];

	for (i = start_offset; i < end_offset;
			i += ((edid_ext[i] & 0x1f) + 1)) {
		if ((edid_ext[i] >> 5) == AUDIO_BLOCK) {
			has_audio = true;
			for (j = 1; j < (edid_ext[i] & 0x1f); j += 3)
				DRM_DEBUG_KMS("CEA audio format %d\n",
					      (edid_ext[i + j] >> 3) & 0xf);
			goto end;
		}
	}
end:
	return has_audio;
}
EXPORT_SYMBOL(drm_detect_monitor_audio);

/**
 * drm_add_display_info - pull display info out if present
 * @edid: EDID data
 * @info: display info (attached to connector)
 *
 * Grab any available display info and stuff it into the drm_display_info
 * structure that's part of the connector.  Useful for tracking bpp and
 * color spaces.
 */
static void drm_add_display_info(struct edid *edid,
				 struct drm_display_info *info)
{
	u8 *edid_ext;

	info->width_mm = edid->width_cm * 10;
	info->height_mm = edid->height_cm * 10;

	/* driver figures it out in this case */
	info->bpc = 0;
	info->color_formats = 0;

	if (edid->revision < 3)
		return;

	if (!(edid->input & DRM_EDID_INPUT_DIGITAL))
		return;

	/* Get data from CEA blocks if present */
	edid_ext = drm_find_cea_extension(edid);
	if (edid_ext) {
		info->cea_rev = edid_ext[1];

		/* The existence of a CEA block should imply RGB support */
		info->color_formats = DRM_COLOR_FORMAT_RGB444;
		if (edid_ext[3] & EDID_CEA_YCRCB444)
			info->color_formats |= DRM_COLOR_FORMAT_YCRCB444;
		if (edid_ext[3] & EDID_CEA_YCRCB422)
			info->color_formats |= DRM_COLOR_FORMAT_YCRCB422;
	}

	/* Only defined for 1.4 with digital displays */
	if (edid->revision < 4)
		return;

	switch (edid->input & DRM_EDID_DIGITAL_DEPTH_MASK) {
	case DRM_EDID_DIGITAL_DEPTH_6:
		info->bpc = 6;
		break;
	case DRM_EDID_DIGITAL_DEPTH_8:
		info->bpc = 8;
		break;
	case DRM_EDID_DIGITAL_DEPTH_10:
		info->bpc = 10;
		break;
	case DRM_EDID_DIGITAL_DEPTH_12:
		info->bpc = 12;
		break;
	case DRM_EDID_DIGITAL_DEPTH_14:
		info->bpc = 14;
		break;
	case DRM_EDID_DIGITAL_DEPTH_16:
		info->bpc = 16;
		break;
	case DRM_EDID_DIGITAL_DEPTH_UNDEF:
	default:
		info->bpc = 0;
		break;
	}

	info->color_formats |= DRM_COLOR_FORMAT_RGB444;
	if (edid->features & DRM_EDID_FEATURE_RGB_YCRCB444)
		info->color_formats |= DRM_COLOR_FORMAT_YCRCB444;
	if (edid->features & DRM_EDID_FEATURE_RGB_YCRCB422)
		info->color_formats |= DRM_COLOR_FORMAT_YCRCB422;
}

/**
 * drm_add_edid_modes - add modes from EDID data, if available
 * @connector: connector we're probing
 * @edid: edid data
 *
 * Add the specified modes to the connector's mode list.
 *
 * Return number of modes added or 0 if we couldn't find any.
 */
int drm_add_edid_modes(struct drm_connector *connector, struct edid *edid)
{
	int num_modes = 0;
	u32 quirks;

	if (edid == NULL) {
		return 0;
	}
	if (!drm_edid_is_valid(edid)) {
		dev_warn(connector->dev->dev, "%s: EDID invalid.\n",
			 drm_get_connector_name(connector));
		return 0;
	}

	quirks = edid_get_quirks(edid);

	/*
	 * EDID spec says modes should be preferred in this order:
	 * - preferred detailed mode
	 * - other detailed modes from base block
	 * - detailed modes from extension blocks
	 * - CVT 3-byte code modes
	 * - standard timing codes
	 * - established timing codes
	 * - modes inferred from GTF or CVT range information
	 *
	 * We get this pretty much right.
	 *
	 * XXX order for additional mode types in extension blocks?
	 */
	num_modes += add_detailed_modes(connector, edid, quirks);
	num_modes += add_cvt_modes(connector, edid);
	num_modes += add_standard_modes(connector, edid);
	num_modes += add_established_modes(connector, edid);
	num_modes += add_inferred_modes(connector, edid);
	num_modes += add_cea_modes(connector, edid);

	if (quirks & (EDID_QUIRK_PREFER_LARGE_60 | EDID_QUIRK_PREFER_LARGE_75))
		edid_fixup_preferred(connector, quirks);

	drm_add_display_info(edid, &connector->display_info);

	if (quirks & EDID_QUIRK_NO_YCRCB) {
		connector->display_info.color_formats &=
			~(DRM_COLOR_FORMAT_YCRCB444 | DRM_COLOR_FORMAT_YCRCB422);
	}

	return num_modes;
}
EXPORT_SYMBOL(drm_add_edid_modes);

/**
 * drm_add_modes_noedid - add modes for the connectors without EDID
 * @connector: connector we're probing
 * @hdisplay: the horizontal display limit
 * @vdisplay: the vertical display limit
 *
 * Add the specified modes to the connector's mode list. Only when the
 * hdisplay/vdisplay is not beyond the given limit, it will be added.
 *
 * Return number of modes added or 0 if we couldn't find any.
 */
int drm_add_modes_noedid(struct drm_connector *connector,
			int hdisplay, int vdisplay)
{
	int i, count, num_modes = 0;
	struct drm_display_mode *mode;
	struct drm_device *dev = connector->dev;

	count = sizeof(drm_dmt_modes) / sizeof(struct drm_display_mode);
	if (hdisplay < 0)
		hdisplay = 0;
	if (vdisplay < 0)
		vdisplay = 0;

	for (i = 0; i < count; i++) {
		const struct drm_display_mode *ptr = &drm_dmt_modes[i];
		if (hdisplay && vdisplay) {
			/*
			 * Only when two are valid, they will be used to check
			 * whether the mode should be added to the mode list of
			 * the connector.
			 */
			if (ptr->hdisplay > hdisplay ||
					ptr->vdisplay > vdisplay)
				continue;
		}
		if (drm_mode_vrefresh(ptr) > 61)
			continue;
		mode = drm_mode_duplicate(dev, ptr);
		if (mode) {
			drm_mode_probed_add(connector, mode);
			num_modes++;
		}
	}
	return num_modes;
}
EXPORT_SYMBOL(drm_add_modes_noedid);<|MERGE_RESOLUTION|>--- conflicted
+++ resolved
@@ -66,13 +66,10 @@
 #define EDID_QUIRK_FIRST_DETAILED_PREFERRED	(1 << 5)
 /* use +hsync +vsync for detailed mode */
 #define EDID_QUIRK_DETAILED_SYNC_PP		(1 << 6)
-<<<<<<< HEAD
 /* No or broken YCrCb input support */
 #define EDID_QUIRK_NO_YCRCB		(1 << 7)
-=======
 /* Force reduced-blanking timings for detailed modes */
 #define EDID_QUIRK_FORCE_REDUCED_BLANKING	(1 << 7)
->>>>>>> abfadbff
 
 struct detailed_mode_closure {
 	struct drm_connector *connector;
@@ -128,13 +125,11 @@
 	{ "SAM", 596, EDID_QUIRK_PREFER_LARGE_60 },
 	{ "SAM", 638, EDID_QUIRK_PREFER_LARGE_60 },
 
-<<<<<<< HEAD
 	/* Denon AVR */
 	{ "DON", 25, EDID_QUIRK_NO_YCRCB },
-=======
+
 	/* ViewSonic VA2026w */
 	{ "VSC", 5020, EDID_QUIRK_FORCE_REDUCED_BLANKING },
->>>>>>> abfadbff
 };
 
 /*** DDC fetch and block validation ***/
