// SPDX-License-Identifier: GPL-2.0+
/*
 * Driver for USB Attached SCSI devices - Unusual Devices File
 *
 *   (c) 2013 Hans de Goede <hdegoede@redhat.com>
 *
 * Based on the same file for the usb-storage driver, which is:
 *   (c) 2000-2002 Matthew Dharm (mdharm-usb@one-eyed-alien.net)
 *   (c) 2000 Adam J. Richter (adam@yggdrasil.com), Yggdrasil Computing, Inc.
 */

/*
 * IMPORTANT NOTE: This file must be included in another file which defines
 * a UNUSUAL_DEV macro before this file is included.
 */

/*
 * If you edit this file, please try to keep it sorted first by VendorID,
 * then by ProductID.
 *
 * If you want to add an entry for this file, be sure to include the
 * following information:
 *	- a patch that adds the entry for your device, including your
 *	  email address right above the entry (plus maybe a brief
 *	  explanation of the reason for the entry),
 *	- lsusb -v output for the device
 * Send your submission to Hans de Goede <hdegoede@redhat.com>
 * and don't forget to CC: the USB development list <linux-usb@vger.kernel.org>
 */

/*
 * Apricorn USB3 dongle sometimes returns "USBSUSBSUSBS" in response to SCSI
 * commands in UAS mode.  Observed with the 1.28 firmware; are there others?
 */
UNUSUAL_DEV(0x0984, 0x0301, 0x0128, 0x0128,
		"Apricorn",
		"",
		USB_SC_DEVICE, USB_PR_DEVICE, NULL,
		US_FL_IGNORE_UAS),

<<<<<<< HEAD
UNUSUAL_DEV(0x0525, 0xa4a5, 0x0000, 0x9999,
	    "Netchip",
		"Target Product",
		USB_SC_DEVICE, USB_PR_DEVICE, NULL,
		US_FL_NO_ATA_1X),

/* https://bugzilla.kernel.org/show_bug.cgi?id=79511 */
UNUSUAL_DEV(0x0bc2, 0x2312, 0x0000, 0x9999,
		"Seagate",
		"Expansion Desk",
		USB_SC_DEVICE, USB_PR_DEVICE, NULL,
		US_FL_NO_ATA_1X),

/* https://bbs.archlinux.org/viewtopic.php?id=183190 */
UNUSUAL_DEV(0x0bc2, 0x3312, 0x0000, 0x9999,
		"Seagate",
		"Expansion Desk",
		USB_SC_DEVICE, USB_PR_DEVICE, NULL,
		US_FL_NO_ATA_1X),

=======
>>>>>>> 84df9525
/* Reported-by: David Webb <djw@noc.ac.uk> */
UNUSUAL_DEV(0x0bc2, 0x331a, 0x0000, 0x9999,
		"Seagate",
		"Expansion Desk",
		USB_SC_DEVICE, USB_PR_DEVICE, NULL,
		US_FL_NO_REPORT_LUNS),

/* Reported-by: Benjamin Tissoires <benjamin.tissoires@redhat.com> */
UNUSUAL_DEV(0x13fd, 0x3940, 0x0000, 0x9999,
		"Initio Corporation",
		"INIC-3069",
		USB_SC_DEVICE, USB_PR_DEVICE, NULL,
		US_FL_NO_ATA_1X | US_FL_IGNORE_RESIDUE),

/* Reported-by: Tom Arild Naess <tanaess@gmail.com> */
UNUSUAL_DEV(0x152d, 0x0539, 0x0000, 0x9999,
		"JMicron",
		"JMS539",
		USB_SC_DEVICE, USB_PR_DEVICE, NULL,
		US_FL_NO_REPORT_OPCODES),

/* Reported-by: Claudio Bizzarri <claudio.bizzarri@gmail.com> */
UNUSUAL_DEV(0x152d, 0x0567, 0x0000, 0x9999,
		"JMicron",
		"JMS567",
		USB_SC_DEVICE, USB_PR_DEVICE, NULL,
		US_FL_BROKEN_FUA | US_FL_NO_REPORT_OPCODES),

/* Reported-by: David Kozub <zub@linux.fjfi.cvut.cz> */
UNUSUAL_DEV(0x152d, 0x0578, 0x0000, 0x9999,
		"JMicron",
		"JMS567",
		USB_SC_DEVICE, USB_PR_DEVICE, NULL,
		US_FL_BROKEN_FUA),

/* Reported-by: Hans de Goede <hdegoede@redhat.com> */
UNUSUAL_DEV(0x2109, 0x0711, 0x0000, 0x9999,
		"VIA",
		"VL711",
		USB_SC_DEVICE, USB_PR_DEVICE, NULL,
		US_FL_NO_ATA_1X),

/* Reported-by: Icenowy Zheng <icenowy@aosc.io> */
UNUSUAL_DEV(0x2537, 0x1068, 0x0000, 0x9999,
		"Norelsys",
		"NS1068X",
		USB_SC_DEVICE, USB_PR_DEVICE, NULL,
		US_FL_IGNORE_UAS),

/* Reported-by: Takeo Nakayama <javhera@gmx.com> */
UNUSUAL_DEV(0x357d, 0x7788, 0x0000, 0x9999,
		"JMicron",
		"JMS566",
		USB_SC_DEVICE, USB_PR_DEVICE, NULL,
		US_FL_NO_REPORT_OPCODES),

/* Reported-by: Hans de Goede <hdegoede@redhat.com> */
UNUSUAL_DEV(0x4971, 0x1012, 0x0000, 0x9999,
		"Hitachi",
		"External HDD",
		USB_SC_DEVICE, USB_PR_DEVICE, NULL,
		US_FL_IGNORE_UAS),

/* Reported-by: Richard Henderson <rth@redhat.com> */
UNUSUAL_DEV(0x4971, 0x8017, 0x0000, 0x9999,
		"SimpleTech",
		"External HDD",
		USB_SC_DEVICE, USB_PR_DEVICE, NULL,
		US_FL_NO_REPORT_OPCODES),

/* "G-DRIVE" external HDD hangs on write without these.
 * Patch submitted by Alexander Kappner <agk@godking.net>
 */
UNUSUAL_DEV(0x4971, 0x8024, 0x0000, 0x9999,
		"SimpleTech",
		"External HDD",
		USB_SC_DEVICE, USB_PR_DEVICE, NULL,
		US_FL_ALWAYS_SYNC),<|MERGE_RESOLUTION|>--- conflicted
+++ resolved
@@ -38,29 +38,12 @@
 		USB_SC_DEVICE, USB_PR_DEVICE, NULL,
 		US_FL_IGNORE_UAS),
 
-<<<<<<< HEAD
 UNUSUAL_DEV(0x0525, 0xa4a5, 0x0000, 0x9999,
 	    "Netchip",
 		"Target Product",
 		USB_SC_DEVICE, USB_PR_DEVICE, NULL,
 		US_FL_NO_ATA_1X),
 
-/* https://bugzilla.kernel.org/show_bug.cgi?id=79511 */
-UNUSUAL_DEV(0x0bc2, 0x2312, 0x0000, 0x9999,
-		"Seagate",
-		"Expansion Desk",
-		USB_SC_DEVICE, USB_PR_DEVICE, NULL,
-		US_FL_NO_ATA_1X),
-
-/* https://bbs.archlinux.org/viewtopic.php?id=183190 */
-UNUSUAL_DEV(0x0bc2, 0x3312, 0x0000, 0x9999,
-		"Seagate",
-		"Expansion Desk",
-		USB_SC_DEVICE, USB_PR_DEVICE, NULL,
-		US_FL_NO_ATA_1X),
-
-=======
->>>>>>> 84df9525
 /* Reported-by: David Webb <djw@noc.ac.uk> */
 UNUSUAL_DEV(0x0bc2, 0x331a, 0x0000, 0x9999,
 		"Seagate",
