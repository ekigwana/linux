--- conflicted
+++ resolved
@@ -197,11 +197,7 @@
 	{Opt_subvolrootid, "subvolrootid=%d"},
 	{Opt_defrag, "autodefrag"},
 	{Opt_inode_cache, "inode_cache"},
-<<<<<<< HEAD
-	{Opt_no_space_cache, "no_space_cache"},
-=======
 	{Opt_no_space_cache, "nospace_cache"},
->>>>>>> 6fe4c6d4
 	{Opt_recovery, "recovery"},
 	{Opt_err, NULL},
 };
@@ -715,11 +711,7 @@
 	if (btrfs_test_opt(root, SPACE_CACHE))
 		seq_puts(seq, ",space_cache");
 	else
-<<<<<<< HEAD
-		seq_puts(seq, ",no_space_cache");
-=======
 		seq_puts(seq, ",nospace_cache");
->>>>>>> 6fe4c6d4
 	if (btrfs_test_opt(root, CLEAR_CACHE))
 		seq_puts(seq, ",clear_cache");
 	if (btrfs_test_opt(root, USER_SUBVOL_RM_ALLOWED))
@@ -833,19 +825,9 @@
 static struct dentry *mount_subvol(const char *subvol_name, int flags,
 				   const char *device_name, char *data)
 {
-<<<<<<< HEAD
-	struct super_block *s;
-	struct dentry *root;
-	struct vfsmount *mnt;
-	struct mnt_namespace *ns_private;
-	char *newargs;
-	struct path path;
-	int error;
-=======
 	struct dentry *root;
 	struct vfsmount *mnt;
 	char *newargs;
->>>>>>> 6fe4c6d4
 
 	newargs = setup_root_args(data);
 	if (!newargs)
@@ -856,41 +838,6 @@
 	if (IS_ERR(mnt))
 		return ERR_CAST(mnt);
 
-<<<<<<< HEAD
-	ns_private = create_mnt_ns(mnt);
-	if (IS_ERR(ns_private)) {
-		mntput(mnt);
-		return ERR_CAST(ns_private);
-	}
-
-	/*
-	 * This will trigger the automount of the subvol so we can just
-	 * drop the mnt we have here and return the dentry that we
-	 * found.
-	 */
-	error = vfs_path_lookup(mnt->mnt_root, mnt, subvol_name,
-				LOOKUP_FOLLOW, &path);
-	put_mnt_ns(ns_private);
-	if (error)
-		return ERR_PTR(error);
-
-	if (!is_subvolume_inode(path.dentry->d_inode)) {
-		path_put(&path);
-		mntput(mnt);
-		error = -EINVAL;
-		printk(KERN_ERR "btrfs: '%s' is not a valid subvolume\n",
-				subvol_name);
-		return ERR_PTR(-EINVAL);
-	}
-
-	/* Get a ref to the sb and the dentry we found and return it */
-	s = path.mnt->mnt_sb;
-	atomic_inc(&s->s_active);
-	root = dget(path.dentry);
-	path_put(&path);
-	down_write(&s->s_umount);
-
-=======
 	root = mount_subtree(mnt, subvol_name);
 
 	if (!IS_ERR(root) && !is_subvolume_inode(root->d_inode)) {
@@ -902,7 +849,6 @@
 				subvol_name);
 	}
 
->>>>>>> 6fe4c6d4
 	return root;
 }
 
@@ -942,25 +888,10 @@
 		kfree(subvol_name);
 		return root;
 	}
-<<<<<<< HEAD
 
 	error = btrfs_scan_one_device(device_name, mode, fs_type, &fs_devices);
 	if (error)
 		return ERR_PTR(error);
-=======
->>>>>>> 6fe4c6d4
-
-	error = btrfs_scan_one_device(device_name, mode, fs_type, &fs_devices);
-	if (error)
-		return ERR_PTR(error);
-<<<<<<< HEAD
-
-	if (!(flags & MS_RDONLY) && fs_devices->rw_devices == 0) {
-		error = -EACCES;
-		goto error_close_devices;
-	}
-=======
->>>>>>> 6fe4c6d4
 
 	/*
 	 * Setup a dummy root and fs_info for test/set super.  This is because
@@ -996,20 +927,9 @@
 		goto error_close_devices;
 	}
 
-	fs_info->super_copy = kzalloc(BTRFS_SUPER_INFO_SIZE, GFP_NOFS);
-	fs_info->super_for_commit = kzalloc(BTRFS_SUPER_INFO_SIZE, GFP_NOFS);
-	if (!fs_info->super_copy || !fs_info->super_for_commit) {
-		error = -ENOMEM;
-		goto error_close_devices;
-	}
-
 	bdev = fs_devices->latest_bdev;
-<<<<<<< HEAD
-	s = sget(fs_type, btrfs_test_super, btrfs_set_super, tree_root);
-=======
 	s = sget(fs_type, btrfs_test_super, btrfs_set_super,
 		 fs_info->tree_root);
->>>>>>> 6fe4c6d4
 	if (IS_ERR(s)) {
 		error = PTR_ERR(s);
 		goto error_close_devices;
@@ -1018,15 +938,12 @@
 	if (s->s_root) {
 		if ((flags ^ s->s_flags) & MS_RDONLY) {
 			deactivate_locked_super(s);
-			return ERR_PTR(-EBUSY);
+			error = -EBUSY;
+			goto error_close_devices;
 		}
 
 		btrfs_close_devices(fs_devices);
 		free_fs_info(fs_info);
-<<<<<<< HEAD
-		kfree(tree_root);
-=======
->>>>>>> 6fe4c6d4
 	} else {
 		char b[BDEVNAME_SIZE];
 
@@ -1053,13 +970,8 @@
 
 error_close_devices:
 	btrfs_close_devices(fs_devices);
-<<<<<<< HEAD
-	free_fs_info(fs_info);
-	kfree(tree_root);
-=======
 error_fs_info:
 	free_fs_info(fs_info);
->>>>>>> 6fe4c6d4
 	return ERR_PTR(error);
 }
 
