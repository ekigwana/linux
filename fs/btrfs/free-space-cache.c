/*
 * Copyright (C) 2008 Red Hat.  All rights reserved.
 *
 * This program is free software; you can redistribute it and/or
 * modify it under the terms of the GNU General Public
 * License v2 as published by the Free Software Foundation.
 *
 * This program is distributed in the hope that it will be useful,
 * but WITHOUT ANY WARRANTY; without even the implied warranty of
 * MERCHANTABILITY or FITNESS FOR A PARTICULAR PURPOSE.  See the GNU
 * General Public License for more details.
 *
 * You should have received a copy of the GNU General Public
 * License along with this program; if not, write to the
 * Free Software Foundation, Inc., 59 Temple Place - Suite 330,
 * Boston, MA 021110-1307, USA.
 */

#include <linux/pagemap.h>
#include <linux/sched.h>
#include <linux/slab.h>
#include <linux/math64.h>
#include "ctree.h"
#include "free-space-cache.h"
#include "transaction.h"
#include "disk-io.h"
#include "extent_io.h"
#include "inode-map.h"

#define BITS_PER_BITMAP		(PAGE_CACHE_SIZE * 8)
#define MAX_CACHE_BYTES_PER_GIG	(32 * 1024)

static int link_free_space(struct btrfs_free_space_ctl *ctl,
			   struct btrfs_free_space *info);

static struct inode *__lookup_free_space_inode(struct btrfs_root *root,
					       struct btrfs_path *path,
					       u64 offset)
{
	struct btrfs_key key;
	struct btrfs_key location;
	struct btrfs_disk_key disk_key;
	struct btrfs_free_space_header *header;
	struct extent_buffer *leaf;
	struct inode *inode = NULL;
	int ret;

	key.objectid = BTRFS_FREE_SPACE_OBJECTID;
	key.offset = offset;
	key.type = 0;

	ret = btrfs_search_slot(NULL, root, &key, path, 0, 0);
	if (ret < 0)
		return ERR_PTR(ret);
	if (ret > 0) {
		btrfs_release_path(root, path);
		return ERR_PTR(-ENOENT);
	}

	leaf = path->nodes[0];
	header = btrfs_item_ptr(leaf, path->slots[0],
				struct btrfs_free_space_header);
	btrfs_free_space_key(leaf, header, &disk_key);
	btrfs_disk_key_to_cpu(&location, &disk_key);
	btrfs_release_path(root, path);

	inode = btrfs_iget(root->fs_info->sb, &location, root, NULL);
	if (!inode)
		return ERR_PTR(-ENOENT);
	if (IS_ERR(inode))
		return inode;
	if (is_bad_inode(inode)) {
		iput(inode);
		return ERR_PTR(-ENOENT);
	}

	inode->i_mapping->flags &= ~__GFP_FS;

	return inode;
}

struct inode *lookup_free_space_inode(struct btrfs_root *root,
				      struct btrfs_block_group_cache
				      *block_group, struct btrfs_path *path)
{
	struct inode *inode = NULL;

	spin_lock(&block_group->lock);
	if (block_group->inode)
		inode = igrab(block_group->inode);
	spin_unlock(&block_group->lock);
	if (inode)
		return inode;

	inode = __lookup_free_space_inode(root, path,
					  block_group->key.objectid);
	if (IS_ERR(inode))
		return inode;

	spin_lock(&block_group->lock);
	if (!root->fs_info->closing) {
		block_group->inode = igrab(inode);
		block_group->iref = 1;
	}
	spin_unlock(&block_group->lock);

	return inode;
}

int __create_free_space_inode(struct btrfs_root *root,
			      struct btrfs_trans_handle *trans,
			      struct btrfs_path *path, u64 ino, u64 offset)
{
	struct btrfs_key key;
	struct btrfs_disk_key disk_key;
	struct btrfs_free_space_header *header;
	struct btrfs_inode_item *inode_item;
	struct extent_buffer *leaf;
	int ret;

	ret = btrfs_insert_empty_inode(trans, root, path, ino);
	if (ret)
		return ret;

	leaf = path->nodes[0];
	inode_item = btrfs_item_ptr(leaf, path->slots[0],
				    struct btrfs_inode_item);
	btrfs_item_key(leaf, &disk_key, path->slots[0]);
	memset_extent_buffer(leaf, 0, (unsigned long)inode_item,
			     sizeof(*inode_item));
	btrfs_set_inode_generation(leaf, inode_item, trans->transid);
	btrfs_set_inode_size(leaf, inode_item, 0);
	btrfs_set_inode_nbytes(leaf, inode_item, 0);
	btrfs_set_inode_uid(leaf, inode_item, 0);
	btrfs_set_inode_gid(leaf, inode_item, 0);
	btrfs_set_inode_mode(leaf, inode_item, S_IFREG | 0600);
	btrfs_set_inode_flags(leaf, inode_item, BTRFS_INODE_NOCOMPRESS |
			      BTRFS_INODE_PREALLOC | BTRFS_INODE_NODATASUM);
	btrfs_set_inode_nlink(leaf, inode_item, 1);
	btrfs_set_inode_transid(leaf, inode_item, trans->transid);
	btrfs_set_inode_block_group(leaf, inode_item, offset);
	btrfs_mark_buffer_dirty(leaf);
	btrfs_release_path(root, path);

	key.objectid = BTRFS_FREE_SPACE_OBJECTID;
	key.offset = offset;
	key.type = 0;

	ret = btrfs_insert_empty_item(trans, root, path, &key,
				      sizeof(struct btrfs_free_space_header));
	if (ret < 0) {
		btrfs_release_path(root, path);
		return ret;
	}
	leaf = path->nodes[0];
	header = btrfs_item_ptr(leaf, path->slots[0],
				struct btrfs_free_space_header);
	memset_extent_buffer(leaf, 0, (unsigned long)header, sizeof(*header));
	btrfs_set_free_space_key(leaf, header, &disk_key);
	btrfs_mark_buffer_dirty(leaf);
	btrfs_release_path(root, path);

	return 0;
}

int create_free_space_inode(struct btrfs_root *root,
			    struct btrfs_trans_handle *trans,
			    struct btrfs_block_group_cache *block_group,
			    struct btrfs_path *path)
{
	int ret;
	u64 ino;

	ret = btrfs_find_free_objectid(root, &ino);
	if (ret < 0)
		return ret;

	return __create_free_space_inode(root, trans, path, ino,
					 block_group->key.objectid);
}

int btrfs_truncate_free_space_cache(struct btrfs_root *root,
				    struct btrfs_trans_handle *trans,
				    struct btrfs_path *path,
				    struct inode *inode)
{
	loff_t oldsize;
	int ret = 0;

	trans->block_rsv = root->orphan_block_rsv;
	ret = btrfs_block_rsv_check(trans, root,
				    root->orphan_block_rsv,
				    0, 5);
	if (ret)
		return ret;

	oldsize = i_size_read(inode);
	btrfs_i_size_write(inode, 0);
	truncate_pagecache(inode, oldsize, 0);

	/*
	 * We don't need an orphan item because truncating the free space cache
	 * will never be split across transactions.
	 */
	ret = btrfs_truncate_inode_items(trans, root, inode,
					 0, BTRFS_EXTENT_DATA_KEY);
	if (ret) {
		WARN_ON(1);
		return ret;
	}

	ret = btrfs_update_inode(trans, root, inode);
	return ret;
}

static int readahead_cache(struct inode *inode)
{
	struct file_ra_state *ra;
	unsigned long last_index;

	ra = kzalloc(sizeof(*ra), GFP_NOFS);
	if (!ra)
		return -ENOMEM;

	file_ra_state_init(ra, inode->i_mapping);
	last_index = (i_size_read(inode) - 1) >> PAGE_CACHE_SHIFT;

	page_cache_sync_readahead(inode->i_mapping, ra, NULL, 0, last_index);

	kfree(ra);

	return 0;
}

int __load_free_space_cache(struct btrfs_root *root, struct inode *inode,
			    struct btrfs_free_space_ctl *ctl,
			    struct btrfs_path *path, u64 offset)
{
	struct btrfs_free_space_header *header;
	struct extent_buffer *leaf;
	struct page *page;
	u32 *checksums = NULL, *crc;
	char *disk_crcs = NULL;
	struct btrfs_key key;
	struct list_head bitmaps;
	u64 num_entries;
	u64 num_bitmaps;
	u64 generation;
	u32 cur_crc = ~(u32)0;
	pgoff_t index = 0;
	unsigned long first_page_offset;
	int num_checksums;
	int ret = 0, ret2;

	INIT_LIST_HEAD(&bitmaps);

	/* Nothing in the space cache, goodbye */
	if (!i_size_read(inode))
		goto out;

	key.objectid = BTRFS_FREE_SPACE_OBJECTID;
	key.offset = offset;
	key.type = 0;

	ret = btrfs_search_slot(NULL, root, &key, path, 0, 0);
	if (ret < 0)
		goto out;
	else if (ret > 0) {
		btrfs_release_path(root, path);
		ret = 0;
		goto out;
	}

	ret = -1;

	leaf = path->nodes[0];
	header = btrfs_item_ptr(leaf, path->slots[0],
				struct btrfs_free_space_header);
	num_entries = btrfs_free_space_entries(leaf, header);
	num_bitmaps = btrfs_free_space_bitmaps(leaf, header);
	generation = btrfs_free_space_generation(leaf, header);
	btrfs_release_path(root, path);

	if (BTRFS_I(inode)->generation != generation) {
		printk(KERN_ERR "btrfs: free space inode generation (%llu) did"
		       " not match free space cache generation (%llu)\n",
		       (unsigned long long)BTRFS_I(inode)->generation,
		       (unsigned long long)generation);
		goto out;
	}

	if (!num_entries)
		goto out;

	/* Setup everything for doing checksumming */
	num_checksums = i_size_read(inode) / PAGE_CACHE_SIZE;
	checksums = crc = kzalloc(sizeof(u32) * num_checksums, GFP_NOFS);
	if (!checksums)
		goto out;
	first_page_offset = (sizeof(u32) * num_checksums) + sizeof(u64);
	disk_crcs = kzalloc(first_page_offset, GFP_NOFS);
	if (!disk_crcs)
		goto out;

	ret = readahead_cache(inode);
	if (ret)
		goto out;

	while (1) {
		struct btrfs_free_space_entry *entry;
		struct btrfs_free_space *e;
		void *addr;
		unsigned long offset = 0;
		unsigned long start_offset = 0;
		int need_loop = 0;

		if (!num_entries && !num_bitmaps)
			break;

		if (index == 0) {
			start_offset = first_page_offset;
			offset = start_offset;
		}

		page = grab_cache_page(inode->i_mapping, index);
		if (!page)
			goto free_cache;

		if (!PageUptodate(page)) {
			btrfs_readpage(NULL, page);
			lock_page(page);
			if (!PageUptodate(page)) {
				unlock_page(page);
				page_cache_release(page);
				printk(KERN_ERR "btrfs: error reading free "
				       "space cache\n");
				goto free_cache;
			}
		}
		addr = kmap(page);

		if (index == 0) {
			u64 *gen;

			memcpy(disk_crcs, addr, first_page_offset);
			gen = addr + (sizeof(u32) * num_checksums);
			if (*gen != BTRFS_I(inode)->generation) {
				printk(KERN_ERR "btrfs: space cache generation"
				       " (%llu) does not match inode (%llu)\n",
				       (unsigned long long)*gen,
				       (unsigned long long)
				       BTRFS_I(inode)->generation);
				kunmap(page);
				unlock_page(page);
				page_cache_release(page);
				goto free_cache;
			}
			crc = (u32 *)disk_crcs;
		}
		entry = addr + start_offset;

		/* First lets check our crc before we do anything fun */
		cur_crc = ~(u32)0;
		cur_crc = btrfs_csum_data(root, addr + start_offset, cur_crc,
					  PAGE_CACHE_SIZE - start_offset);
		btrfs_csum_final(cur_crc, (char *)&cur_crc);
		if (cur_crc != *crc) {
			printk(KERN_ERR "btrfs: crc mismatch for page %lu\n",
			       index);
			kunmap(page);
			unlock_page(page);
			page_cache_release(page);
			goto free_cache;
		}
		crc++;

		while (1) {
			if (!num_entries)
				break;

			need_loop = 1;
			e = kmem_cache_zalloc(btrfs_free_space_cachep,
					      GFP_NOFS);
			if (!e) {
				kunmap(page);
				unlock_page(page);
				page_cache_release(page);
				goto free_cache;
			}

			e->offset = le64_to_cpu(entry->offset);
			e->bytes = le64_to_cpu(entry->bytes);
			if (!e->bytes) {
				kunmap(page);
				kmem_cache_free(btrfs_free_space_cachep, e);
				unlock_page(page);
				page_cache_release(page);
				goto free_cache;
			}

			if (entry->type == BTRFS_FREE_SPACE_EXTENT) {
				spin_lock(&ctl->tree_lock);
				ret = link_free_space(ctl, e);
				spin_unlock(&ctl->tree_lock);
				BUG_ON(ret);
			} else {
				e->bitmap = kzalloc(PAGE_CACHE_SIZE, GFP_NOFS);
				if (!e->bitmap) {
					kunmap(page);
					kmem_cache_free(
						btrfs_free_space_cachep, e);
					unlock_page(page);
					page_cache_release(page);
					goto free_cache;
				}
				spin_lock(&ctl->tree_lock);
				ret2 = link_free_space(ctl, e);
				ctl->total_bitmaps++;
				ctl->op->recalc_thresholds(ctl);
				spin_unlock(&ctl->tree_lock);
				list_add_tail(&e->list, &bitmaps);
			}

			num_entries--;
			offset += sizeof(struct btrfs_free_space_entry);
			if (offset + sizeof(struct btrfs_free_space_entry) >=
			    PAGE_CACHE_SIZE)
				break;
			entry++;
		}

		/*
		 * We read an entry out of this page, we need to move on to the
		 * next page.
		 */
		if (need_loop) {
			kunmap(page);
			goto next;
		}

		/*
		 * We add the bitmaps at the end of the entries in order that
		 * the bitmap entries are added to the cache.
		 */
		e = list_entry(bitmaps.next, struct btrfs_free_space, list);
		list_del_init(&e->list);
		memcpy(e->bitmap, addr, PAGE_CACHE_SIZE);
		kunmap(page);
		num_bitmaps--;
next:
		unlock_page(page);
		page_cache_release(page);
		index++;
	}

	ret = 1;
out:
	kfree(checksums);
	kfree(disk_crcs);
	return ret;
free_cache:
	__btrfs_remove_free_space_cache(ctl);
	goto out;
}

int load_free_space_cache(struct btrfs_fs_info *fs_info,
			  struct btrfs_block_group_cache *block_group)
{
	struct btrfs_free_space_ctl *ctl = block_group->free_space_ctl;
	struct btrfs_root *root = fs_info->tree_root;
	struct inode *inode;
	struct btrfs_path *path;
	int ret;
	bool matched;
	u64 used = btrfs_block_group_used(&block_group->item);

	/*
	 * If we're unmounting then just return, since this does a search on the
	 * normal root and not the commit root and we could deadlock.
	 */
	smp_mb();
	if (fs_info->closing)
		return 0;

	/*
	 * If this block group has been marked to be cleared for one reason or
	 * another then we can't trust the on disk cache, so just return.
	 */
	spin_lock(&block_group->lock);
	if (block_group->disk_cache_state != BTRFS_DC_WRITTEN) {
		spin_unlock(&block_group->lock);
		return 0;
	}
	spin_unlock(&block_group->lock);

	path = btrfs_alloc_path();
	if (!path)
		return 0;

	inode = lookup_free_space_inode(root, block_group, path);
	if (IS_ERR(inode)) {
		btrfs_free_path(path);
		return 0;
	}

	ret = __load_free_space_cache(fs_info->tree_root, inode, ctl,
				      path, block_group->key.objectid);
	btrfs_free_path(path);
	if (ret <= 0)
		goto out;

	spin_lock(&ctl->tree_lock);
	matched = (ctl->free_space == (block_group->key.offset - used -
				       block_group->bytes_super));
	spin_unlock(&ctl->tree_lock);

	if (!matched) {
		__btrfs_remove_free_space_cache(ctl);
		printk(KERN_ERR "block group %llu has an wrong amount of free "
		       "space\n", block_group->key.objectid);
		ret = -1;
	}
out:
	if (ret < 0) {
		/* This cache is bogus, make sure it gets cleared */
		spin_lock(&block_group->lock);
		block_group->disk_cache_state = BTRFS_DC_CLEAR;
		spin_unlock(&block_group->lock);
		ret = 0;

		printk(KERN_ERR "btrfs: failed to load free space cache "
		       "for block group %llu\n", block_group->key.objectid);
	}

	iput(inode);
	return ret;
}

int __btrfs_write_out_cache(struct btrfs_root *root, struct inode *inode,
			    struct btrfs_free_space_ctl *ctl,
			    struct btrfs_block_group_cache *block_group,
			    struct btrfs_trans_handle *trans,
			    struct btrfs_path *path, u64 offset)
{
	struct btrfs_free_space_header *header;
	struct extent_buffer *leaf;
	struct rb_node *node;
	struct list_head *pos, *n;
	struct page **pages;
	struct page *page;
	struct extent_state *cached_state = NULL;
	struct btrfs_free_cluster *cluster = NULL;
	struct extent_io_tree *unpin = NULL;
	struct list_head bitmap_list;
	struct btrfs_key key;
	u64 start, end, len;
	u64 bytes = 0;
	u32 *crc, *checksums;
	unsigned long first_page_offset;
	int index = 0, num_pages = 0;
	int entries = 0;
	int bitmaps = 0;
	int ret = -1;
	bool next_page = false;
	bool out_of_space = false;

	INIT_LIST_HEAD(&bitmap_list);

	node = rb_first(&ctl->free_space_offset);
	if (!node)
		return 0;

	if (!i_size_read(inode))
		return -1;

	num_pages = (i_size_read(inode) + PAGE_CACHE_SIZE - 1) >>
		PAGE_CACHE_SHIFT;
	filemap_write_and_wait(inode->i_mapping);
	btrfs_wait_ordered_range(inode, inode->i_size &
				 ~(root->sectorsize - 1), (u64)-1);

	/* We need a checksum per page. */
	crc = checksums = kzalloc(sizeof(u32) * num_pages, GFP_NOFS);
	if (!crc)
		return -1;

	pages = kzalloc(sizeof(struct page *) * num_pages, GFP_NOFS);
	if (!pages) {
		kfree(crc);
		return -1;
	}

	/* Since the first page has all of our checksums and our generation we
	 * need to calculate the offset into the page that we can start writing
	 * our entries.
	 */
	first_page_offset = (sizeof(u32) * num_pages) + sizeof(u64);

	/* Get the cluster for this block_group if it exists */
	if (block_group && !list_empty(&block_group->cluster_list))
		cluster = list_entry(block_group->cluster_list.next,
				     struct btrfs_free_cluster,
				     block_group_list);

	/*
	 * We shouldn't have switched the pinned extents yet so this is the
	 * right one
	 */
	unpin = root->fs_info->pinned_extents;

	/*
	 * Lock all pages first so we can lock the extent safely.
	 *
	 * NOTE: Because we hold the ref the entire time we're going to write to
	 * the page find_get_page should never fail, so we don't do a check
	 * after find_get_page at this point.  Just putting this here so people
	 * know and don't freak out.
	 */
	while (index < num_pages) {
		page = grab_cache_page(inode->i_mapping, index);
		if (!page) {
			int i;

			for (i = 0; i < num_pages; i++) {
				unlock_page(pages[i]);
				page_cache_release(pages[i]);
			}
			goto out_free;
		}
		pages[index] = page;
		index++;
	}

	index = 0;
	lock_extent_bits(&BTRFS_I(inode)->io_tree, 0, i_size_read(inode) - 1,
			 0, &cached_state, GFP_NOFS);

	/*
	 * When searching for pinned extents, we need to start at our start
	 * offset.
	 */
	if (block_group)
		start = block_group->key.objectid;

	/* Write out the extent entries */
	do {
		struct btrfs_free_space_entry *entry;
		void *addr;
		unsigned long offset = 0;
		unsigned long start_offset = 0;

		next_page = false;

		if (index == 0) {
			start_offset = first_page_offset;
			offset = start_offset;
		}

		if (index >= num_pages) {
			out_of_space = true;
			break;
		}

		page = pages[index];

		addr = kmap(page);
		entry = addr + start_offset;

		memset(addr, 0, PAGE_CACHE_SIZE);
		while (node && !next_page) {
			struct btrfs_free_space *e;

			e = rb_entry(node, struct btrfs_free_space, offset_index);
			entries++;

			entry->offset = cpu_to_le64(e->offset);
			entry->bytes = cpu_to_le64(e->bytes);
			if (e->bitmap) {
				entry->type = BTRFS_FREE_SPACE_BITMAP;
				list_add_tail(&e->list, &bitmap_list);
				bitmaps++;
			} else {
				entry->type = BTRFS_FREE_SPACE_EXTENT;
			}
			node = rb_next(node);
			if (!node && cluster) {
				node = rb_first(&cluster->root);
				cluster = NULL;
			}
			offset += sizeof(struct btrfs_free_space_entry);
			if (offset + sizeof(struct btrfs_free_space_entry) >=
			    PAGE_CACHE_SIZE)
				next_page = true;
			entry++;
		}

		/*
		 * We want to add any pinned extents to our free space cache
		 * so we don't leak the space
		 */
		while (block_group && !next_page &&
		       (start < block_group->key.objectid +
			block_group->key.offset)) {
			ret = find_first_extent_bit(unpin, start, &start, &end,
						    EXTENT_DIRTY);
			if (ret) {
				ret = 0;
				break;
			}

			/* This pinned extent is out of our range */
			if (start >= block_group->key.objectid +
			    block_group->key.offset)
				break;

			len = block_group->key.objectid +
				block_group->key.offset - start;
			len = min(len, end + 1 - start);

			entries++;
			entry->offset = cpu_to_le64(start);
			entry->bytes = cpu_to_le64(len);
			entry->type = BTRFS_FREE_SPACE_EXTENT;

			start = end + 1;
			offset += sizeof(struct btrfs_free_space_entry);
			if (offset + sizeof(struct btrfs_free_space_entry) >=
			    PAGE_CACHE_SIZE)
				next_page = true;
			entry++;
		}
		*crc = ~(u32)0;
		*crc = btrfs_csum_data(root, addr + start_offset, *crc,
				       PAGE_CACHE_SIZE - start_offset);
		kunmap(page);

		btrfs_csum_final(*crc, (char *)crc);
		crc++;

		bytes += PAGE_CACHE_SIZE;

		index++;
	} while (node || next_page);

	/* Write out the bitmaps */
	list_for_each_safe(pos, n, &bitmap_list) {
		void *addr;
		struct btrfs_free_space *entry =
			list_entry(pos, struct btrfs_free_space, list);

		if (index >= num_pages) {
			out_of_space = true;
			break;
		}
		page = pages[index];

		addr = kmap(page);
		memcpy(addr, entry->bitmap, PAGE_CACHE_SIZE);
		*crc = ~(u32)0;
		*crc = btrfs_csum_data(root, addr, *crc, PAGE_CACHE_SIZE);
		kunmap(page);
		btrfs_csum_final(*crc, (char *)crc);
		crc++;
		bytes += PAGE_CACHE_SIZE;

		list_del_init(&entry->list);
		index++;
	}

	if (out_of_space) {
		btrfs_drop_pages(pages, num_pages);
		unlock_extent_cached(&BTRFS_I(inode)->io_tree, 0,
				     i_size_read(inode) - 1, &cached_state,
				     GFP_NOFS);
		ret = 0;
		goto out_free;
	}

	/* Zero out the rest of the pages just to make sure */
	while (index < num_pages) {
		void *addr;

		page = pages[index];
		addr = kmap(page);
		memset(addr, 0, PAGE_CACHE_SIZE);
		kunmap(page);
		bytes += PAGE_CACHE_SIZE;
		index++;
	}

	/* Write the checksums and trans id to the first page */
	{
		void *addr;
		u64 *gen;

		page = pages[0];

		addr = kmap(page);
		memcpy(addr, checksums, sizeof(u32) * num_pages);
		gen = addr + (sizeof(u32) * num_pages);
		*gen = trans->transid;
		kunmap(page);
	}

	ret = btrfs_dirty_pages(root, inode, pages, num_pages, 0,
					    bytes, &cached_state);
	btrfs_drop_pages(pages, num_pages);
	unlock_extent_cached(&BTRFS_I(inode)->io_tree, 0,
			     i_size_read(inode) - 1, &cached_state, GFP_NOFS);

	if (ret) {
		ret = 0;
		goto out_free;
	}

	BTRFS_I(inode)->generation = trans->transid;

	filemap_write_and_wait(inode->i_mapping);

	key.objectid = BTRFS_FREE_SPACE_OBJECTID;
	key.offset = offset;
	key.type = 0;

	ret = btrfs_search_slot(trans, root, &key, path, 1, 1);
	if (ret < 0) {
		ret = -1;
		clear_extent_bit(&BTRFS_I(inode)->io_tree, 0, bytes - 1,
				 EXTENT_DIRTY | EXTENT_DELALLOC |
				 EXTENT_DO_ACCOUNTING, 0, 0, NULL, GFP_NOFS);
		goto out_free;
	}
	leaf = path->nodes[0];
	if (ret > 0) {
		struct btrfs_key found_key;
		BUG_ON(!path->slots[0]);
		path->slots[0]--;
		btrfs_item_key_to_cpu(leaf, &found_key, path->slots[0]);
		if (found_key.objectid != BTRFS_FREE_SPACE_OBJECTID ||
		    found_key.offset != offset) {
			ret = -1;
			clear_extent_bit(&BTRFS_I(inode)->io_tree, 0, bytes - 1,
					 EXTENT_DIRTY | EXTENT_DELALLOC |
					 EXTENT_DO_ACCOUNTING, 0, 0, NULL,
					 GFP_NOFS);
			btrfs_release_path(root, path);
			goto out_free;
		}
	}
	header = btrfs_item_ptr(leaf, path->slots[0],
				struct btrfs_free_space_header);
	btrfs_set_free_space_entries(leaf, header, entries);
	btrfs_set_free_space_bitmaps(leaf, header, bitmaps);
	btrfs_set_free_space_generation(leaf, header, trans->transid);
	btrfs_mark_buffer_dirty(leaf);
	btrfs_release_path(root, path);

	ret = 1;

out_free:
	if (ret != 1) {
		invalidate_inode_pages2_range(inode->i_mapping, 0, index);
		BTRFS_I(inode)->generation = 0;
	}
	kfree(checksums);
	kfree(pages);
	btrfs_update_inode(trans, root, inode);
	return ret;
}

int btrfs_write_out_cache(struct btrfs_root *root,
			  struct btrfs_trans_handle *trans,
			  struct btrfs_block_group_cache *block_group,
			  struct btrfs_path *path)
{
	struct btrfs_free_space_ctl *ctl = block_group->free_space_ctl;
	struct inode *inode;
	int ret = 0;

	root = root->fs_info->tree_root;

	spin_lock(&block_group->lock);
	if (block_group->disk_cache_state < BTRFS_DC_SETUP) {
		spin_unlock(&block_group->lock);
		return 0;
	}
	spin_unlock(&block_group->lock);

	inode = lookup_free_space_inode(root, block_group, path);
	if (IS_ERR(inode))
		return 0;

	ret = __btrfs_write_out_cache(root, inode, ctl, block_group, trans,
				      path, block_group->key.objectid);
	if (ret < 0) {
		spin_lock(&block_group->lock);
		block_group->disk_cache_state = BTRFS_DC_ERROR;
		spin_unlock(&block_group->lock);
		ret = 0;

		printk(KERN_ERR "btrfs: failed to write free space cace "
		       "for block group %llu\n", block_group->key.objectid);
	}

	iput(inode);
	return ret;
}

static inline unsigned long offset_to_bit(u64 bitmap_start, u32 unit,
					  u64 offset)
{
	BUG_ON(offset < bitmap_start);
	offset -= bitmap_start;
	return (unsigned long)(div_u64(offset, unit));
}

static inline unsigned long bytes_to_bits(u64 bytes, u32 unit)
{
	return (unsigned long)(div_u64(bytes, unit));
}

static inline u64 offset_to_bitmap(struct btrfs_free_space_ctl *ctl,
				   u64 offset)
{
	u64 bitmap_start;
	u64 bytes_per_bitmap;

	bytes_per_bitmap = BITS_PER_BITMAP * ctl->unit;
	bitmap_start = offset - ctl->start;
	bitmap_start = div64_u64(bitmap_start, bytes_per_bitmap);
	bitmap_start *= bytes_per_bitmap;
	bitmap_start += ctl->start;

	return bitmap_start;
}

static int tree_insert_offset(struct rb_root *root, u64 offset,
			      struct rb_node *node, int bitmap)
{
	struct rb_node **p = &root->rb_node;
	struct rb_node *parent = NULL;
	struct btrfs_free_space *info;

	while (*p) {
		parent = *p;
		info = rb_entry(parent, struct btrfs_free_space, offset_index);

		if (offset < info->offset) {
			p = &(*p)->rb_left;
		} else if (offset > info->offset) {
			p = &(*p)->rb_right;
		} else {
			/*
			 * we could have a bitmap entry and an extent entry
			 * share the same offset.  If this is the case, we want
			 * the extent entry to always be found first if we do a
			 * linear search through the tree, since we want to have
			 * the quickest allocation time, and allocating from an
			 * extent is faster than allocating from a bitmap.  So
			 * if we're inserting a bitmap and we find an entry at
			 * this offset, we want to go right, or after this entry
			 * logically.  If we are inserting an extent and we've
			 * found a bitmap, we want to go left, or before
			 * logically.
			 */
			if (bitmap) {
				WARN_ON(info->bitmap);
				p = &(*p)->rb_right;
			} else {
				WARN_ON(!info->bitmap);
				p = &(*p)->rb_left;
			}
		}
	}

	rb_link_node(node, parent, p);
	rb_insert_color(node, root);

	return 0;
}

/*
 * searches the tree for the given offset.
 *
 * fuzzy - If this is set, then we are trying to make an allocation, and we just
 * want a section that has at least bytes size and comes at or after the given
 * offset.
 */
static struct btrfs_free_space *
tree_search_offset(struct btrfs_free_space_ctl *ctl,
		   u64 offset, int bitmap_only, int fuzzy)
{
	struct rb_node *n = ctl->free_space_offset.rb_node;
	struct btrfs_free_space *entry, *prev = NULL;

	/* find entry that is closest to the 'offset' */
	while (1) {
		if (!n) {
			entry = NULL;
			break;
		}

		entry = rb_entry(n, struct btrfs_free_space, offset_index);
		prev = entry;

		if (offset < entry->offset)
			n = n->rb_left;
		else if (offset > entry->offset)
			n = n->rb_right;
		else
			break;
	}

	if (bitmap_only) {
		if (!entry)
			return NULL;
		if (entry->bitmap)
			return entry;

		/*
		 * bitmap entry and extent entry may share same offset,
		 * in that case, bitmap entry comes after extent entry.
		 */
		n = rb_next(n);
		if (!n)
			return NULL;
		entry = rb_entry(n, struct btrfs_free_space, offset_index);
		if (entry->offset != offset)
			return NULL;

		WARN_ON(!entry->bitmap);
		return entry;
	} else if (entry) {
		if (entry->bitmap) {
			/*
			 * if previous extent entry covers the offset,
			 * we should return it instead of the bitmap entry
			 */
			n = &entry->offset_index;
			while (1) {
				n = rb_prev(n);
				if (!n)
					break;
				prev = rb_entry(n, struct btrfs_free_space,
						offset_index);
				if (!prev->bitmap) {
					if (prev->offset + prev->bytes > offset)
						entry = prev;
					break;
				}
			}
		}
		return entry;
	}

	if (!prev)
		return NULL;

	/* find last entry before the 'offset' */
	entry = prev;
	if (entry->offset > offset) {
		n = rb_prev(&entry->offset_index);
		if (n) {
			entry = rb_entry(n, struct btrfs_free_space,
					offset_index);
			BUG_ON(entry->offset > offset);
		} else {
			if (fuzzy)
				return entry;
			else
				return NULL;
		}
	}

	if (entry->bitmap) {
		n = &entry->offset_index;
		while (1) {
			n = rb_prev(n);
			if (!n)
				break;
			prev = rb_entry(n, struct btrfs_free_space,
					offset_index);
			if (!prev->bitmap) {
				if (prev->offset + prev->bytes > offset)
					return prev;
				break;
			}
		}
		if (entry->offset + BITS_PER_BITMAP * ctl->unit > offset)
			return entry;
	} else if (entry->offset + entry->bytes > offset)
		return entry;

	if (!fuzzy)
		return NULL;

	while (1) {
		if (entry->bitmap) {
			if (entry->offset + BITS_PER_BITMAP *
			    ctl->unit > offset)
				break;
		} else {
			if (entry->offset + entry->bytes > offset)
				break;
		}

		n = rb_next(&entry->offset_index);
		if (!n)
			return NULL;
		entry = rb_entry(n, struct btrfs_free_space, offset_index);
	}
	return entry;
}

static inline void
__unlink_free_space(struct btrfs_free_space_ctl *ctl,
		    struct btrfs_free_space *info)
{
	rb_erase(&info->offset_index, &ctl->free_space_offset);
	ctl->free_extents--;
}

static void unlink_free_space(struct btrfs_free_space_ctl *ctl,
			      struct btrfs_free_space *info)
{
	__unlink_free_space(ctl, info);
	ctl->free_space -= info->bytes;
}

static int link_free_space(struct btrfs_free_space_ctl *ctl,
			   struct btrfs_free_space *info)
{
	int ret = 0;

	BUG_ON(!info->bitmap && !info->bytes);
	ret = tree_insert_offset(&ctl->free_space_offset, info->offset,
				 &info->offset_index, (info->bitmap != NULL));
	if (ret)
		return ret;

	ctl->free_space += info->bytes;
	ctl->free_extents++;
	return ret;
}

static void recalculate_thresholds(struct btrfs_free_space_ctl *ctl)
{
	struct btrfs_block_group_cache *block_group = ctl->private;
	u64 max_bytes;
	u64 bitmap_bytes;
	u64 extent_bytes;
	u64 size = block_group->key.offset;
	u64 bytes_per_bg = BITS_PER_BITMAP * block_group->sectorsize;
	int max_bitmaps = div64_u64(size + bytes_per_bg - 1, bytes_per_bg);

	BUG_ON(ctl->total_bitmaps > max_bitmaps);

	/*
	 * The goal is to keep the total amount of memory used per 1gb of space
	 * at or below 32k, so we need to adjust how much memory we allow to be
	 * used by extent based free space tracking
	 */
	if (size < 1024 * 1024 * 1024)
		max_bytes = MAX_CACHE_BYTES_PER_GIG;
	else
		max_bytes = MAX_CACHE_BYTES_PER_GIG *
			div64_u64(size, 1024 * 1024 * 1024);

	/*
	 * we want to account for 1 more bitmap than what we have so we can make
	 * sure we don't go over our overall goal of MAX_CACHE_BYTES_PER_GIG as
	 * we add more bitmaps.
	 */
	bitmap_bytes = (ctl->total_bitmaps + 1) * PAGE_CACHE_SIZE;

	if (bitmap_bytes >= max_bytes) {
		ctl->extents_thresh = 0;
		return;
	}

	/*
	 * we want the extent entry threshold to always be at most 1/2 the maxw
	 * bytes we can have, or whatever is less than that.
	 */
	extent_bytes = max_bytes - bitmap_bytes;
	extent_bytes = min_t(u64, extent_bytes, div64_u64(max_bytes, 2));

	ctl->extents_thresh =
		div64_u64(extent_bytes, (sizeof(struct btrfs_free_space)));
}

static void bitmap_clear_bits(struct btrfs_free_space_ctl *ctl,
			      struct btrfs_free_space *info, u64 offset,
			      u64 bytes)
{
	unsigned long start, count;

	start = offset_to_bit(info->offset, ctl->unit, offset);
	count = bytes_to_bits(bytes, ctl->unit);
	BUG_ON(start + count > BITS_PER_BITMAP);

	bitmap_clear(info->bitmap, start, count);

	info->bytes -= bytes;
	ctl->free_space -= bytes;
}

static void bitmap_set_bits(struct btrfs_free_space_ctl *ctl,
			    struct btrfs_free_space *info, u64 offset,
			    u64 bytes)
{
	unsigned long start, count;

	start = offset_to_bit(info->offset, ctl->unit, offset);
	count = bytes_to_bits(bytes, ctl->unit);
	BUG_ON(start + count > BITS_PER_BITMAP);

	bitmap_set(info->bitmap, start, count);

	info->bytes += bytes;
	ctl->free_space += bytes;
}

static int search_bitmap(struct btrfs_free_space_ctl *ctl,
			 struct btrfs_free_space *bitmap_info, u64 *offset,
			 u64 *bytes)
{
	unsigned long found_bits = 0;
	unsigned long bits, i;
	unsigned long next_zero;

	i = offset_to_bit(bitmap_info->offset, ctl->unit,
			  max_t(u64, *offset, bitmap_info->offset));
	bits = bytes_to_bits(*bytes, ctl->unit);

	for (i = find_next_bit(bitmap_info->bitmap, BITS_PER_BITMAP, i);
	     i < BITS_PER_BITMAP;
	     i = find_next_bit(bitmap_info->bitmap, BITS_PER_BITMAP, i + 1)) {
		next_zero = find_next_zero_bit(bitmap_info->bitmap,
					       BITS_PER_BITMAP, i);
		if ((next_zero - i) >= bits) {
			found_bits = next_zero - i;
			break;
		}
		i = next_zero;
	}

	if (found_bits) {
		*offset = (u64)(i * ctl->unit) + bitmap_info->offset;
		*bytes = (u64)(found_bits) * ctl->unit;
		return 0;
	}

	return -1;
}

static struct btrfs_free_space *
find_free_space(struct btrfs_free_space_ctl *ctl, u64 *offset, u64 *bytes)
{
	struct btrfs_free_space *entry;
	struct rb_node *node;
	int ret;

	if (!ctl->free_space_offset.rb_node)
		return NULL;

	entry = tree_search_offset(ctl, offset_to_bitmap(ctl, *offset), 0, 1);
	if (!entry)
		return NULL;

	for (node = &entry->offset_index; node; node = rb_next(node)) {
		entry = rb_entry(node, struct btrfs_free_space, offset_index);
		if (entry->bytes < *bytes)
			continue;

		if (entry->bitmap) {
			ret = search_bitmap(ctl, entry, offset, bytes);
			if (!ret)
				return entry;
			continue;
		}

		*offset = entry->offset;
		*bytes = entry->bytes;
		return entry;
	}

	return NULL;
}

static void add_new_bitmap(struct btrfs_free_space_ctl *ctl,
			   struct btrfs_free_space *info, u64 offset)
{
	info->offset = offset_to_bitmap(ctl, offset);
	info->bytes = 0;
	link_free_space(ctl, info);
	ctl->total_bitmaps++;

	ctl->op->recalc_thresholds(ctl);
}

static void free_bitmap(struct btrfs_free_space_ctl *ctl,
			struct btrfs_free_space *bitmap_info)
{
	unlink_free_space(ctl, bitmap_info);
	kfree(bitmap_info->bitmap);
	kmem_cache_free(btrfs_free_space_cachep, bitmap_info);
	ctl->total_bitmaps--;
	ctl->op->recalc_thresholds(ctl);
}

static noinline int remove_from_bitmap(struct btrfs_free_space_ctl *ctl,
			      struct btrfs_free_space *bitmap_info,
			      u64 *offset, u64 *bytes)
{
	u64 end;
	u64 search_start, search_bytes;
	int ret;

again:
	end = bitmap_info->offset + (u64)(BITS_PER_BITMAP * ctl->unit) - 1;

	/*
	 * XXX - this can go away after a few releases.
	 *
	 * since the only user of btrfs_remove_free_space is the tree logging
	 * stuff, and the only way to test that is under crash conditions, we
	 * want to have this debug stuff here just in case somethings not
	 * working.  Search the bitmap for the space we are trying to use to
	 * make sure its actually there.  If its not there then we need to stop
	 * because something has gone wrong.
	 */
	search_start = *offset;
	search_bytes = *bytes;
	search_bytes = min(search_bytes, end - search_start + 1);
	ret = search_bitmap(ctl, bitmap_info, &search_start, &search_bytes);
	BUG_ON(ret < 0 || search_start != *offset);

	if (*offset > bitmap_info->offset && *offset + *bytes > end) {
		bitmap_clear_bits(ctl, bitmap_info, *offset, end - *offset + 1);
		*bytes -= end - *offset + 1;
		*offset = end + 1;
	} else if (*offset >= bitmap_info->offset && *offset + *bytes <= end) {
		bitmap_clear_bits(ctl, bitmap_info, *offset, *bytes);
		*bytes = 0;
	}

	if (*bytes) {
		struct rb_node *next = rb_next(&bitmap_info->offset_index);
		if (!bitmap_info->bytes)
			free_bitmap(ctl, bitmap_info);

		/*
		 * no entry after this bitmap, but we still have bytes to
		 * remove, so something has gone wrong.
		 */
		if (!next)
			return -EINVAL;

		bitmap_info = rb_entry(next, struct btrfs_free_space,
				       offset_index);

		/*
		 * if the next entry isn't a bitmap we need to return to let the
		 * extent stuff do its work.
		 */
		if (!bitmap_info->bitmap)
			return -EAGAIN;

		/*
		 * Ok the next item is a bitmap, but it may not actually hold
		 * the information for the rest of this free space stuff, so
		 * look for it, and if we don't find it return so we can try
		 * everything over again.
		 */
		search_start = *offset;
		search_bytes = *bytes;
		ret = search_bitmap(ctl, bitmap_info, &search_start,
				    &search_bytes);
		if (ret < 0 || search_start != *offset)
			return -EAGAIN;

		goto again;
	} else if (!bitmap_info->bytes)
		free_bitmap(ctl, bitmap_info);

	return 0;
}

static bool use_bitmap(struct btrfs_free_space_ctl *ctl,
		      struct btrfs_free_space *info)
{
	struct btrfs_block_group_cache *block_group = ctl->private;

	/*
	 * If we are below the extents threshold then we can add this as an
	 * extent, and don't have to deal with the bitmap
	 */
	if (ctl->free_extents < ctl->extents_thresh) {
		/*
		 * If this block group has some small extents we don't want to
		 * use up all of our free slots in the cache with them, we want
		 * to reserve them to larger extents, however if we have plent
		 * of cache left then go ahead an dadd them, no sense in adding
		 * the overhead of a bitmap if we don't have to.
		 */
		if (info->bytes <= block_group->sectorsize * 4) {
			if (ctl->free_extents * 2 <= ctl->extents_thresh)
				return false;
		} else {
			return false;
		}
	}

	/*
	 * some block groups are so tiny they can't be enveloped by a bitmap, so
	 * don't even bother to create a bitmap for this
	 */
	if (BITS_PER_BITMAP * block_group->sectorsize >
	    block_group->key.offset)
		return false;

	return true;
}

static int insert_into_bitmap(struct btrfs_free_space_ctl *ctl,
			      struct btrfs_free_space *info)
{
	struct btrfs_free_space *bitmap_info;
	int added = 0;
	u64 bytes, offset, end;
	int ret;

	bytes = info->bytes;
	offset = info->offset;

	if (!ctl->op->use_bitmap(ctl, info))
		return 0;

again:
	bitmap_info = tree_search_offset(ctl, offset_to_bitmap(ctl, offset),
					 1, 0);
	if (!bitmap_info) {
		BUG_ON(added);
		goto new_bitmap;
	}

	end = bitmap_info->offset + (u64)(BITS_PER_BITMAP * ctl->unit);

	if (offset >= bitmap_info->offset && offset + bytes > end) {
		bitmap_set_bits(ctl, bitmap_info, offset, end - offset);
		bytes -= end - offset;
		offset = end;
		added = 0;
	} else if (offset >= bitmap_info->offset && offset + bytes <= end) {
		bitmap_set_bits(ctl, bitmap_info, offset, bytes);
		bytes = 0;
	} else {
		BUG();
	}

	if (!bytes) {
		ret = 1;
		goto out;
	} else
		goto again;

new_bitmap:
	if (info && info->bitmap) {
		add_new_bitmap(ctl, info, offset);
		added = 1;
		info = NULL;
		goto again;
	} else {
		spin_unlock(&ctl->tree_lock);

		/* no pre-allocated info, allocate a new one */
		if (!info) {
			info = kmem_cache_zalloc(btrfs_free_space_cachep,
						 GFP_NOFS);
			if (!info) {
				spin_lock(&ctl->tree_lock);
				ret = -ENOMEM;
				goto out;
			}
		}

		/* allocate the bitmap */
		info->bitmap = kzalloc(PAGE_CACHE_SIZE, GFP_NOFS);
		spin_lock(&ctl->tree_lock);
		if (!info->bitmap) {
			ret = -ENOMEM;
			goto out;
		}
		goto again;
	}

out:
	if (info) {
		if (info->bitmap)
			kfree(info->bitmap);
		kmem_cache_free(btrfs_free_space_cachep, info);
	}

	return ret;
}

bool try_merge_free_space(struct btrfs_free_space_ctl *ctl,
			  struct btrfs_free_space *info, bool update_stat)
{
	struct btrfs_free_space *left_info;
	struct btrfs_free_space *right_info;
	bool merged = false;
	u64 offset = info->offset;
	u64 bytes = info->bytes;

	/*
	 * first we want to see if there is free space adjacent to the range we
	 * are adding, if there is remove that struct and add a new one to
	 * cover the entire range
	 */
	right_info = tree_search_offset(ctl, offset + bytes, 0, 0);
	if (right_info && rb_prev(&right_info->offset_index))
		left_info = rb_entry(rb_prev(&right_info->offset_index),
				     struct btrfs_free_space, offset_index);
	else
		left_info = tree_search_offset(ctl, offset - 1, 0, 0);

	if (right_info && !right_info->bitmap) {
		if (update_stat)
			unlink_free_space(ctl, right_info);
		else
			__unlink_free_space(ctl, right_info);
		info->bytes += right_info->bytes;
		kmem_cache_free(btrfs_free_space_cachep, right_info);
		merged = true;
	}

	if (left_info && !left_info->bitmap &&
	    left_info->offset + left_info->bytes == offset) {
		if (update_stat)
			unlink_free_space(ctl, left_info);
		else
			__unlink_free_space(ctl, left_info);
		info->offset = left_info->offset;
		info->bytes += left_info->bytes;
		kmem_cache_free(btrfs_free_space_cachep, left_info);
		merged = true;
	}

	return merged;
}

int __btrfs_add_free_space(struct btrfs_free_space_ctl *ctl,
			   u64 offset, u64 bytes)
{
	struct btrfs_free_space *info;
	int ret = 0;

	info = kmem_cache_zalloc(btrfs_free_space_cachep, GFP_NOFS);
	if (!info)
		return -ENOMEM;

	info->offset = offset;
	info->bytes = bytes;

	spin_lock(&ctl->tree_lock);

	if (try_merge_free_space(ctl, info, true))
		goto link;

	/*
	 * There was no extent directly to the left or right of this new
	 * extent then we know we're going to have to allocate a new extent, so
	 * before we do that see if we need to drop this into a bitmap
	 */
	ret = insert_into_bitmap(ctl, info);
	if (ret < 0) {
		goto out;
	} else if (ret) {
		ret = 0;
		goto out;
	}
link:
	ret = link_free_space(ctl, info);
	if (ret)
		kmem_cache_free(btrfs_free_space_cachep, info);
out:
	spin_unlock(&ctl->tree_lock);

	if (ret) {
		printk(KERN_CRIT "btrfs: unable to add free space :%d\n", ret);
		BUG_ON(ret == -EEXIST);
	}

	return ret;
}

int btrfs_remove_free_space(struct btrfs_block_group_cache *block_group,
			    u64 offset, u64 bytes)
{
	struct btrfs_free_space_ctl *ctl = block_group->free_space_ctl;
	struct btrfs_free_space *info;
	struct btrfs_free_space *next_info = NULL;
	int ret = 0;

	spin_lock(&ctl->tree_lock);

again:
	info = tree_search_offset(ctl, offset, 0, 0);
	if (!info) {
		/*
		 * oops didn't find an extent that matched the space we wanted
		 * to remove, look for a bitmap instead
		 */
		info = tree_search_offset(ctl, offset_to_bitmap(ctl, offset),
					  1, 0);
		if (!info) {
			WARN_ON(1);
			goto out_lock;
		}
	}

	if (info->bytes < bytes && rb_next(&info->offset_index)) {
		u64 end;
		next_info = rb_entry(rb_next(&info->offset_index),
					     struct btrfs_free_space,
					     offset_index);

		if (next_info->bitmap)
			end = next_info->offset +
			      BITS_PER_BITMAP * ctl->unit - 1;
		else
			end = next_info->offset + next_info->bytes;

		if (next_info->bytes < bytes ||
		    next_info->offset > offset || offset > end) {
			printk(KERN_CRIT "Found free space at %llu, size %llu,"
			      " trying to use %llu\n",
			      (unsigned long long)info->offset,
			      (unsigned long long)info->bytes,
			      (unsigned long long)bytes);
			WARN_ON(1);
			ret = -EINVAL;
			goto out_lock;
		}

		info = next_info;
	}

	if (info->bytes == bytes) {
		unlink_free_space(ctl, info);
		if (info->bitmap) {
			kfree(info->bitmap);
			ctl->total_bitmaps--;
		}
		kmem_cache_free(btrfs_free_space_cachep, info);
		goto out_lock;
	}

	if (!info->bitmap && info->offset == offset) {
		unlink_free_space(ctl, info);
		info->offset += bytes;
		info->bytes -= bytes;
		link_free_space(ctl, info);
		goto out_lock;
	}

	if (!info->bitmap && info->offset <= offset &&
	    info->offset + info->bytes >= offset + bytes) {
		u64 old_start = info->offset;
		/*
		 * we're freeing space in the middle of the info,
		 * this can happen during tree log replay
		 *
		 * first unlink the old info and then
		 * insert it again after the hole we're creating
		 */
		unlink_free_space(ctl, info);
		if (offset + bytes < info->offset + info->bytes) {
			u64 old_end = info->offset + info->bytes;

			info->offset = offset + bytes;
			info->bytes = old_end - info->offset;
			ret = link_free_space(ctl, info);
			WARN_ON(ret);
			if (ret)
				goto out_lock;
		} else {
			/* the hole we're creating ends at the end
			 * of the info struct, just free the info
			 */
			kmem_cache_free(btrfs_free_space_cachep, info);
		}
		spin_unlock(&ctl->tree_lock);

		/* step two, insert a new info struct to cover
		 * anything before the hole
		 */
		ret = btrfs_add_free_space(block_group, old_start,
					   offset - old_start);
		WARN_ON(ret);
		goto out;
	}

	ret = remove_from_bitmap(ctl, info, &offset, &bytes);
	if (ret == -EAGAIN)
		goto again;
	BUG_ON(ret);
out_lock:
	spin_unlock(&ctl->tree_lock);
out:
	return ret;
}

void btrfs_dump_free_space(struct btrfs_block_group_cache *block_group,
			   u64 bytes)
{
	struct btrfs_free_space_ctl *ctl = block_group->free_space_ctl;
	struct btrfs_free_space *info;
	struct rb_node *n;
	int count = 0;

	for (n = rb_first(&ctl->free_space_offset); n; n = rb_next(n)) {
		info = rb_entry(n, struct btrfs_free_space, offset_index);
		if (info->bytes >= bytes)
			count++;
		printk(KERN_CRIT "entry offset %llu, bytes %llu, bitmap %s\n",
		       (unsigned long long)info->offset,
		       (unsigned long long)info->bytes,
		       (info->bitmap) ? "yes" : "no");
	}
	printk(KERN_INFO "block group has cluster?: %s\n",
	       list_empty(&block_group->cluster_list) ? "no" : "yes");
	printk(KERN_INFO "%d blocks of free space at or bigger than bytes is"
	       "\n", count);
}

static struct btrfs_free_space_op free_space_op = {
	.recalc_thresholds	= recalculate_thresholds,
	.use_bitmap		= use_bitmap,
};

void btrfs_init_free_space_ctl(struct btrfs_block_group_cache *block_group)
{
	struct btrfs_free_space_ctl *ctl = block_group->free_space_ctl;

	spin_lock_init(&ctl->tree_lock);
	ctl->unit = block_group->sectorsize;
	ctl->start = block_group->key.objectid;
	ctl->private = block_group;
	ctl->op = &free_space_op;

	/*
	 * we only want to have 32k of ram per block group for keeping
	 * track of free space, and if we pass 1/2 of that we want to
	 * start converting things over to using bitmaps
	 */
	ctl->extents_thresh = ((1024 * 32) / 2) /
				sizeof(struct btrfs_free_space);
}

/*
 * for a given cluster, put all of its extents back into the free
 * space cache.  If the block group passed doesn't match the block group
 * pointed to by the cluster, someone else raced in and freed the
 * cluster already.  In that case, we just return without changing anything
 */
static int
__btrfs_return_cluster_to_free_space(
			     struct btrfs_block_group_cache *block_group,
			     struct btrfs_free_cluster *cluster)
{
	struct btrfs_free_space_ctl *ctl = block_group->free_space_ctl;
	struct btrfs_free_space *entry;
	struct rb_node *node;

	spin_lock(&cluster->lock);
	if (cluster->block_group != block_group)
		goto out;

	cluster->block_group = NULL;
	cluster->window_start = 0;
	list_del_init(&cluster->block_group_list);

	node = rb_first(&cluster->root);
	while (node) {
		bool bitmap;

		entry = rb_entry(node, struct btrfs_free_space, offset_index);
		node = rb_next(&entry->offset_index);
		rb_erase(&entry->offset_index, &cluster->root);

		bitmap = (entry->bitmap != NULL);
		if (!bitmap)
			try_merge_free_space(ctl, entry, false);
		tree_insert_offset(&ctl->free_space_offset,
				   entry->offset, &entry->offset_index, bitmap);
	}
	cluster->root = RB_ROOT;

out:
	spin_unlock(&cluster->lock);
	btrfs_put_block_group(block_group);
	return 0;
}

void __btrfs_remove_free_space_cache(struct btrfs_free_space_ctl *ctl)
{
	struct btrfs_free_space *info;
	struct rb_node *node;

	spin_lock(&ctl->tree_lock);
	while ((node = rb_last(&ctl->free_space_offset)) != NULL) {
		info = rb_entry(node, struct btrfs_free_space, offset_index);
		unlink_free_space(ctl, info);
		kfree(info->bitmap);
		kmem_cache_free(btrfs_free_space_cachep, info);
		if (need_resched()) {
			spin_unlock(&ctl->tree_lock);
			cond_resched();
			spin_lock(&ctl->tree_lock);
		}
	}
	spin_unlock(&ctl->tree_lock);
}

void btrfs_remove_free_space_cache(struct btrfs_block_group_cache *block_group)
{
	struct btrfs_free_space_ctl *ctl = block_group->free_space_ctl;
	struct btrfs_free_cluster *cluster;
	struct list_head *head;

	spin_lock(&ctl->tree_lock);
	while ((head = block_group->cluster_list.next) !=
	       &block_group->cluster_list) {
		cluster = list_entry(head, struct btrfs_free_cluster,
				     block_group_list);

		WARN_ON(cluster->block_group != block_group);
		__btrfs_return_cluster_to_free_space(block_group, cluster);
		if (need_resched()) {
			spin_unlock(&ctl->tree_lock);
			cond_resched();
			spin_lock(&ctl->tree_lock);
		}
	}
	spin_unlock(&ctl->tree_lock);

<<<<<<< HEAD
	while ((node = rb_last(&block_group->free_space_offset)) != NULL) {
		info = rb_entry(node, struct btrfs_free_space, offset_index);
		if (!info->bitmap) {
			unlink_free_space(block_group, info);
			kmem_cache_free(btrfs_free_space_cachep, info);
		} else {
			free_bitmap(block_group, info);
		}

		if (need_resched()) {
			spin_unlock(&block_group->tree_lock);
			cond_resched();
			spin_lock(&block_group->tree_lock);
		}
	}

	spin_unlock(&block_group->tree_lock);
=======
	__btrfs_remove_free_space_cache(ctl);
>>>>>>> 82d5902d
}

u64 btrfs_find_space_for_alloc(struct btrfs_block_group_cache *block_group,
			       u64 offset, u64 bytes, u64 empty_size)
{
	struct btrfs_free_space_ctl *ctl = block_group->free_space_ctl;
	struct btrfs_free_space *entry = NULL;
	u64 bytes_search = bytes + empty_size;
	u64 ret = 0;

	spin_lock(&ctl->tree_lock);
	entry = find_free_space(ctl, &offset, &bytes_search);
	if (!entry)
		goto out;

	ret = offset;
	if (entry->bitmap) {
		bitmap_clear_bits(ctl, entry, offset, bytes);
		if (!entry->bytes)
			free_bitmap(ctl, entry);
	} else {
		unlink_free_space(ctl, entry);
		entry->offset += bytes;
		entry->bytes -= bytes;
		if (!entry->bytes)
			kmem_cache_free(btrfs_free_space_cachep, entry);
		else
			link_free_space(ctl, entry);
	}

out:
	spin_unlock(&ctl->tree_lock);

	return ret;
}

/*
 * given a cluster, put all of its extents back into the free space
 * cache.  If a block group is passed, this function will only free
 * a cluster that belongs to the passed block group.
 *
 * Otherwise, it'll get a reference on the block group pointed to by the
 * cluster and remove the cluster from it.
 */
int btrfs_return_cluster_to_free_space(
			       struct btrfs_block_group_cache *block_group,
			       struct btrfs_free_cluster *cluster)
{
	struct btrfs_free_space_ctl *ctl;
	int ret;

	/* first, get a safe pointer to the block group */
	spin_lock(&cluster->lock);
	if (!block_group) {
		block_group = cluster->block_group;
		if (!block_group) {
			spin_unlock(&cluster->lock);
			return 0;
		}
	} else if (cluster->block_group != block_group) {
		/* someone else has already freed it don't redo their work */
		spin_unlock(&cluster->lock);
		return 0;
	}
	atomic_inc(&block_group->count);
	spin_unlock(&cluster->lock);

	ctl = block_group->free_space_ctl;

	/* now return any extents the cluster had on it */
	spin_lock(&ctl->tree_lock);
	ret = __btrfs_return_cluster_to_free_space(block_group, cluster);
	spin_unlock(&ctl->tree_lock);

	/* finally drop our ref */
	btrfs_put_block_group(block_group);
	return ret;
}

static u64 btrfs_alloc_from_bitmap(struct btrfs_block_group_cache *block_group,
				   struct btrfs_free_cluster *cluster,
				   struct btrfs_free_space *entry,
				   u64 bytes, u64 min_start)
{
	struct btrfs_free_space_ctl *ctl = block_group->free_space_ctl;
	int err;
	u64 search_start = cluster->window_start;
	u64 search_bytes = bytes;
	u64 ret = 0;

	search_start = min_start;
	search_bytes = bytes;

	err = search_bitmap(ctl, entry, &search_start, &search_bytes);
	if (err)
		return 0;

	ret = search_start;
	bitmap_clear_bits(ctl, entry, ret, bytes);

	return ret;
}

/*
 * given a cluster, try to allocate 'bytes' from it, returns 0
 * if it couldn't find anything suitably large, or a logical disk offset
 * if things worked out
 */
u64 btrfs_alloc_from_cluster(struct btrfs_block_group_cache *block_group,
			     struct btrfs_free_cluster *cluster, u64 bytes,
			     u64 min_start)
{
	struct btrfs_free_space_ctl *ctl = block_group->free_space_ctl;
	struct btrfs_free_space *entry = NULL;
	struct rb_node *node;
	u64 ret = 0;

	spin_lock(&cluster->lock);
	if (bytes > cluster->max_size)
		goto out;

	if (cluster->block_group != block_group)
		goto out;

	node = rb_first(&cluster->root);
	if (!node)
		goto out;

	entry = rb_entry(node, struct btrfs_free_space, offset_index);
	while(1) {
		if (entry->bytes < bytes ||
		    (!entry->bitmap && entry->offset < min_start)) {
			struct rb_node *node;

			node = rb_next(&entry->offset_index);
			if (!node)
				break;
			entry = rb_entry(node, struct btrfs_free_space,
					 offset_index);
			continue;
		}

		if (entry->bitmap) {
			ret = btrfs_alloc_from_bitmap(block_group,
						      cluster, entry, bytes,
						      min_start);
			if (ret == 0) {
				struct rb_node *node;
				node = rb_next(&entry->offset_index);
				if (!node)
					break;
				entry = rb_entry(node, struct btrfs_free_space,
						 offset_index);
				continue;
			}
		} else {

			ret = entry->offset;

			entry->offset += bytes;
			entry->bytes -= bytes;
		}

		if (entry->bytes == 0)
			rb_erase(&entry->offset_index, &cluster->root);
		break;
	}
out:
	spin_unlock(&cluster->lock);

	if (!ret)
		return 0;

	spin_lock(&ctl->tree_lock);

	ctl->free_space -= bytes;
	if (entry->bytes == 0) {
		ctl->free_extents--;
		if (entry->bitmap) {
			kfree(entry->bitmap);
			ctl->total_bitmaps--;
			ctl->op->recalc_thresholds(ctl);
		}
		kmem_cache_free(btrfs_free_space_cachep, entry);
	}

	spin_unlock(&ctl->tree_lock);

	return ret;
}

static int btrfs_bitmap_cluster(struct btrfs_block_group_cache *block_group,
				struct btrfs_free_space *entry,
				struct btrfs_free_cluster *cluster,
				u64 offset, u64 bytes, u64 min_bytes)
{
	struct btrfs_free_space_ctl *ctl = block_group->free_space_ctl;
	unsigned long next_zero;
	unsigned long i;
	unsigned long search_bits;
	unsigned long total_bits;
	unsigned long found_bits;
	unsigned long start = 0;
	unsigned long total_found = 0;
	int ret;
	bool found = false;

	i = offset_to_bit(entry->offset, block_group->sectorsize,
			  max_t(u64, offset, entry->offset));
	search_bits = bytes_to_bits(bytes, block_group->sectorsize);
	total_bits = bytes_to_bits(min_bytes, block_group->sectorsize);

again:
	found_bits = 0;
	for (i = find_next_bit(entry->bitmap, BITS_PER_BITMAP, i);
	     i < BITS_PER_BITMAP;
	     i = find_next_bit(entry->bitmap, BITS_PER_BITMAP, i + 1)) {
		next_zero = find_next_zero_bit(entry->bitmap,
					       BITS_PER_BITMAP, i);
		if (next_zero - i >= search_bits) {
			found_bits = next_zero - i;
			break;
		}
		i = next_zero;
	}

	if (!found_bits)
		return -ENOSPC;

	if (!found) {
		start = i;
		found = true;
	}

	total_found += found_bits;

	if (cluster->max_size < found_bits * block_group->sectorsize)
		cluster->max_size = found_bits * block_group->sectorsize;

	if (total_found < total_bits) {
		i = find_next_bit(entry->bitmap, BITS_PER_BITMAP, next_zero);
		if (i - start > total_bits * 2) {
			total_found = 0;
			cluster->max_size = 0;
			found = false;
		}
		goto again;
	}

	cluster->window_start = start * block_group->sectorsize +
		entry->offset;
	rb_erase(&entry->offset_index, &ctl->free_space_offset);
	ret = tree_insert_offset(&cluster->root, entry->offset,
				 &entry->offset_index, 1);
	BUG_ON(ret);

	return 0;
}

/*
 * This searches the block group for just extents to fill the cluster with.
 */
static int setup_cluster_no_bitmap(struct btrfs_block_group_cache *block_group,
				   struct btrfs_free_cluster *cluster,
				   u64 offset, u64 bytes, u64 min_bytes)
{
	struct btrfs_free_space_ctl *ctl = block_group->free_space_ctl;
	struct btrfs_free_space *first = NULL;
	struct btrfs_free_space *entry = NULL;
	struct btrfs_free_space *prev = NULL;
	struct btrfs_free_space *last;
	struct rb_node *node;
	u64 window_start;
	u64 window_free;
	u64 max_extent;
	u64 max_gap = 128 * 1024;

	entry = tree_search_offset(ctl, offset, 0, 1);
	if (!entry)
		return -ENOSPC;

	/*
	 * We don't want bitmaps, so just move along until we find a normal
	 * extent entry.
	 */
	while (entry->bitmap) {
		node = rb_next(&entry->offset_index);
		if (!node)
			return -ENOSPC;
		entry = rb_entry(node, struct btrfs_free_space, offset_index);
	}

	window_start = entry->offset;
	window_free = entry->bytes;
	max_extent = entry->bytes;
	first = entry;
	last = entry;
	prev = entry;

	while (window_free <= min_bytes) {
		node = rb_next(&entry->offset_index);
		if (!node)
			return -ENOSPC;
		entry = rb_entry(node, struct btrfs_free_space, offset_index);

		if (entry->bitmap)
			continue;
		/*
		 * we haven't filled the empty size and the window is
		 * very large.  reset and try again
		 */
		if (entry->offset - (prev->offset + prev->bytes) > max_gap ||
		    entry->offset - window_start > (min_bytes * 2)) {
			first = entry;
			window_start = entry->offset;
			window_free = entry->bytes;
			last = entry;
			max_extent = entry->bytes;
		} else {
			last = entry;
			window_free += entry->bytes;
			if (entry->bytes > max_extent)
				max_extent = entry->bytes;
		}
		prev = entry;
	}

	cluster->window_start = first->offset;

	node = &first->offset_index;

	/*
	 * now we've found our entries, pull them out of the free space
	 * cache and put them into the cluster rbtree
	 */
	do {
		int ret;

		entry = rb_entry(node, struct btrfs_free_space, offset_index);
		node = rb_next(&entry->offset_index);
		if (entry->bitmap)
			continue;

		rb_erase(&entry->offset_index, &ctl->free_space_offset);
		ret = tree_insert_offset(&cluster->root, entry->offset,
					 &entry->offset_index, 0);
		BUG_ON(ret);
	} while (node && entry != last);

	cluster->max_size = max_extent;

	return 0;
}

/*
 * This specifically looks for bitmaps that may work in the cluster, we assume
 * that we have already failed to find extents that will work.
 */
static int setup_cluster_bitmap(struct btrfs_block_group_cache *block_group,
				struct btrfs_free_cluster *cluster,
				u64 offset, u64 bytes, u64 min_bytes)
{
	struct btrfs_free_space_ctl *ctl = block_group->free_space_ctl;
	struct btrfs_free_space *entry;
	struct rb_node *node;
	int ret = -ENOSPC;

	if (ctl->total_bitmaps == 0)
		return -ENOSPC;

	entry = tree_search_offset(ctl, offset_to_bitmap(ctl, offset), 0, 1);
	if (!entry)
		return -ENOSPC;

	node = &entry->offset_index;
	do {
		entry = rb_entry(node, struct btrfs_free_space, offset_index);
		node = rb_next(&entry->offset_index);
		if (!entry->bitmap)
			continue;
		if (entry->bytes < min_bytes)
			continue;
		ret = btrfs_bitmap_cluster(block_group, entry, cluster, offset,
					   bytes, min_bytes);
	} while (ret && node);

	return ret;
}

/*
 * here we try to find a cluster of blocks in a block group.  The goal
 * is to find at least bytes free and up to empty_size + bytes free.
 * We might not find them all in one contiguous area.
 *
 * returns zero and sets up cluster if things worked out, otherwise
 * it returns -enospc
 */
int btrfs_find_space_cluster(struct btrfs_trans_handle *trans,
			     struct btrfs_root *root,
			     struct btrfs_block_group_cache *block_group,
			     struct btrfs_free_cluster *cluster,
			     u64 offset, u64 bytes, u64 empty_size)
{
	struct btrfs_free_space_ctl *ctl = block_group->free_space_ctl;
	u64 min_bytes;
	int ret;

	/* for metadata, allow allocates with more holes */
	if (btrfs_test_opt(root, SSD_SPREAD)) {
		min_bytes = bytes + empty_size;
	} else if (block_group->flags & BTRFS_BLOCK_GROUP_METADATA) {
		/*
		 * we want to do larger allocations when we are
		 * flushing out the delayed refs, it helps prevent
		 * making more work as we go along.
		 */
		if (trans->transaction->delayed_refs.flushing)
			min_bytes = max(bytes, (bytes + empty_size) >> 1);
		else
			min_bytes = max(bytes, (bytes + empty_size) >> 4);
	} else
		min_bytes = max(bytes, (bytes + empty_size) >> 2);

	spin_lock(&ctl->tree_lock);

	/*
	 * If we know we don't have enough space to make a cluster don't even
	 * bother doing all the work to try and find one.
	 */
	if (ctl->free_space < min_bytes) {
		spin_unlock(&ctl->tree_lock);
		return -ENOSPC;
	}

	spin_lock(&cluster->lock);

	/* someone already found a cluster, hooray */
	if (cluster->block_group) {
		ret = 0;
		goto out;
	}

	ret = setup_cluster_no_bitmap(block_group, cluster, offset, bytes,
				      min_bytes);
	if (ret)
		ret = setup_cluster_bitmap(block_group, cluster, offset,
					   bytes, min_bytes);

	if (!ret) {
		atomic_inc(&block_group->count);
		list_add_tail(&cluster->block_group_list,
			      &block_group->cluster_list);
		cluster->block_group = block_group;
	}
out:
	spin_unlock(&cluster->lock);
	spin_unlock(&ctl->tree_lock);

	return ret;
}

/*
 * simple code to zero out a cluster
 */
void btrfs_init_free_cluster(struct btrfs_free_cluster *cluster)
{
	spin_lock_init(&cluster->lock);
	spin_lock_init(&cluster->refill_lock);
	cluster->root = RB_ROOT;
	cluster->max_size = 0;
	INIT_LIST_HEAD(&cluster->block_group_list);
	cluster->block_group = NULL;
}

int btrfs_trim_block_group(struct btrfs_block_group_cache *block_group,
			   u64 *trimmed, u64 start, u64 end, u64 minlen)
{
	struct btrfs_free_space_ctl *ctl = block_group->free_space_ctl;
	struct btrfs_free_space *entry = NULL;
	struct btrfs_fs_info *fs_info = block_group->fs_info;
	u64 bytes = 0;
	u64 actually_trimmed;
	int ret = 0;

	*trimmed = 0;

	while (start < end) {
		spin_lock(&ctl->tree_lock);

		if (ctl->free_space < minlen) {
			spin_unlock(&ctl->tree_lock);
			break;
		}

		entry = tree_search_offset(ctl, start, 0, 1);
		if (!entry)
			entry = tree_search_offset(ctl,
						   offset_to_bitmap(ctl, start),
						   1, 1);

		if (!entry || entry->offset >= end) {
			spin_unlock(&ctl->tree_lock);
			break;
		}

		if (entry->bitmap) {
			ret = search_bitmap(ctl, entry, &start, &bytes);
			if (!ret) {
				if (start >= end) {
					spin_unlock(&ctl->tree_lock);
					break;
				}
				bytes = min(bytes, end - start);
				bitmap_clear_bits(ctl, entry, start, bytes);
				if (entry->bytes == 0)
					free_bitmap(ctl, entry);
			} else {
				start = entry->offset + BITS_PER_BITMAP *
					block_group->sectorsize;
				spin_unlock(&ctl->tree_lock);
				ret = 0;
				continue;
			}
		} else {
			start = entry->offset;
			bytes = min(entry->bytes, end - start);
<<<<<<< HEAD
			unlink_free_space(block_group, entry);
			kmem_cache_free(btrfs_free_space_cachep, entry);
=======
			unlink_free_space(ctl, entry);
			kfree(entry);
>>>>>>> 82d5902d
		}

		spin_unlock(&ctl->tree_lock);

		if (bytes >= minlen) {
			int update_ret;
			update_ret = btrfs_update_reserved_bytes(block_group,
								 bytes, 1, 1);

			ret = btrfs_error_discard_extent(fs_info->extent_root,
							 start,
							 bytes,
							 &actually_trimmed);

			btrfs_add_free_space(block_group, start, bytes);
			if (!update_ret)
				btrfs_update_reserved_bytes(block_group,
							    bytes, 0, 1);

			if (ret)
				break;
			*trimmed += actually_trimmed;
		}
		start += bytes;
		bytes = 0;

		if (fatal_signal_pending(current)) {
			ret = -ERESTARTSYS;
			break;
		}

		cond_resched();
	}

	return ret;
}

/*
 * Find the left-most item in the cache tree, and then return the
 * smallest inode number in the item.
 *
 * Note: the returned inode number may not be the smallest one in
 * the tree, if the left-most item is a bitmap.
 */
u64 btrfs_find_ino_for_alloc(struct btrfs_root *fs_root)
{
	struct btrfs_free_space_ctl *ctl = fs_root->free_ino_ctl;
	struct btrfs_free_space *entry = NULL;
	u64 ino = 0;

	spin_lock(&ctl->tree_lock);

	if (RB_EMPTY_ROOT(&ctl->free_space_offset))
		goto out;

	entry = rb_entry(rb_first(&ctl->free_space_offset),
			 struct btrfs_free_space, offset_index);

	if (!entry->bitmap) {
		ino = entry->offset;

		unlink_free_space(ctl, entry);
		entry->offset++;
		entry->bytes--;
		if (!entry->bytes)
			kmem_cache_free(btrfs_free_space_cachep, entry);
		else
			link_free_space(ctl, entry);
	} else {
		u64 offset = 0;
		u64 count = 1;
		int ret;

		ret = search_bitmap(ctl, entry, &offset, &count);
		BUG_ON(ret);

		ino = offset;
		bitmap_clear_bits(ctl, entry, offset, 1);
		if (entry->bytes == 0)
			free_bitmap(ctl, entry);
	}
out:
	spin_unlock(&ctl->tree_lock);

	return ino;
}

struct inode *lookup_free_ino_inode(struct btrfs_root *root,
				    struct btrfs_path *path)
{
	struct inode *inode = NULL;

	spin_lock(&root->cache_lock);
	if (root->cache_inode)
		inode = igrab(root->cache_inode);
	spin_unlock(&root->cache_lock);
	if (inode)
		return inode;

	inode = __lookup_free_space_inode(root, path, 0);
	if (IS_ERR(inode))
		return inode;

	spin_lock(&root->cache_lock);
	if (!root->fs_info->closing)
		root->cache_inode = igrab(inode);
	spin_unlock(&root->cache_lock);

	return inode;
}

int create_free_ino_inode(struct btrfs_root *root,
			  struct btrfs_trans_handle *trans,
			  struct btrfs_path *path)
{
	return __create_free_space_inode(root, trans, path,
					 BTRFS_FREE_INO_OBJECTID, 0);
}

int load_free_ino_cache(struct btrfs_fs_info *fs_info, struct btrfs_root *root)
{
	struct btrfs_free_space_ctl *ctl = root->free_ino_ctl;
	struct btrfs_path *path;
	struct inode *inode;
	int ret = 0;
	u64 root_gen = btrfs_root_generation(&root->root_item);

	/*
	 * If we're unmounting then just return, since this does a search on the
	 * normal root and not the commit root and we could deadlock.
	 */
	smp_mb();
	if (fs_info->closing)
		return 0;

	path = btrfs_alloc_path();
	if (!path)
		return 0;

	inode = lookup_free_ino_inode(root, path);
	if (IS_ERR(inode))
		goto out;

	if (root_gen != BTRFS_I(inode)->generation)
		goto out_put;

	ret = __load_free_space_cache(root, inode, ctl, path, 0);

	if (ret < 0)
		printk(KERN_ERR "btrfs: failed to load free ino cache for "
		       "root %llu\n", root->root_key.objectid);
out_put:
	iput(inode);
out:
	btrfs_free_path(path);
	return ret;
}

int btrfs_write_out_ino_cache(struct btrfs_root *root,
			      struct btrfs_trans_handle *trans,
			      struct btrfs_path *path)
{
	struct btrfs_free_space_ctl *ctl = root->free_ino_ctl;
	struct inode *inode;
	int ret;

	inode = lookup_free_ino_inode(root, path);
	if (IS_ERR(inode))
		return 0;

	ret = __btrfs_write_out_cache(root, inode, ctl, NULL, trans, path, 0);
	if (ret < 0)
		printk(KERN_ERR "btrfs: failed to write free ino cache "
		       "for root %llu\n", root->root_key.objectid);

	iput(inode);
	return ret;
}<|MERGE_RESOLUTION|>--- conflicted
+++ resolved
@@ -1804,12 +1804,11 @@
 	return 0;
 }
 
-void __btrfs_remove_free_space_cache(struct btrfs_free_space_ctl *ctl)
+void __btrfs_remove_free_space_cache_locked(struct btrfs_free_space_ctl *ctl)
 {
 	struct btrfs_free_space *info;
 	struct rb_node *node;
 
-	spin_lock(&ctl->tree_lock);
 	while ((node = rb_last(&ctl->free_space_offset)) != NULL) {
 		info = rb_entry(node, struct btrfs_free_space, offset_index);
 		unlink_free_space(ctl, info);
@@ -1821,6 +1820,12 @@
 			spin_lock(&ctl->tree_lock);
 		}
 	}
+}
+
+void __btrfs_remove_free_space_cache(struct btrfs_free_space_ctl *ctl)
+{
+	spin_lock(&ctl->tree_lock);
+	__btrfs_remove_free_space_cache_locked(ctl);
 	spin_unlock(&ctl->tree_lock);
 }
 
@@ -1844,29 +1849,9 @@
 			spin_lock(&ctl->tree_lock);
 		}
 	}
+	__btrfs_remove_free_space_cache_locked(ctl);
 	spin_unlock(&ctl->tree_lock);
 
-<<<<<<< HEAD
-	while ((node = rb_last(&block_group->free_space_offset)) != NULL) {
-		info = rb_entry(node, struct btrfs_free_space, offset_index);
-		if (!info->bitmap) {
-			unlink_free_space(block_group, info);
-			kmem_cache_free(btrfs_free_space_cachep, info);
-		} else {
-			free_bitmap(block_group, info);
-		}
-
-		if (need_resched()) {
-			spin_unlock(&block_group->tree_lock);
-			cond_resched();
-			spin_lock(&block_group->tree_lock);
-		}
-	}
-
-	spin_unlock(&block_group->tree_lock);
-=======
-	__btrfs_remove_free_space_cache(ctl);
->>>>>>> 82d5902d
 }
 
 u64 btrfs_find_space_for_alloc(struct btrfs_block_group_cache *block_group,
@@ -2393,13 +2378,8 @@
 		} else {
 			start = entry->offset;
 			bytes = min(entry->bytes, end - start);
-<<<<<<< HEAD
-			unlink_free_space(block_group, entry);
+			unlink_free_space(ctl, entry);
 			kmem_cache_free(btrfs_free_space_cachep, entry);
-=======
-			unlink_free_space(ctl, entry);
-			kfree(entry);
->>>>>>> 82d5902d
 		}
 
 		spin_unlock(&ctl->tree_lock);
