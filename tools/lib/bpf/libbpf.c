// SPDX-License-Identifier: (LGPL-2.1 OR BSD-2-Clause)

/*
 * Common eBPF ELF object loading operations.
 *
 * Copyright (C) 2013-2015 Alexei Starovoitov <ast@kernel.org>
 * Copyright (C) 2015 Wang Nan <wangnan0@huawei.com>
 * Copyright (C) 2015 Huawei Inc.
 * Copyright (C) 2017 Nicira, Inc.
 * Copyright (C) 2019 Isovalent, Inc.
 */

#ifndef _GNU_SOURCE
#define _GNU_SOURCE
#endif
#include <stdlib.h>
#include <stdio.h>
#include <stdarg.h>
#include <libgen.h>
#include <inttypes.h>
#include <string.h>
#include <unistd.h>
#include <endian.h>
#include <fcntl.h>
#include <errno.h>
#include <asm/unistd.h>
#include <linux/err.h>
#include <linux/kernel.h>
#include <linux/bpf.h>
#include <linux/btf.h>
#include <linux/filter.h>
#include <linux/list.h>
#include <linux/limits.h>
#include <linux/perf_event.h>
#include <linux/ring_buffer.h>
#include <sys/epoll.h>
#include <sys/ioctl.h>
#include <sys/mman.h>
#include <sys/stat.h>
#include <sys/types.h>
#include <sys/vfs.h>
#include <sys/utsname.h>
#include <tools/libc_compat.h>
#include <libelf.h>
#include <gelf.h>

#include "libbpf.h"
#include "bpf.h"
#include "btf.h"
#include "str_error.h"
#include "libbpf_internal.h"
#include "hashmap.h"

#ifndef EM_BPF
#define EM_BPF 247
#endif

#ifndef BPF_FS_MAGIC
#define BPF_FS_MAGIC		0xcafe4a11
#endif

/* vsprintf() in __base_pr() uses nonliteral format string. It may break
 * compilation if user enables corresponding warning. Disable it explicitly.
 */
#pragma GCC diagnostic ignored "-Wformat-nonliteral"

#define __printf(a, b)	__attribute__((format(printf, a, b)))

static int __base_pr(enum libbpf_print_level level, const char *format,
		     va_list args)
{
	if (level == LIBBPF_DEBUG)
		return 0;

	return vfprintf(stderr, format, args);
}

static libbpf_print_fn_t __libbpf_pr = __base_pr;

libbpf_print_fn_t libbpf_set_print(libbpf_print_fn_t fn)
{
	libbpf_print_fn_t old_print_fn = __libbpf_pr;

	__libbpf_pr = fn;
	return old_print_fn;
}

__printf(2, 3)
void libbpf_print(enum libbpf_print_level level, const char *format, ...)
{
	va_list args;

	if (!__libbpf_pr)
		return;

	va_start(args, format);
	__libbpf_pr(level, format, args);
	va_end(args);
}

#define STRERR_BUFSIZE  128

#define CHECK_ERR(action, err, out) do {	\
	err = action;			\
	if (err)			\
		goto out;		\
} while(0)


/* Copied from tools/perf/util/util.h */
#ifndef zfree
# define zfree(ptr) ({ free(*ptr); *ptr = NULL; })
#endif

#ifndef zclose
# define zclose(fd) ({			\
	int ___err = 0;			\
	if ((fd) >= 0)			\
		___err = close((fd));	\
	fd = -1;			\
	___err; })
#endif

#ifdef HAVE_LIBELF_MMAP_SUPPORT
# define LIBBPF_ELF_C_READ_MMAP ELF_C_READ_MMAP
#else
# define LIBBPF_ELF_C_READ_MMAP ELF_C_READ
#endif

static inline __u64 ptr_to_u64(const void *ptr)
{
	return (__u64) (unsigned long) ptr;
}

struct bpf_capabilities {
	/* v4.14: kernel support for program & map names. */
	__u32 name:1;
	/* v5.2: kernel support for global data sections. */
	__u32 global_data:1;
	/* BTF_KIND_FUNC and BTF_KIND_FUNC_PROTO support */
	__u32 btf_func:1;
	/* BTF_KIND_VAR and BTF_KIND_DATASEC support */
	__u32 btf_datasec:1;
};

/*
 * bpf_prog should be a better name but it has been used in
 * linux/filter.h.
 */
struct bpf_program {
	/* Index in elf obj file, for relocation use. */
	int idx;
	char *name;
	int prog_ifindex;
	char *section_name;
	/* section_name with / replaced by _; makes recursive pinning
	 * in bpf_object__pin_programs easier
	 */
	char *pin_name;
	struct bpf_insn *insns;
	size_t insns_cnt, main_prog_cnt;
	enum bpf_prog_type type;

	struct reloc_desc {
		enum {
			RELO_LD64,
			RELO_CALL,
			RELO_DATA,
		} type;
		int insn_idx;
		union {
			int map_idx;
			int text_off;
		};
	} *reloc_desc;
	int nr_reloc;
	int log_level;

	struct {
		int nr;
		int *fds;
	} instances;
	bpf_program_prep_t preprocessor;

	struct bpf_object *obj;
	void *priv;
	bpf_program_clear_priv_t clear_priv;

	enum bpf_attach_type expected_attach_type;
	int btf_fd;
	void *func_info;
	__u32 func_info_rec_size;
	__u32 func_info_cnt;

	struct bpf_capabilities *caps;

	void *line_info;
	__u32 line_info_rec_size;
	__u32 line_info_cnt;
	__u32 prog_flags;
};

enum libbpf_map_type {
	LIBBPF_MAP_UNSPEC,
	LIBBPF_MAP_DATA,
	LIBBPF_MAP_BSS,
	LIBBPF_MAP_RODATA,
};

static const char * const libbpf_type_to_btf_name[] = {
	[LIBBPF_MAP_DATA]	= ".data",
	[LIBBPF_MAP_BSS]	= ".bss",
	[LIBBPF_MAP_RODATA]	= ".rodata",
};

struct bpf_map {
	int fd;
	char *name;
	int sec_idx;
	size_t sec_offset;
	int map_ifindex;
	int inner_map_fd;
	struct bpf_map_def def;
	__u32 btf_key_type_id;
	__u32 btf_value_type_id;
	void *priv;
	bpf_map_clear_priv_t clear_priv;
	enum libbpf_map_type libbpf_type;
};

struct bpf_secdata {
	void *rodata;
	void *data;
};

static LIST_HEAD(bpf_objects_list);

struct bpf_object {
	char name[BPF_OBJ_NAME_LEN];
	char license[64];
	__u32 kern_version;

	struct bpf_program *programs;
	size_t nr_programs;
	struct bpf_map *maps;
	size_t nr_maps;
	size_t maps_cap;
	struct bpf_secdata sections;

	bool loaded;
	bool has_pseudo_calls;

	/*
	 * Information when doing elf related work. Only valid if fd
	 * is valid.
	 */
	struct {
		int fd;
		void *obj_buf;
		size_t obj_buf_sz;
		Elf *elf;
		GElf_Ehdr ehdr;
		Elf_Data *symbols;
		Elf_Data *data;
		Elf_Data *rodata;
		Elf_Data *bss;
		size_t strtabidx;
		struct {
			GElf_Shdr shdr;
			Elf_Data *data;
		} *reloc;
		int nr_reloc;
		int maps_shndx;
		int btf_maps_shndx;
		int text_shndx;
		int data_shndx;
		int rodata_shndx;
		int bss_shndx;
	} efile;
	/*
	 * All loaded bpf_object is linked in a list, which is
	 * hidden to caller. bpf_objects__<func> handlers deal with
	 * all objects.
	 */
	struct list_head list;

	struct btf *btf;
	struct btf_ext *btf_ext;

	void *priv;
	bpf_object_clear_priv_t clear_priv;

	struct bpf_capabilities caps;

	char path[];
};
#define obj_elf_valid(o)	((o)->efile.elf)

void bpf_program__unload(struct bpf_program *prog)
{
	int i;

	if (!prog)
		return;

	/*
	 * If the object is opened but the program was never loaded,
	 * it is possible that prog->instances.nr == -1.
	 */
	if (prog->instances.nr > 0) {
		for (i = 0; i < prog->instances.nr; i++)
			zclose(prog->instances.fds[i]);
	} else if (prog->instances.nr != -1) {
		pr_warning("Internal error: instances.nr is %d\n",
			   prog->instances.nr);
	}

	prog->instances.nr = -1;
	zfree(&prog->instances.fds);

	zclose(prog->btf_fd);
	zfree(&prog->func_info);
	zfree(&prog->line_info);
}

static void bpf_program__exit(struct bpf_program *prog)
{
	if (!prog)
		return;

	if (prog->clear_priv)
		prog->clear_priv(prog, prog->priv);

	prog->priv = NULL;
	prog->clear_priv = NULL;

	bpf_program__unload(prog);
	zfree(&prog->name);
	zfree(&prog->section_name);
	zfree(&prog->pin_name);
	zfree(&prog->insns);
	zfree(&prog->reloc_desc);

	prog->nr_reloc = 0;
	prog->insns_cnt = 0;
	prog->idx = -1;
}

static char *__bpf_program__pin_name(struct bpf_program *prog)
{
	char *name, *p;

	name = p = strdup(prog->section_name);
	while ((p = strchr(p, '/')))
		*p = '_';

	return name;
}

static int
bpf_program__init(void *data, size_t size, char *section_name, int idx,
		  struct bpf_program *prog)
{
	const size_t bpf_insn_sz = sizeof(struct bpf_insn);

	if (size == 0 || size % bpf_insn_sz) {
		pr_warning("corrupted section '%s', size: %zu\n",
			   section_name, size);
		return -EINVAL;
	}

	memset(prog, 0, sizeof(*prog));

	prog->section_name = strdup(section_name);
	if (!prog->section_name) {
		pr_warning("failed to alloc name for prog under section(%d) %s\n",
			   idx, section_name);
		goto errout;
	}

	prog->pin_name = __bpf_program__pin_name(prog);
	if (!prog->pin_name) {
		pr_warning("failed to alloc pin name for prog under section(%d) %s\n",
			   idx, section_name);
		goto errout;
	}

	prog->insns = malloc(size);
	if (!prog->insns) {
		pr_warning("failed to alloc insns for prog under section %s\n",
			   section_name);
		goto errout;
	}
	prog->insns_cnt = size / bpf_insn_sz;
	memcpy(prog->insns, data, size);
	prog->idx = idx;
	prog->instances.fds = NULL;
	prog->instances.nr = -1;
	prog->type = BPF_PROG_TYPE_UNSPEC;
	prog->btf_fd = -1;

	return 0;
errout:
	bpf_program__exit(prog);
	return -ENOMEM;
}

static int
bpf_object__add_program(struct bpf_object *obj, void *data, size_t size,
			char *section_name, int idx)
{
	struct bpf_program prog, *progs;
	int nr_progs, err;

	err = bpf_program__init(data, size, section_name, idx, &prog);
	if (err)
		return err;

	prog.caps = &obj->caps;
	progs = obj->programs;
	nr_progs = obj->nr_programs;

	progs = reallocarray(progs, nr_progs + 1, sizeof(progs[0]));
	if (!progs) {
		/*
		 * In this case the original obj->programs
		 * is still valid, so don't need special treat for
		 * bpf_close_object().
		 */
		pr_warning("failed to alloc a new program under section '%s'\n",
			   section_name);
		bpf_program__exit(&prog);
		return -ENOMEM;
	}

	pr_debug("found program %s\n", prog.section_name);
	obj->programs = progs;
	obj->nr_programs = nr_progs + 1;
	prog.obj = obj;
	progs[nr_progs] = prog;
	return 0;
}

static int
bpf_object__init_prog_names(struct bpf_object *obj)
{
	Elf_Data *symbols = obj->efile.symbols;
	struct bpf_program *prog;
	size_t pi, si;

	for (pi = 0; pi < obj->nr_programs; pi++) {
		const char *name = NULL;

		prog = &obj->programs[pi];

		for (si = 0; si < symbols->d_size / sizeof(GElf_Sym) && !name;
		     si++) {
			GElf_Sym sym;

			if (!gelf_getsym(symbols, si, &sym))
				continue;
			if (sym.st_shndx != prog->idx)
				continue;
			if (GELF_ST_BIND(sym.st_info) != STB_GLOBAL)
				continue;

			name = elf_strptr(obj->efile.elf,
					  obj->efile.strtabidx,
					  sym.st_name);
			if (!name) {
				pr_warning("failed to get sym name string for prog %s\n",
					   prog->section_name);
				return -LIBBPF_ERRNO__LIBELF;
			}
		}

		if (!name && prog->idx == obj->efile.text_shndx)
			name = ".text";

		if (!name) {
			pr_warning("failed to find sym for prog %s\n",
				   prog->section_name);
			return -EINVAL;
		}

		prog->name = strdup(name);
		if (!prog->name) {
			pr_warning("failed to allocate memory for prog sym %s\n",
				   name);
			return -ENOMEM;
		}
	}

	return 0;
}

static struct bpf_object *bpf_object__new(const char *path,
					  void *obj_buf,
					  size_t obj_buf_sz)
{
	struct bpf_object *obj;
	char *end;

	obj = calloc(1, sizeof(struct bpf_object) + strlen(path) + 1);
	if (!obj) {
		pr_warning("alloc memory failed for %s\n", path);
		return ERR_PTR(-ENOMEM);
	}

	strcpy(obj->path, path);
	/* Using basename() GNU version which doesn't modify arg. */
	strncpy(obj->name, basename((void *)path), sizeof(obj->name) - 1);
	end = strchr(obj->name, '.');
	if (end)
		*end = 0;

	obj->efile.fd = -1;
	/*
	 * Caller of this function should also call
	 * bpf_object__elf_finish() after data collection to return
	 * obj_buf to user. If not, we should duplicate the buffer to
	 * avoid user freeing them before elf finish.
	 */
	obj->efile.obj_buf = obj_buf;
	obj->efile.obj_buf_sz = obj_buf_sz;
	obj->efile.maps_shndx = -1;
	obj->efile.btf_maps_shndx = -1;
	obj->efile.data_shndx = -1;
	obj->efile.rodata_shndx = -1;
	obj->efile.bss_shndx = -1;

	obj->loaded = false;

	INIT_LIST_HEAD(&obj->list);
	list_add(&obj->list, &bpf_objects_list);
	return obj;
}

static void bpf_object__elf_finish(struct bpf_object *obj)
{
	if (!obj_elf_valid(obj))
		return;

	if (obj->efile.elf) {
		elf_end(obj->efile.elf);
		obj->efile.elf = NULL;
	}
	obj->efile.symbols = NULL;
	obj->efile.data = NULL;
	obj->efile.rodata = NULL;
	obj->efile.bss = NULL;

	zfree(&obj->efile.reloc);
	obj->efile.nr_reloc = 0;
	zclose(obj->efile.fd);
	obj->efile.obj_buf = NULL;
	obj->efile.obj_buf_sz = 0;
}

static int bpf_object__elf_init(struct bpf_object *obj)
{
	int err = 0;
	GElf_Ehdr *ep;

	if (obj_elf_valid(obj)) {
		pr_warning("elf init: internal error\n");
		return -LIBBPF_ERRNO__LIBELF;
	}

	if (obj->efile.obj_buf_sz > 0) {
		/*
		 * obj_buf should have been validated by
		 * bpf_object__open_buffer().
		 */
		obj->efile.elf = elf_memory(obj->efile.obj_buf,
					    obj->efile.obj_buf_sz);
	} else {
		obj->efile.fd = open(obj->path, O_RDONLY);
		if (obj->efile.fd < 0) {
			char errmsg[STRERR_BUFSIZE], *cp;

			err = -errno;
			cp = libbpf_strerror_r(err, errmsg, sizeof(errmsg));
			pr_warning("failed to open %s: %s\n", obj->path, cp);
			return err;
		}

		obj->efile.elf = elf_begin(obj->efile.fd,
					   LIBBPF_ELF_C_READ_MMAP, NULL);
	}

	if (!obj->efile.elf) {
		pr_warning("failed to open %s as ELF file\n", obj->path);
		err = -LIBBPF_ERRNO__LIBELF;
		goto errout;
	}

	if (!gelf_getehdr(obj->efile.elf, &obj->efile.ehdr)) {
		pr_warning("failed to get EHDR from %s\n", obj->path);
		err = -LIBBPF_ERRNO__FORMAT;
		goto errout;
	}
	ep = &obj->efile.ehdr;

	/* Old LLVM set e_machine to EM_NONE */
	if (ep->e_type != ET_REL ||
	    (ep->e_machine && ep->e_machine != EM_BPF)) {
		pr_warning("%s is not an eBPF object file\n", obj->path);
		err = -LIBBPF_ERRNO__FORMAT;
		goto errout;
	}

	return 0;
errout:
	bpf_object__elf_finish(obj);
	return err;
}

static int bpf_object__check_endianness(struct bpf_object *obj)
{
#if __BYTE_ORDER == __LITTLE_ENDIAN
	if (obj->efile.ehdr.e_ident[EI_DATA] == ELFDATA2LSB)
		return 0;
#elif __BYTE_ORDER == __BIG_ENDIAN
	if (obj->efile.ehdr.e_ident[EI_DATA] == ELFDATA2MSB)
		return 0;
#else
# error "Unrecognized __BYTE_ORDER__"
#endif
	pr_warning("endianness mismatch.\n");
	return -LIBBPF_ERRNO__ENDIAN;
}

static int
bpf_object__init_license(struct bpf_object *obj, void *data, size_t size)
{
	memcpy(obj->license, data, min(size, sizeof(obj->license) - 1));
	pr_debug("license of %s is %s\n", obj->path, obj->license);
	return 0;
}

static int
bpf_object__init_kversion(struct bpf_object *obj, void *data, size_t size)
{
	__u32 kver;

	if (size != sizeof(kver)) {
		pr_warning("invalid kver section in %s\n", obj->path);
		return -LIBBPF_ERRNO__FORMAT;
	}
	memcpy(&kver, data, sizeof(kver));
	obj->kern_version = kver;
	pr_debug("kernel version of %s is %x\n", obj->path, obj->kern_version);
	return 0;
}

static int compare_bpf_map(const void *_a, const void *_b)
{
	const struct bpf_map *a = _a;
	const struct bpf_map *b = _b;

	if (a->sec_idx != b->sec_idx)
		return a->sec_idx - b->sec_idx;
	return a->sec_offset - b->sec_offset;
}

static bool bpf_map_type__is_map_in_map(enum bpf_map_type type)
{
	if (type == BPF_MAP_TYPE_ARRAY_OF_MAPS ||
	    type == BPF_MAP_TYPE_HASH_OF_MAPS)
		return true;
	return false;
}

static int bpf_object_search_section_size(const struct bpf_object *obj,
					  const char *name, size_t *d_size)
{
	const GElf_Ehdr *ep = &obj->efile.ehdr;
	Elf *elf = obj->efile.elf;
	Elf_Scn *scn = NULL;
	int idx = 0;

	while ((scn = elf_nextscn(elf, scn)) != NULL) {
		const char *sec_name;
		Elf_Data *data;
		GElf_Shdr sh;

		idx++;
		if (gelf_getshdr(scn, &sh) != &sh) {
			pr_warning("failed to get section(%d) header from %s\n",
				   idx, obj->path);
			return -EIO;
		}

		sec_name = elf_strptr(elf, ep->e_shstrndx, sh.sh_name);
		if (!sec_name) {
			pr_warning("failed to get section(%d) name from %s\n",
				   idx, obj->path);
			return -EIO;
		}

		if (strcmp(name, sec_name))
			continue;

		data = elf_getdata(scn, 0);
		if (!data) {
			pr_warning("failed to get section(%d) data from %s(%s)\n",
				   idx, name, obj->path);
			return -EIO;
		}

		*d_size = data->d_size;
		return 0;
	}

	return -ENOENT;
}

int bpf_object__section_size(const struct bpf_object *obj, const char *name,
			     __u32 *size)
{
	int ret = -ENOENT;
	size_t d_size;

	*size = 0;
	if (!name) {
		return -EINVAL;
	} else if (!strcmp(name, ".data")) {
		if (obj->efile.data)
			*size = obj->efile.data->d_size;
	} else if (!strcmp(name, ".bss")) {
		if (obj->efile.bss)
			*size = obj->efile.bss->d_size;
	} else if (!strcmp(name, ".rodata")) {
		if (obj->efile.rodata)
			*size = obj->efile.rodata->d_size;
	} else {
		ret = bpf_object_search_section_size(obj, name, &d_size);
		if (!ret)
			*size = d_size;
	}

	return *size ? 0 : ret;
}

int bpf_object__variable_offset(const struct bpf_object *obj, const char *name,
				__u32 *off)
{
	Elf_Data *symbols = obj->efile.symbols;
	const char *sname;
	size_t si;

	if (!name || !off)
		return -EINVAL;

	for (si = 0; si < symbols->d_size / sizeof(GElf_Sym); si++) {
		GElf_Sym sym;

		if (!gelf_getsym(symbols, si, &sym))
			continue;
		if (GELF_ST_BIND(sym.st_info) != STB_GLOBAL ||
		    GELF_ST_TYPE(sym.st_info) != STT_OBJECT)
			continue;

		sname = elf_strptr(obj->efile.elf, obj->efile.strtabidx,
				   sym.st_name);
		if (!sname) {
			pr_warning("failed to get sym name string for var %s\n",
				   name);
			return -EIO;
		}
		if (strcmp(name, sname) == 0) {
			*off = sym.st_value;
			return 0;
		}
	}

	return -ENOENT;
}

static struct bpf_map *bpf_object__add_map(struct bpf_object *obj)
{
	struct bpf_map *new_maps;
	size_t new_cap;
	int i;

	if (obj->nr_maps < obj->maps_cap)
		return &obj->maps[obj->nr_maps++];

	new_cap = max((size_t)4, obj->maps_cap * 3 / 2);
	new_maps = realloc(obj->maps, new_cap * sizeof(*obj->maps));
	if (!new_maps) {
		pr_warning("alloc maps for object failed\n");
		return ERR_PTR(-ENOMEM);
	}

	obj->maps_cap = new_cap;
	obj->maps = new_maps;

	/* zero out new maps */
	memset(obj->maps + obj->nr_maps, 0,
	       (obj->maps_cap - obj->nr_maps) * sizeof(*obj->maps));
	/*
	 * fill all fd with -1 so won't close incorrect fd (fd=0 is stdin)
	 * when failure (zclose won't close negative fd)).
	 */
	for (i = obj->nr_maps; i < obj->maps_cap; i++) {
		obj->maps[i].fd = -1;
		obj->maps[i].inner_map_fd = -1;
	}

	return &obj->maps[obj->nr_maps++];
}

static int
bpf_object__init_internal_map(struct bpf_object *obj, enum libbpf_map_type type,
			      int sec_idx, Elf_Data *data, void **data_buff)
{
	char map_name[BPF_OBJ_NAME_LEN];
	struct bpf_map_def *def;
	struct bpf_map *map;

	map = bpf_object__add_map(obj);
	if (IS_ERR(map))
		return PTR_ERR(map);

	map->libbpf_type = type;
	map->sec_idx = sec_idx;
	map->sec_offset = 0;
	snprintf(map_name, sizeof(map_name), "%.8s%.7s", obj->name,
		 libbpf_type_to_btf_name[type]);
	map->name = strdup(map_name);
	if (!map->name) {
		pr_warning("failed to alloc map name\n");
		return -ENOMEM;
	}
	pr_debug("map '%s' (global data): at sec_idx %d, offset %zu.\n",
		 map_name, map->sec_idx, map->sec_offset);

	def = &map->def;
	def->type = BPF_MAP_TYPE_ARRAY;
	def->key_size = sizeof(int);
	def->value_size = data->d_size;
	def->max_entries = 1;
	def->map_flags = type == LIBBPF_MAP_RODATA ? BPF_F_RDONLY_PROG : 0;
	if (data_buff) {
		*data_buff = malloc(data->d_size);
		if (!*data_buff) {
			zfree(&map->name);
			pr_warning("failed to alloc map content buffer\n");
			return -ENOMEM;
		}
		memcpy(*data_buff, data->d_buf, data->d_size);
	}

	pr_debug("map %td is \"%s\"\n", map - obj->maps, map->name);
	return 0;
}

static int bpf_object__init_global_data_maps(struct bpf_object *obj)
{
	int err;

	if (!obj->caps.global_data)
		return 0;
	/*
	 * Populate obj->maps with libbpf internal maps.
	 */
	if (obj->efile.data_shndx >= 0) {
		err = bpf_object__init_internal_map(obj, LIBBPF_MAP_DATA,
						    obj->efile.data_shndx,
						    obj->efile.data,
						    &obj->sections.data);
		if (err)
			return err;
	}
	if (obj->efile.rodata_shndx >= 0) {
		err = bpf_object__init_internal_map(obj, LIBBPF_MAP_RODATA,
						    obj->efile.rodata_shndx,
						    obj->efile.rodata,
						    &obj->sections.rodata);
		if (err)
			return err;
	}
	if (obj->efile.bss_shndx >= 0) {
		err = bpf_object__init_internal_map(obj, LIBBPF_MAP_BSS,
						    obj->efile.bss_shndx,
						    obj->efile.bss, NULL);
		if (err)
			return err;
	}
	return 0;
}

static int bpf_object__init_user_maps(struct bpf_object *obj, bool strict)
{
	Elf_Data *symbols = obj->efile.symbols;
	int i, map_def_sz = 0, nr_maps = 0, nr_syms;
	Elf_Data *data = NULL;
	Elf_Scn *scn;

	if (obj->efile.maps_shndx < 0)
		return 0;

	if (!symbols)
		return -EINVAL;

	scn = elf_getscn(obj->efile.elf, obj->efile.maps_shndx);
	if (scn)
		data = elf_getdata(scn, NULL);
	if (!scn || !data) {
		pr_warning("failed to get Elf_Data from map section %d\n",
			   obj->efile.maps_shndx);
		return -EINVAL;
	}

	/*
	 * Count number of maps. Each map has a name.
	 * Array of maps is not supported: only the first element is
	 * considered.
	 *
	 * TODO: Detect array of map and report error.
	 */
	nr_syms = symbols->d_size / sizeof(GElf_Sym);
	for (i = 0; i < nr_syms; i++) {
		GElf_Sym sym;

		if (!gelf_getsym(symbols, i, &sym))
			continue;
		if (sym.st_shndx != obj->efile.maps_shndx)
			continue;
		nr_maps++;
	}
	/* Assume equally sized map definitions */
	pr_debug("maps in %s: %d maps in %zd bytes\n",
		 obj->path, nr_maps, data->d_size);

	map_def_sz = data->d_size / nr_maps;
	if (!data->d_size || (data->d_size % nr_maps) != 0) {
		pr_warning("unable to determine map definition size "
			   "section %s, %d maps in %zd bytes\n",
			   obj->path, nr_maps, data->d_size);
		return -EINVAL;
	}

	/* Fill obj->maps using data in "maps" section.  */
	for (i = 0; i < nr_syms; i++) {
		GElf_Sym sym;
		const char *map_name;
		struct bpf_map_def *def;
		struct bpf_map *map;

		if (!gelf_getsym(symbols, i, &sym))
			continue;
		if (sym.st_shndx != obj->efile.maps_shndx)
			continue;

		map = bpf_object__add_map(obj);
		if (IS_ERR(map))
			return PTR_ERR(map);

		map_name = elf_strptr(obj->efile.elf, obj->efile.strtabidx,
				      sym.st_name);
		if (!map_name) {
			pr_warning("failed to get map #%d name sym string for obj %s\n",
				   i, obj->path);
			return -LIBBPF_ERRNO__FORMAT;
		}

		map->libbpf_type = LIBBPF_MAP_UNSPEC;
		map->sec_idx = sym.st_shndx;
		map->sec_offset = sym.st_value;
		pr_debug("map '%s' (legacy): at sec_idx %d, offset %zu.\n",
			 map_name, map->sec_idx, map->sec_offset);
		if (sym.st_value + map_def_sz > data->d_size) {
			pr_warning("corrupted maps section in %s: last map \"%s\" too small\n",
				   obj->path, map_name);
			return -EINVAL;
		}

		map->name = strdup(map_name);
		if (!map->name) {
			pr_warning("failed to alloc map name\n");
			return -ENOMEM;
		}
		pr_debug("map %d is \"%s\"\n", i, map->name);
		def = (struct bpf_map_def *)(data->d_buf + sym.st_value);
		/*
		 * If the definition of the map in the object file fits in
		 * bpf_map_def, copy it.  Any extra fields in our version
		 * of bpf_map_def will default to zero as a result of the
		 * calloc above.
		 */
		if (map_def_sz <= sizeof(struct bpf_map_def)) {
			memcpy(&map->def, def, map_def_sz);
		} else {
			/*
			 * Here the map structure being read is bigger than what
			 * we expect, truncate if the excess bits are all zero.
			 * If they are not zero, reject this map as
			 * incompatible.
			 */
			char *b;
			for (b = ((char *)def) + sizeof(struct bpf_map_def);
			     b < ((char *)def) + map_def_sz; b++) {
				if (*b != 0) {
					pr_warning("maps section in %s: \"%s\" "
						   "has unrecognized, non-zero "
						   "options\n",
						   obj->path, map_name);
					if (strict)
						return -EINVAL;
				}
			}
			memcpy(&map->def, def, sizeof(struct bpf_map_def));
		}
	}
	return 0;
}

static const struct btf_type *
skip_mods_and_typedefs(const struct btf *btf, __u32 id, __u32 *res_id)
{
	const struct btf_type *t = btf__type_by_id(btf, id);

	if (res_id)
		*res_id = id;

	while (btf_is_mod(t) || btf_is_typedef(t)) {
		if (res_id)
			*res_id = t->type;
		t = btf__type_by_id(btf, t->type);
	}

	return t;
}

/*
 * Fetch integer attribute of BTF map definition. Such attributes are
 * represented using a pointer to an array, in which dimensionality of array
 * encodes specified integer value. E.g., int (*type)[BPF_MAP_TYPE_ARRAY];
 * encodes `type => BPF_MAP_TYPE_ARRAY` key/value pair completely using BTF
 * type definition, while using only sizeof(void *) space in ELF data section.
 */
static bool get_map_field_int(const char *map_name, const struct btf *btf,
			      const struct btf_type *def,
			      const struct btf_member *m, __u32 *res) {
	const struct btf_type *t = skip_mods_and_typedefs(btf, m->type, NULL);
	const char *name = btf__name_by_offset(btf, m->name_off);
	const struct btf_array *arr_info;
	const struct btf_type *arr_t;

	if (!btf_is_ptr(t)) {
		pr_warning("map '%s': attr '%s': expected PTR, got %u.\n",
			   map_name, name, btf_kind(t));
		return false;
	}

	arr_t = btf__type_by_id(btf, t->type);
	if (!arr_t) {
		pr_warning("map '%s': attr '%s': type [%u] not found.\n",
			   map_name, name, t->type);
		return false;
	}
	if (!btf_is_array(arr_t)) {
		pr_warning("map '%s': attr '%s': expected ARRAY, got %u.\n",
			   map_name, name, btf_kind(arr_t));
		return false;
	}
	arr_info = btf_array(arr_t);
	*res = arr_info->nelems;
	return true;
}

static int bpf_object__init_user_btf_map(struct bpf_object *obj,
					 const struct btf_type *sec,
					 int var_idx, int sec_idx,
					 const Elf_Data *data, bool strict)
{
	const struct btf_type *var, *def, *t;
	const struct btf_var_secinfo *vi;
	const struct btf_var *var_extra;
	const struct btf_member *m;
	const char *map_name;
	struct bpf_map *map;
	int vlen, i;

	vi = btf_var_secinfos(sec) + var_idx;
	var = btf__type_by_id(obj->btf, vi->type);
	var_extra = btf_var(var);
	map_name = btf__name_by_offset(obj->btf, var->name_off);
	vlen = btf_vlen(var);

	if (map_name == NULL || map_name[0] == '\0') {
		pr_warning("map #%d: empty name.\n", var_idx);
		return -EINVAL;
	}
	if ((__u64)vi->offset + vi->size > data->d_size) {
		pr_warning("map '%s' BTF data is corrupted.\n", map_name);
		return -EINVAL;
	}
	if (!btf_is_var(var)) {
		pr_warning("map '%s': unexpected var kind %u.\n",
			   map_name, btf_kind(var));
		return -EINVAL;
	}
	if (var_extra->linkage != BTF_VAR_GLOBAL_ALLOCATED &&
	    var_extra->linkage != BTF_VAR_STATIC) {
		pr_warning("map '%s': unsupported var linkage %u.\n",
			   map_name, var_extra->linkage);
		return -EOPNOTSUPP;
	}

	def = skip_mods_and_typedefs(obj->btf, var->type, NULL);
	if (!btf_is_struct(def)) {
		pr_warning("map '%s': unexpected def kind %u.\n",
			   map_name, btf_kind(var));
		return -EINVAL;
	}
	if (def->size > vi->size) {
		pr_warning("map '%s': invalid def size.\n", map_name);
		return -EINVAL;
	}

	map = bpf_object__add_map(obj);
	if (IS_ERR(map))
		return PTR_ERR(map);
	map->name = strdup(map_name);
	if (!map->name) {
		pr_warning("map '%s': failed to alloc map name.\n", map_name);
		return -ENOMEM;
	}
	map->libbpf_type = LIBBPF_MAP_UNSPEC;
	map->def.type = BPF_MAP_TYPE_UNSPEC;
	map->sec_idx = sec_idx;
	map->sec_offset = vi->offset;
	pr_debug("map '%s': at sec_idx %d, offset %zu.\n",
		 map_name, map->sec_idx, map->sec_offset);

	vlen = btf_vlen(def);
	m = btf_members(def);
	for (i = 0; i < vlen; i++, m++) {
		const char *name = btf__name_by_offset(obj->btf, m->name_off);

		if (!name) {
			pr_warning("map '%s': invalid field #%d.\n",
				   map_name, i);
			return -EINVAL;
		}
		if (strcmp(name, "type") == 0) {
			if (!get_map_field_int(map_name, obj->btf, def, m,
					       &map->def.type))
				return -EINVAL;
			pr_debug("map '%s': found type = %u.\n",
				 map_name, map->def.type);
		} else if (strcmp(name, "max_entries") == 0) {
			if (!get_map_field_int(map_name, obj->btf, def, m,
					       &map->def.max_entries))
				return -EINVAL;
			pr_debug("map '%s': found max_entries = %u.\n",
				 map_name, map->def.max_entries);
		} else if (strcmp(name, "map_flags") == 0) {
			if (!get_map_field_int(map_name, obj->btf, def, m,
					       &map->def.map_flags))
				return -EINVAL;
			pr_debug("map '%s': found map_flags = %u.\n",
				 map_name, map->def.map_flags);
		} else if (strcmp(name, "key_size") == 0) {
			__u32 sz;

			if (!get_map_field_int(map_name, obj->btf, def, m,
					       &sz))
				return -EINVAL;
			pr_debug("map '%s': found key_size = %u.\n",
				 map_name, sz);
			if (map->def.key_size && map->def.key_size != sz) {
				pr_warning("map '%s': conflicting key size %u != %u.\n",
					   map_name, map->def.key_size, sz);
				return -EINVAL;
			}
			map->def.key_size = sz;
		} else if (strcmp(name, "key") == 0) {
			__s64 sz;

			t = btf__type_by_id(obj->btf, m->type);
			if (!t) {
				pr_warning("map '%s': key type [%d] not found.\n",
					   map_name, m->type);
				return -EINVAL;
			}
			if (!btf_is_ptr(t)) {
				pr_warning("map '%s': key spec is not PTR: %u.\n",
					   map_name, btf_kind(t));
				return -EINVAL;
			}
			sz = btf__resolve_size(obj->btf, t->type);
			if (sz < 0) {
				pr_warning("map '%s': can't determine key size for type [%u]: %lld.\n",
					   map_name, t->type, sz);
				return sz;
			}
			pr_debug("map '%s': found key [%u], sz = %lld.\n",
				 map_name, t->type, sz);
			if (map->def.key_size && map->def.key_size != sz) {
				pr_warning("map '%s': conflicting key size %u != %lld.\n",
					   map_name, map->def.key_size, sz);
				return -EINVAL;
			}
			map->def.key_size = sz;
			map->btf_key_type_id = t->type;
		} else if (strcmp(name, "value_size") == 0) {
			__u32 sz;

			if (!get_map_field_int(map_name, obj->btf, def, m,
					       &sz))
				return -EINVAL;
			pr_debug("map '%s': found value_size = %u.\n",
				 map_name, sz);
			if (map->def.value_size && map->def.value_size != sz) {
				pr_warning("map '%s': conflicting value size %u != %u.\n",
					   map_name, map->def.value_size, sz);
				return -EINVAL;
			}
			map->def.value_size = sz;
		} else if (strcmp(name, "value") == 0) {
			__s64 sz;

			t = btf__type_by_id(obj->btf, m->type);
			if (!t) {
				pr_warning("map '%s': value type [%d] not found.\n",
					   map_name, m->type);
				return -EINVAL;
			}
			if (!btf_is_ptr(t)) {
				pr_warning("map '%s': value spec is not PTR: %u.\n",
					   map_name, btf_kind(t));
				return -EINVAL;
			}
			sz = btf__resolve_size(obj->btf, t->type);
			if (sz < 0) {
				pr_warning("map '%s': can't determine value size for type [%u]: %lld.\n",
					   map_name, t->type, sz);
				return sz;
			}
			pr_debug("map '%s': found value [%u], sz = %lld.\n",
				 map_name, t->type, sz);
			if (map->def.value_size && map->def.value_size != sz) {
				pr_warning("map '%s': conflicting value size %u != %lld.\n",
					   map_name, map->def.value_size, sz);
				return -EINVAL;
			}
			map->def.value_size = sz;
			map->btf_value_type_id = t->type;
		} else {
			if (strict) {
				pr_warning("map '%s': unknown field '%s'.\n",
					   map_name, name);
				return -ENOTSUP;
			}
			pr_debug("map '%s': ignoring unknown field '%s'.\n",
				 map_name, name);
		}
	}

	if (map->def.type == BPF_MAP_TYPE_UNSPEC) {
		pr_warning("map '%s': map type isn't specified.\n", map_name);
		return -EINVAL;
	}

	return 0;
}

static int bpf_object__init_user_btf_maps(struct bpf_object *obj, bool strict)
{
	const struct btf_type *sec = NULL;
	int nr_types, i, vlen, err;
	const struct btf_type *t;
	const char *name;
	Elf_Data *data;
	Elf_Scn *scn;

	if (obj->efile.btf_maps_shndx < 0)
		return 0;

	scn = elf_getscn(obj->efile.elf, obj->efile.btf_maps_shndx);
	if (scn)
		data = elf_getdata(scn, NULL);
	if (!scn || !data) {
		pr_warning("failed to get Elf_Data from map section %d (%s)\n",
			   obj->efile.maps_shndx, MAPS_ELF_SEC);
		return -EINVAL;
	}

	nr_types = btf__get_nr_types(obj->btf);
	for (i = 1; i <= nr_types; i++) {
		t = btf__type_by_id(obj->btf, i);
		if (!btf_is_datasec(t))
			continue;
		name = btf__name_by_offset(obj->btf, t->name_off);
		if (strcmp(name, MAPS_ELF_SEC) == 0) {
			sec = t;
			break;
		}
	}

	if (!sec) {
		pr_warning("DATASEC '%s' not found.\n", MAPS_ELF_SEC);
		return -ENOENT;
	}

	vlen = btf_vlen(sec);
	for (i = 0; i < vlen; i++) {
		err = bpf_object__init_user_btf_map(obj, sec, i,
						    obj->efile.btf_maps_shndx,
						    data, strict);
		if (err)
			return err;
	}

	return 0;
}

static int bpf_object__init_maps(struct bpf_object *obj, int flags)
{
	bool strict = !(flags & MAPS_RELAX_COMPAT);
	int err;

	err = bpf_object__init_user_maps(obj, strict);
	if (err)
		return err;

	err = bpf_object__init_user_btf_maps(obj, strict);
	if (err)
		return err;

	err = bpf_object__init_global_data_maps(obj);
	if (err)
		return err;

	if (obj->nr_maps) {
		qsort(obj->maps, obj->nr_maps, sizeof(obj->maps[0]),
		      compare_bpf_map);
	}
	return 0;
}

static bool section_have_execinstr(struct bpf_object *obj, int idx)
{
	Elf_Scn *scn;
	GElf_Shdr sh;

	scn = elf_getscn(obj->efile.elf, idx);
	if (!scn)
		return false;

	if (gelf_getshdr(scn, &sh) != &sh)
		return false;

	if (sh.sh_flags & SHF_EXECINSTR)
		return true;

	return false;
}

static void bpf_object__sanitize_btf(struct bpf_object *obj)
{
	bool has_datasec = obj->caps.btf_datasec;
	bool has_func = obj->caps.btf_func;
	struct btf *btf = obj->btf;
	struct btf_type *t;
	int i, j, vlen;

	if (!obj->btf || (has_func && has_datasec))
		return;

	for (i = 1; i <= btf__get_nr_types(btf); i++) {
		t = (struct btf_type *)btf__type_by_id(btf, i);

		if (!has_datasec && btf_is_var(t)) {
			/* replace VAR with INT */
			t->info = BTF_INFO_ENC(BTF_KIND_INT, 0, 0);
<<<<<<< HEAD
			/*
			 * using size = 1 is the safest choice, 4 will be too
			 * big and cause kernel BTF validation failure if
			 * original variable took less than 4 bytes
			 */
			t->size = 1;
			*(int *)(t+1) = BTF_INT_ENC(0, 0, 8);
		} else if (!has_datasec && kind == BTF_KIND_DATASEC) {
=======
			t->size = sizeof(int);
			*(int *)(t + 1) = BTF_INT_ENC(0, 0, 32);
		} else if (!has_datasec && btf_is_datasec(t)) {
>>>>>>> 72ef80b5
			/* replace DATASEC with STRUCT */
			const struct btf_var_secinfo *v = btf_var_secinfos(t);
			struct btf_member *m = btf_members(t);
			struct btf_type *vt;
			char *name;

			name = (char *)btf__name_by_offset(btf, t->name_off);
			while (*name) {
				if (*name == '.')
					*name = '_';
				name++;
			}

			vlen = btf_vlen(t);
			t->info = BTF_INFO_ENC(BTF_KIND_STRUCT, 0, vlen);
			for (j = 0; j < vlen; j++, v++, m++) {
				/* order of field assignments is important */
				m->offset = v->offset * 8;
				m->type = v->type;
				/* preserve variable name as member name */
				vt = (void *)btf__type_by_id(btf, v->type);
				m->name_off = vt->name_off;
			}
		} else if (!has_func && btf_is_func_proto(t)) {
			/* replace FUNC_PROTO with ENUM */
			vlen = btf_vlen(t);
			t->info = BTF_INFO_ENC(BTF_KIND_ENUM, 0, vlen);
			t->size = sizeof(__u32); /* kernel enforced */
		} else if (!has_func && btf_is_func(t)) {
			/* replace FUNC with TYPEDEF */
			t->info = BTF_INFO_ENC(BTF_KIND_TYPEDEF, 0, 0);
		}
	}
}

static void bpf_object__sanitize_btf_ext(struct bpf_object *obj)
{
	if (!obj->btf_ext)
		return;

	if (!obj->caps.btf_func) {
		btf_ext__free(obj->btf_ext);
		obj->btf_ext = NULL;
	}
}

static bool bpf_object__is_btf_mandatory(const struct bpf_object *obj)
{
	return obj->efile.btf_maps_shndx >= 0;
}

static int bpf_object__init_btf(struct bpf_object *obj,
				Elf_Data *btf_data,
				Elf_Data *btf_ext_data)
{
	bool btf_required = bpf_object__is_btf_mandatory(obj);
	int err = 0;

	if (btf_data) {
		obj->btf = btf__new(btf_data->d_buf, btf_data->d_size);
		if (IS_ERR(obj->btf)) {
			pr_warning("Error loading ELF section %s: %d.\n",
				   BTF_ELF_SEC, err);
			goto out;
		}
		err = btf__finalize_data(obj, obj->btf);
		if (err) {
			pr_warning("Error finalizing %s: %d.\n",
				   BTF_ELF_SEC, err);
			goto out;
		}
	}
	if (btf_ext_data) {
		if (!obj->btf) {
			pr_debug("Ignore ELF section %s because its depending ELF section %s is not found.\n",
				 BTF_EXT_ELF_SEC, BTF_ELF_SEC);
			goto out;
		}
		obj->btf_ext = btf_ext__new(btf_ext_data->d_buf,
					    btf_ext_data->d_size);
		if (IS_ERR(obj->btf_ext)) {
			pr_warning("Error loading ELF section %s: %ld. Ignored and continue.\n",
				   BTF_EXT_ELF_SEC, PTR_ERR(obj->btf_ext));
			obj->btf_ext = NULL;
			goto out;
		}
	}
out:
	if (err || IS_ERR(obj->btf)) {
		if (btf_required)
			err = err ? : PTR_ERR(obj->btf);
		else
			err = 0;
		if (!IS_ERR_OR_NULL(obj->btf))
			btf__free(obj->btf);
		obj->btf = NULL;
	}
	if (btf_required && !obj->btf) {
		pr_warning("BTF is required, but is missing or corrupted.\n");
		return err == 0 ? -ENOENT : err;
	}
	return 0;
}

static int bpf_object__sanitize_and_load_btf(struct bpf_object *obj)
{
	int err = 0;

	if (!obj->btf)
		return 0;

	bpf_object__sanitize_btf(obj);
	bpf_object__sanitize_btf_ext(obj);

	err = btf__load(obj->btf);
	if (err) {
		pr_warning("Error loading %s into kernel: %d.\n",
			   BTF_ELF_SEC, err);
		btf__free(obj->btf);
		obj->btf = NULL;
		/* btf_ext can't exist without btf, so free it as well */
		if (obj->btf_ext) {
			btf_ext__free(obj->btf_ext);
			obj->btf_ext = NULL;
		}

		if (bpf_object__is_btf_mandatory(obj))
			return err;
	}
	return 0;
}

static int bpf_object__elf_collect(struct bpf_object *obj, int flags)
{
	Elf *elf = obj->efile.elf;
	GElf_Ehdr *ep = &obj->efile.ehdr;
	Elf_Data *btf_ext_data = NULL;
	Elf_Data *btf_data = NULL;
	Elf_Scn *scn = NULL;
	int idx = 0, err = 0;

	/* Elf is corrupted/truncated, avoid calling elf_strptr. */
	if (!elf_rawdata(elf_getscn(elf, ep->e_shstrndx), NULL)) {
		pr_warning("failed to get e_shstrndx from %s\n", obj->path);
		return -LIBBPF_ERRNO__FORMAT;
	}

	while ((scn = elf_nextscn(elf, scn)) != NULL) {
		char *name;
		GElf_Shdr sh;
		Elf_Data *data;

		idx++;
		if (gelf_getshdr(scn, &sh) != &sh) {
			pr_warning("failed to get section(%d) header from %s\n",
				   idx, obj->path);
			return -LIBBPF_ERRNO__FORMAT;
		}

		name = elf_strptr(elf, ep->e_shstrndx, sh.sh_name);
		if (!name) {
			pr_warning("failed to get section(%d) name from %s\n",
				   idx, obj->path);
			return -LIBBPF_ERRNO__FORMAT;
		}

		data = elf_getdata(scn, 0);
		if (!data) {
			pr_warning("failed to get section(%d) data from %s(%s)\n",
				   idx, name, obj->path);
			return -LIBBPF_ERRNO__FORMAT;
		}
		pr_debug("section(%d) %s, size %ld, link %d, flags %lx, type=%d\n",
			 idx, name, (unsigned long)data->d_size,
			 (int)sh.sh_link, (unsigned long)sh.sh_flags,
			 (int)sh.sh_type);

		if (strcmp(name, "license") == 0) {
			err = bpf_object__init_license(obj,
						       data->d_buf,
						       data->d_size);
			if (err)
				return err;
		} else if (strcmp(name, "version") == 0) {
			err = bpf_object__init_kversion(obj,
							data->d_buf,
							data->d_size);
			if (err)
				return err;
		} else if (strcmp(name, "maps") == 0) {
			obj->efile.maps_shndx = idx;
		} else if (strcmp(name, MAPS_ELF_SEC) == 0) {
			obj->efile.btf_maps_shndx = idx;
		} else if (strcmp(name, BTF_ELF_SEC) == 0) {
			btf_data = data;
		} else if (strcmp(name, BTF_EXT_ELF_SEC) == 0) {
			btf_ext_data = data;
		} else if (sh.sh_type == SHT_SYMTAB) {
			if (obj->efile.symbols) {
				pr_warning("bpf: multiple SYMTAB in %s\n",
					   obj->path);
				return -LIBBPF_ERRNO__FORMAT;
			}
			obj->efile.symbols = data;
			obj->efile.strtabidx = sh.sh_link;
		} else if (sh.sh_type == SHT_PROGBITS && data->d_size > 0) {
			if (sh.sh_flags & SHF_EXECINSTR) {
				if (strcmp(name, ".text") == 0)
					obj->efile.text_shndx = idx;
				err = bpf_object__add_program(obj, data->d_buf,
							      data->d_size, name, idx);
				if (err) {
					char errmsg[STRERR_BUFSIZE];
					char *cp = libbpf_strerror_r(-err, errmsg,
								     sizeof(errmsg));

					pr_warning("failed to alloc program %s (%s): %s",
						   name, obj->path, cp);
					return err;
				}
			} else if (strcmp(name, ".data") == 0) {
				obj->efile.data = data;
				obj->efile.data_shndx = idx;
			} else if (strcmp(name, ".rodata") == 0) {
				obj->efile.rodata = data;
				obj->efile.rodata_shndx = idx;
			} else {
				pr_debug("skip section(%d) %s\n", idx, name);
			}
		} else if (sh.sh_type == SHT_REL) {
			int nr_reloc = obj->efile.nr_reloc;
			void *reloc = obj->efile.reloc;
			int sec = sh.sh_info; /* points to other section */

			/* Only do relo for section with exec instructions */
			if (!section_have_execinstr(obj, sec)) {
				pr_debug("skip relo %s(%d) for section(%d)\n",
					 name, idx, sec);
				continue;
			}

			reloc = reallocarray(reloc, nr_reloc + 1,
					     sizeof(*obj->efile.reloc));
			if (!reloc) {
				pr_warning("realloc failed\n");
				return -ENOMEM;
			}

			obj->efile.reloc = reloc;
			obj->efile.nr_reloc++;

			obj->efile.reloc[nr_reloc].shdr = sh;
			obj->efile.reloc[nr_reloc].data = data;
		} else if (sh.sh_type == SHT_NOBITS && strcmp(name, ".bss") == 0) {
			obj->efile.bss = data;
			obj->efile.bss_shndx = idx;
		} else {
			pr_debug("skip section(%d) %s\n", idx, name);
		}
	}

	if (!obj->efile.strtabidx || obj->efile.strtabidx >= idx) {
		pr_warning("Corrupted ELF file: index of strtab invalid\n");
		return -LIBBPF_ERRNO__FORMAT;
	}
	err = bpf_object__init_btf(obj, btf_data, btf_ext_data);
	if (!err)
		err = bpf_object__init_maps(obj, flags);
	if (!err)
		err = bpf_object__sanitize_and_load_btf(obj);
	if (!err)
		err = bpf_object__init_prog_names(obj);
	return err;
}

static struct bpf_program *
bpf_object__find_prog_by_idx(struct bpf_object *obj, int idx)
{
	struct bpf_program *prog;
	size_t i;

	for (i = 0; i < obj->nr_programs; i++) {
		prog = &obj->programs[i];
		if (prog->idx == idx)
			return prog;
	}
	return NULL;
}

struct bpf_program *
bpf_object__find_program_by_title(const struct bpf_object *obj,
				  const char *title)
{
	struct bpf_program *pos;

	bpf_object__for_each_program(pos, obj) {
		if (pos->section_name && !strcmp(pos->section_name, title))
			return pos;
	}
	return NULL;
}

static bool bpf_object__shndx_is_data(const struct bpf_object *obj,
				      int shndx)
{
	return shndx == obj->efile.data_shndx ||
	       shndx == obj->efile.bss_shndx ||
	       shndx == obj->efile.rodata_shndx;
}

static bool bpf_object__shndx_is_maps(const struct bpf_object *obj,
				      int shndx)
{
	return shndx == obj->efile.maps_shndx ||
	       shndx == obj->efile.btf_maps_shndx;
}

static bool bpf_object__relo_in_known_section(const struct bpf_object *obj,
					      int shndx)
{
	return shndx == obj->efile.text_shndx ||
	       bpf_object__shndx_is_maps(obj, shndx) ||
	       bpf_object__shndx_is_data(obj, shndx);
}

static enum libbpf_map_type
bpf_object__section_to_libbpf_map_type(const struct bpf_object *obj, int shndx)
{
	if (shndx == obj->efile.data_shndx)
		return LIBBPF_MAP_DATA;
	else if (shndx == obj->efile.bss_shndx)
		return LIBBPF_MAP_BSS;
	else if (shndx == obj->efile.rodata_shndx)
		return LIBBPF_MAP_RODATA;
	else
		return LIBBPF_MAP_UNSPEC;
}

static int
bpf_program__collect_reloc(struct bpf_program *prog, GElf_Shdr *shdr,
			   Elf_Data *data, struct bpf_object *obj)
{
	Elf_Data *symbols = obj->efile.symbols;
	struct bpf_map *maps = obj->maps;
	size_t nr_maps = obj->nr_maps;
	int i, nrels;

	pr_debug("collecting relocating info for: '%s'\n", prog->section_name);
	nrels = shdr->sh_size / shdr->sh_entsize;

	prog->reloc_desc = malloc(sizeof(*prog->reloc_desc) * nrels);
	if (!prog->reloc_desc) {
		pr_warning("failed to alloc memory in relocation\n");
		return -ENOMEM;
	}
	prog->nr_reloc = nrels;

	for (i = 0; i < nrels; i++) {
		struct bpf_insn *insns = prog->insns;
		enum libbpf_map_type type;
		unsigned int insn_idx;
		unsigned int shdr_idx;
		const char *name;
		size_t map_idx;
		GElf_Sym sym;
		GElf_Rel rel;

		if (!gelf_getrel(data, i, &rel)) {
			pr_warning("relocation: failed to get %d reloc\n", i);
			return -LIBBPF_ERRNO__FORMAT;
		}

		if (!gelf_getsym(symbols, GELF_R_SYM(rel.r_info), &sym)) {
			pr_warning("relocation: symbol %"PRIx64" not found\n",
				   GELF_R_SYM(rel.r_info));
			return -LIBBPF_ERRNO__FORMAT;
		}

		name = elf_strptr(obj->efile.elf, obj->efile.strtabidx,
				  sym.st_name) ? : "<?>";

		pr_debug("relo for %lld value %lld name %d (\'%s\')\n",
			 (long long) (rel.r_info >> 32),
			 (long long) sym.st_value, sym.st_name, name);

		shdr_idx = sym.st_shndx;
		insn_idx = rel.r_offset / sizeof(struct bpf_insn);
		pr_debug("relocation: insn_idx=%u, shdr_idx=%u\n",
			 insn_idx, shdr_idx);

		if (shdr_idx >= SHN_LORESERVE) {
			pr_warning("relocation: not yet supported relo for non-static global \'%s\' variable in special section (0x%x) found in insns[%d].code 0x%x\n",
				   name, shdr_idx, insn_idx,
				   insns[insn_idx].code);
			return -LIBBPF_ERRNO__RELOC;
		}
		if (!bpf_object__relo_in_known_section(obj, shdr_idx)) {
			pr_warning("Program '%s' contains unrecognized relo data pointing to section %u\n",
				   prog->section_name, shdr_idx);
			return -LIBBPF_ERRNO__RELOC;
		}

		if (insns[insn_idx].code == (BPF_JMP | BPF_CALL)) {
			if (insns[insn_idx].src_reg != BPF_PSEUDO_CALL) {
				pr_warning("incorrect bpf_call opcode\n");
				return -LIBBPF_ERRNO__RELOC;
			}
			prog->reloc_desc[i].type = RELO_CALL;
			prog->reloc_desc[i].insn_idx = insn_idx;
			prog->reloc_desc[i].text_off = sym.st_value;
			obj->has_pseudo_calls = true;
			continue;
		}

		if (insns[insn_idx].code != (BPF_LD | BPF_IMM | BPF_DW)) {
			pr_warning("bpf: relocation: invalid relo for insns[%d].code 0x%x\n",
				   insn_idx, insns[insn_idx].code);
			return -LIBBPF_ERRNO__RELOC;
		}

		if (bpf_object__shndx_is_maps(obj, shdr_idx) ||
		    bpf_object__shndx_is_data(obj, shdr_idx)) {
			type = bpf_object__section_to_libbpf_map_type(obj, shdr_idx);
			if (type != LIBBPF_MAP_UNSPEC) {
				if (GELF_ST_BIND(sym.st_info) == STB_GLOBAL) {
					pr_warning("bpf: relocation: not yet supported relo for non-static global \'%s\' variable found in insns[%d].code 0x%x\n",
						   name, insn_idx, insns[insn_idx].code);
					return -LIBBPF_ERRNO__RELOC;
				}
				if (!obj->caps.global_data) {
					pr_warning("bpf: relocation: kernel does not support global \'%s\' variable access in insns[%d]\n",
						   name, insn_idx);
					return -LIBBPF_ERRNO__RELOC;
				}
			}

			for (map_idx = 0; map_idx < nr_maps; map_idx++) {
				if (maps[map_idx].libbpf_type != type)
					continue;
				if (type != LIBBPF_MAP_UNSPEC ||
				    (maps[map_idx].sec_idx == sym.st_shndx &&
				     maps[map_idx].sec_offset == sym.st_value)) {
					pr_debug("relocation: found map %zd (%s, sec_idx %d, offset %zu) for insn %u\n",
						 map_idx, maps[map_idx].name,
						 maps[map_idx].sec_idx,
						 maps[map_idx].sec_offset,
						 insn_idx);
					break;
				}
			}

			if (map_idx >= nr_maps) {
				pr_warning("bpf relocation: map_idx %d larger than %d\n",
					   (int)map_idx, (int)nr_maps - 1);
				return -LIBBPF_ERRNO__RELOC;
			}

			prog->reloc_desc[i].type = type != LIBBPF_MAP_UNSPEC ?
						   RELO_DATA : RELO_LD64;
			prog->reloc_desc[i].insn_idx = insn_idx;
			prog->reloc_desc[i].map_idx = map_idx;
		}
	}
	return 0;
}

static int bpf_map_find_btf_info(struct bpf_object *obj, struct bpf_map *map)
{
	struct bpf_map_def *def = &map->def;
	__u32 key_type_id = 0, value_type_id = 0;
	int ret;

	/* if it's BTF-defined map, we don't need to search for type IDs */
	if (map->sec_idx == obj->efile.btf_maps_shndx)
		return 0;

	if (!bpf_map__is_internal(map)) {
		ret = btf__get_map_kv_tids(obj->btf, map->name, def->key_size,
					   def->value_size, &key_type_id,
					   &value_type_id);
	} else {
		/*
		 * LLVM annotates global data differently in BTF, that is,
		 * only as '.data', '.bss' or '.rodata'.
		 */
		ret = btf__find_by_name(obj->btf,
				libbpf_type_to_btf_name[map->libbpf_type]);
	}
	if (ret < 0)
		return ret;

	map->btf_key_type_id = key_type_id;
	map->btf_value_type_id = bpf_map__is_internal(map) ?
				 ret : value_type_id;
	return 0;
}

int bpf_map__reuse_fd(struct bpf_map *map, int fd)
{
	struct bpf_map_info info = {};
	__u32 len = sizeof(info);
	int new_fd, err;
	char *new_name;

	err = bpf_obj_get_info_by_fd(fd, &info, &len);
	if (err)
		return err;

	new_name = strdup(info.name);
	if (!new_name)
		return -errno;

	new_fd = open("/", O_RDONLY | O_CLOEXEC);
	if (new_fd < 0)
		goto err_free_new_name;

	new_fd = dup3(fd, new_fd, O_CLOEXEC);
	if (new_fd < 0)
		goto err_close_new_fd;

	err = zclose(map->fd);
	if (err)
		goto err_close_new_fd;
	free(map->name);

	map->fd = new_fd;
	map->name = new_name;
	map->def.type = info.type;
	map->def.key_size = info.key_size;
	map->def.value_size = info.value_size;
	map->def.max_entries = info.max_entries;
	map->def.map_flags = info.map_flags;
	map->btf_key_type_id = info.btf_key_type_id;
	map->btf_value_type_id = info.btf_value_type_id;

	return 0;

err_close_new_fd:
	close(new_fd);
err_free_new_name:
	free(new_name);
	return -errno;
}

int bpf_map__resize(struct bpf_map *map, __u32 max_entries)
{
	if (!map || !max_entries)
		return -EINVAL;

	/* If map already created, its attributes can't be changed. */
	if (map->fd >= 0)
		return -EBUSY;

	map->def.max_entries = max_entries;

	return 0;
}

static int
bpf_object__probe_name(struct bpf_object *obj)
{
	struct bpf_load_program_attr attr;
	char *cp, errmsg[STRERR_BUFSIZE];
	struct bpf_insn insns[] = {
		BPF_MOV64_IMM(BPF_REG_0, 0),
		BPF_EXIT_INSN(),
	};
	int ret;

	/* make sure basic loading works */

	memset(&attr, 0, sizeof(attr));
	attr.prog_type = BPF_PROG_TYPE_SOCKET_FILTER;
	attr.insns = insns;
	attr.insns_cnt = ARRAY_SIZE(insns);
	attr.license = "GPL";

	ret = bpf_load_program_xattr(&attr, NULL, 0);
	if (ret < 0) {
		cp = libbpf_strerror_r(errno, errmsg, sizeof(errmsg));
		pr_warning("Error in %s():%s(%d). Couldn't load basic 'r0 = 0' BPF program.\n",
			   __func__, cp, errno);
		return -errno;
	}
	close(ret);

	/* now try the same program, but with the name */

	attr.name = "test";
	ret = bpf_load_program_xattr(&attr, NULL, 0);
	if (ret >= 0) {
		obj->caps.name = 1;
		close(ret);
	}

	return 0;
}

static int
bpf_object__probe_global_data(struct bpf_object *obj)
{
	struct bpf_load_program_attr prg_attr;
	struct bpf_create_map_attr map_attr;
	char *cp, errmsg[STRERR_BUFSIZE];
	struct bpf_insn insns[] = {
		BPF_LD_MAP_VALUE(BPF_REG_1, 0, 16),
		BPF_ST_MEM(BPF_DW, BPF_REG_1, 0, 42),
		BPF_MOV64_IMM(BPF_REG_0, 0),
		BPF_EXIT_INSN(),
	};
	int ret, map;

	memset(&map_attr, 0, sizeof(map_attr));
	map_attr.map_type = BPF_MAP_TYPE_ARRAY;
	map_attr.key_size = sizeof(int);
	map_attr.value_size = 32;
	map_attr.max_entries = 1;

	map = bpf_create_map_xattr(&map_attr);
	if (map < 0) {
		cp = libbpf_strerror_r(errno, errmsg, sizeof(errmsg));
		pr_warning("Error in %s():%s(%d). Couldn't create simple array map.\n",
			   __func__, cp, errno);
		return -errno;
	}

	insns[0].imm = map;

	memset(&prg_attr, 0, sizeof(prg_attr));
	prg_attr.prog_type = BPF_PROG_TYPE_SOCKET_FILTER;
	prg_attr.insns = insns;
	prg_attr.insns_cnt = ARRAY_SIZE(insns);
	prg_attr.license = "GPL";

	ret = bpf_load_program_xattr(&prg_attr, NULL, 0);
	if (ret >= 0) {
		obj->caps.global_data = 1;
		close(ret);
	}

	close(map);
	return 0;
}

static int bpf_object__probe_btf_func(struct bpf_object *obj)
{
	const char strs[] = "\0int\0x\0a";
	/* void x(int a) {} */
	__u32 types[] = {
		/* int */
		BTF_TYPE_INT_ENC(1, BTF_INT_SIGNED, 0, 32, 4),  /* [1] */
		/* FUNC_PROTO */                                /* [2] */
		BTF_TYPE_ENC(0, BTF_INFO_ENC(BTF_KIND_FUNC_PROTO, 0, 1), 0),
		BTF_PARAM_ENC(7, 1),
		/* FUNC x */                                    /* [3] */
		BTF_TYPE_ENC(5, BTF_INFO_ENC(BTF_KIND_FUNC, 0, 0), 2),
	};
	int btf_fd;

	btf_fd = libbpf__load_raw_btf((char *)types, sizeof(types),
				      strs, sizeof(strs));
	if (btf_fd >= 0) {
		obj->caps.btf_func = 1;
		close(btf_fd);
		return 1;
	}

	return 0;
}

static int bpf_object__probe_btf_datasec(struct bpf_object *obj)
{
	const char strs[] = "\0x\0.data";
	/* static int a; */
	__u32 types[] = {
		/* int */
		BTF_TYPE_INT_ENC(0, BTF_INT_SIGNED, 0, 32, 4),  /* [1] */
		/* VAR x */                                     /* [2] */
		BTF_TYPE_ENC(1, BTF_INFO_ENC(BTF_KIND_VAR, 0, 0), 1),
		BTF_VAR_STATIC,
		/* DATASEC val */                               /* [3] */
		BTF_TYPE_ENC(3, BTF_INFO_ENC(BTF_KIND_DATASEC, 0, 1), 4),
		BTF_VAR_SECINFO_ENC(2, 0, 4),
	};
	int btf_fd;

	btf_fd = libbpf__load_raw_btf((char *)types, sizeof(types),
				      strs, sizeof(strs));
	if (btf_fd >= 0) {
		obj->caps.btf_datasec = 1;
		close(btf_fd);
		return 1;
	}

	return 0;
}

static int
bpf_object__probe_caps(struct bpf_object *obj)
{
	int (*probe_fn[])(struct bpf_object *obj) = {
		bpf_object__probe_name,
		bpf_object__probe_global_data,
		bpf_object__probe_btf_func,
		bpf_object__probe_btf_datasec,
	};
	int i, ret;

	for (i = 0; i < ARRAY_SIZE(probe_fn); i++) {
		ret = probe_fn[i](obj);
		if (ret < 0)
			pr_debug("Probe #%d failed with %d.\n", i, ret);
	}

	return 0;
}

static int
bpf_object__populate_internal_map(struct bpf_object *obj, struct bpf_map *map)
{
	char *cp, errmsg[STRERR_BUFSIZE];
	int err, zero = 0;
	__u8 *data;

	/* Nothing to do here since kernel already zero-initializes .bss map. */
	if (map->libbpf_type == LIBBPF_MAP_BSS)
		return 0;

	data = map->libbpf_type == LIBBPF_MAP_DATA ?
	       obj->sections.data : obj->sections.rodata;

	err = bpf_map_update_elem(map->fd, &zero, data, 0);
	/* Freeze .rodata map as read-only from syscall side. */
	if (!err && map->libbpf_type == LIBBPF_MAP_RODATA) {
		err = bpf_map_freeze(map->fd);
		if (err) {
			cp = libbpf_strerror_r(errno, errmsg, sizeof(errmsg));
			pr_warning("Error freezing map(%s) as read-only: %s\n",
				   map->name, cp);
			err = 0;
		}
	}
	return err;
}

static int
bpf_object__create_maps(struct bpf_object *obj)
{
	struct bpf_create_map_attr create_attr = {};
	int nr_cpus = 0;
	unsigned int i;
	int err;

	for (i = 0; i < obj->nr_maps; i++) {
		struct bpf_map *map = &obj->maps[i];
		struct bpf_map_def *def = &map->def;
		char *cp, errmsg[STRERR_BUFSIZE];
		int *pfd = &map->fd;

		if (map->fd >= 0) {
			pr_debug("skip map create (preset) %s: fd=%d\n",
				 map->name, map->fd);
			continue;
		}

		if (obj->caps.name)
			create_attr.name = map->name;
		create_attr.map_ifindex = map->map_ifindex;
		create_attr.map_type = def->type;
		create_attr.map_flags = def->map_flags;
		create_attr.key_size = def->key_size;
		create_attr.value_size = def->value_size;
		if (def->type == BPF_MAP_TYPE_PERF_EVENT_ARRAY &&
		    !def->max_entries) {
			if (!nr_cpus)
				nr_cpus = libbpf_num_possible_cpus();
			if (nr_cpus < 0) {
				pr_warning("failed to determine number of system CPUs: %d\n",
					   nr_cpus);
				err = nr_cpus;
				goto err_out;
			}
			pr_debug("map '%s': setting size to %d\n",
				 map->name, nr_cpus);
			create_attr.max_entries = nr_cpus;
		} else {
			create_attr.max_entries = def->max_entries;
		}
		create_attr.btf_fd = 0;
		create_attr.btf_key_type_id = 0;
		create_attr.btf_value_type_id = 0;
		if (bpf_map_type__is_map_in_map(def->type) &&
		    map->inner_map_fd >= 0)
			create_attr.inner_map_fd = map->inner_map_fd;

		if (obj->btf && !bpf_map_find_btf_info(obj, map)) {
			create_attr.btf_fd = btf__fd(obj->btf);
			create_attr.btf_key_type_id = map->btf_key_type_id;
			create_attr.btf_value_type_id = map->btf_value_type_id;
		}

		*pfd = bpf_create_map_xattr(&create_attr);
		if (*pfd < 0 && (create_attr.btf_key_type_id ||
				 create_attr.btf_value_type_id)) {
			err = -errno;
			cp = libbpf_strerror_r(err, errmsg, sizeof(errmsg));
			pr_warning("Error in bpf_create_map_xattr(%s):%s(%d). Retrying without BTF.\n",
				   map->name, cp, err);
			create_attr.btf_fd = 0;
			create_attr.btf_key_type_id = 0;
			create_attr.btf_value_type_id = 0;
			map->btf_key_type_id = 0;
			map->btf_value_type_id = 0;
			*pfd = bpf_create_map_xattr(&create_attr);
		}

		if (*pfd < 0) {
			size_t j;

			err = -errno;
err_out:
			cp = libbpf_strerror_r(err, errmsg, sizeof(errmsg));
			pr_warning("failed to create map (name: '%s'): %s(%d)\n",
				   map->name, cp, err);
			for (j = 0; j < i; j++)
				zclose(obj->maps[j].fd);
			return err;
		}

		if (bpf_map__is_internal(map)) {
			err = bpf_object__populate_internal_map(obj, map);
			if (err < 0) {
				zclose(*pfd);
				goto err_out;
			}
		}

		pr_debug("created map %s: fd=%d\n", map->name, *pfd);
	}

	return 0;
}

static int
check_btf_ext_reloc_err(struct bpf_program *prog, int err,
			void *btf_prog_info, const char *info_name)
{
	if (err != -ENOENT) {
		pr_warning("Error in loading %s for sec %s.\n",
			   info_name, prog->section_name);
		return err;
	}

	/* err == -ENOENT (i.e. prog->section_name not found in btf_ext) */

	if (btf_prog_info) {
		/*
		 * Some info has already been found but has problem
		 * in the last btf_ext reloc. Must have to error out.
		 */
		pr_warning("Error in relocating %s for sec %s.\n",
			   info_name, prog->section_name);
		return err;
	}

	/* Have problem loading the very first info. Ignore the rest. */
	pr_warning("Cannot find %s for main program sec %s. Ignore all %s.\n",
		   info_name, prog->section_name, info_name);
	return 0;
}

static int
bpf_program_reloc_btf_ext(struct bpf_program *prog, struct bpf_object *obj,
			  const char *section_name,  __u32 insn_offset)
{
	int err;

	if (!insn_offset || prog->func_info) {
		/*
		 * !insn_offset => main program
		 *
		 * For sub prog, the main program's func_info has to
		 * be loaded first (i.e. prog->func_info != NULL)
		 */
		err = btf_ext__reloc_func_info(obj->btf, obj->btf_ext,
					       section_name, insn_offset,
					       &prog->func_info,
					       &prog->func_info_cnt);
		if (err)
			return check_btf_ext_reloc_err(prog, err,
						       prog->func_info,
						       "bpf_func_info");

		prog->func_info_rec_size = btf_ext__func_info_rec_size(obj->btf_ext);
	}

	if (!insn_offset || prog->line_info) {
		err = btf_ext__reloc_line_info(obj->btf, obj->btf_ext,
					       section_name, insn_offset,
					       &prog->line_info,
					       &prog->line_info_cnt);
		if (err)
			return check_btf_ext_reloc_err(prog, err,
						       prog->line_info,
						       "bpf_line_info");

		prog->line_info_rec_size = btf_ext__line_info_rec_size(obj->btf_ext);
	}

	if (!insn_offset)
		prog->btf_fd = btf__fd(obj->btf);

	return 0;
}

#define BPF_CORE_SPEC_MAX_LEN 64

/* represents BPF CO-RE field or array element accessor */
struct bpf_core_accessor {
	__u32 type_id;		/* struct/union type or array element type */
	__u32 idx;		/* field index or array index */
	const char *name;	/* field name or NULL for array accessor */
};

struct bpf_core_spec {
	const struct btf *btf;
	/* high-level spec: named fields and array indices only */
	struct bpf_core_accessor spec[BPF_CORE_SPEC_MAX_LEN];
	/* high-level spec length */
	int len;
	/* raw, low-level spec: 1-to-1 with accessor spec string */
	int raw_spec[BPF_CORE_SPEC_MAX_LEN];
	/* raw spec length */
	int raw_len;
	/* field byte offset represented by spec */
	__u32 offset;
};

static bool str_is_empty(const char *s)
{
	return !s || !s[0];
}

/*
 * Turn bpf_offset_reloc into a low- and high-level spec representation,
 * validating correctness along the way, as well as calculating resulting
 * field offset (in bytes), specified by accessor string. Low-level spec
 * captures every single level of nestedness, including traversing anonymous
 * struct/union members. High-level one only captures semantically meaningful
 * "turning points": named fields and array indicies.
 * E.g., for this case:
 *
 *   struct sample {
 *       int __unimportant;
 *       struct {
 *           int __1;
 *           int __2;
 *           int a[7];
 *       };
 *   };
 *
 *   struct sample *s = ...;
 *
 *   int x = &s->a[3]; // access string = '0:1:2:3'
 *
 * Low-level spec has 1:1 mapping with each element of access string (it's
 * just a parsed access string representation): [0, 1, 2, 3].
 *
 * High-level spec will capture only 3 points:
 *   - intial zero-index access by pointer (&s->... is the same as &s[0]...);
 *   - field 'a' access (corresponds to '2' in low-level spec);
 *   - array element #3 access (corresponds to '3' in low-level spec).
 *
 */
static int bpf_core_spec_parse(const struct btf *btf,
			       __u32 type_id,
			       const char *spec_str,
			       struct bpf_core_spec *spec)
{
	int access_idx, parsed_len, i;
	const struct btf_type *t;
	const char *name;
	__u32 id;
	__s64 sz;

	if (str_is_empty(spec_str) || *spec_str == ':')
		return -EINVAL;

	memset(spec, 0, sizeof(*spec));
	spec->btf = btf;

	/* parse spec_str="0:1:2:3:4" into array raw_spec=[0, 1, 2, 3, 4] */
	while (*spec_str) {
		if (*spec_str == ':')
			++spec_str;
		if (sscanf(spec_str, "%d%n", &access_idx, &parsed_len) != 1)
			return -EINVAL;
		if (spec->raw_len == BPF_CORE_SPEC_MAX_LEN)
			return -E2BIG;
		spec_str += parsed_len;
		spec->raw_spec[spec->raw_len++] = access_idx;
	}

	if (spec->raw_len == 0)
		return -EINVAL;

	/* first spec value is always reloc type array index */
	t = skip_mods_and_typedefs(btf, type_id, &id);
	if (!t)
		return -EINVAL;

	access_idx = spec->raw_spec[0];
	spec->spec[0].type_id = id;
	spec->spec[0].idx = access_idx;
	spec->len++;

	sz = btf__resolve_size(btf, id);
	if (sz < 0)
		return sz;
	spec->offset = access_idx * sz;

	for (i = 1; i < spec->raw_len; i++) {
		t = skip_mods_and_typedefs(btf, id, &id);
		if (!t)
			return -EINVAL;

		access_idx = spec->raw_spec[i];

		if (btf_is_composite(t)) {
			const struct btf_member *m;
			__u32 offset;

			if (access_idx >= btf_vlen(t))
				return -EINVAL;
			if (btf_member_bitfield_size(t, access_idx))
				return -EINVAL;

			offset = btf_member_bit_offset(t, access_idx);
			if (offset % 8)
				return -EINVAL;
			spec->offset += offset / 8;

			m = btf_members(t) + access_idx;
			if (m->name_off) {
				name = btf__name_by_offset(btf, m->name_off);
				if (str_is_empty(name))
					return -EINVAL;

				spec->spec[spec->len].type_id = id;
				spec->spec[spec->len].idx = access_idx;
				spec->spec[spec->len].name = name;
				spec->len++;
			}

			id = m->type;
		} else if (btf_is_array(t)) {
			const struct btf_array *a = btf_array(t);

			t = skip_mods_and_typedefs(btf, a->type, &id);
			if (!t || access_idx >= a->nelems)
				return -EINVAL;

			spec->spec[spec->len].type_id = id;
			spec->spec[spec->len].idx = access_idx;
			spec->len++;

			sz = btf__resolve_size(btf, id);
			if (sz < 0)
				return sz;
			spec->offset += access_idx * sz;
		} else {
			pr_warning("relo for [%u] %s (at idx %d) captures type [%d] of unexpected kind %d\n",
				   type_id, spec_str, i, id, btf_kind(t));
			return -EINVAL;
		}
	}

	return 0;
}

static bool bpf_core_is_flavor_sep(const char *s)
{
	/* check X___Y name pattern, where X and Y are not underscores */
	return s[0] != '_' &&				      /* X */
	       s[1] == '_' && s[2] == '_' && s[3] == '_' &&   /* ___ */
	       s[4] != '_';				      /* Y */
}

/* Given 'some_struct_name___with_flavor' return the length of a name prefix
 * before last triple underscore. Struct name part after last triple
 * underscore is ignored by BPF CO-RE relocation during relocation matching.
 */
static size_t bpf_core_essential_name_len(const char *name)
{
	size_t n = strlen(name);
	int i;

	for (i = n - 5; i >= 0; i--) {
		if (bpf_core_is_flavor_sep(name + i))
			return i + 1;
	}
	return n;
}

/* dynamically sized list of type IDs */
struct ids_vec {
	__u32 *data;
	int len;
};

static void bpf_core_free_cands(struct ids_vec *cand_ids)
{
	free(cand_ids->data);
	free(cand_ids);
}

static struct ids_vec *bpf_core_find_cands(const struct btf *local_btf,
					   __u32 local_type_id,
					   const struct btf *targ_btf)
{
	size_t local_essent_len, targ_essent_len;
	const char *local_name, *targ_name;
	const struct btf_type *t;
	struct ids_vec *cand_ids;
	__u32 *new_ids;
	int i, err, n;

	t = btf__type_by_id(local_btf, local_type_id);
	if (!t)
		return ERR_PTR(-EINVAL);

	local_name = btf__name_by_offset(local_btf, t->name_off);
	if (str_is_empty(local_name))
		return ERR_PTR(-EINVAL);
	local_essent_len = bpf_core_essential_name_len(local_name);

	cand_ids = calloc(1, sizeof(*cand_ids));
	if (!cand_ids)
		return ERR_PTR(-ENOMEM);

	n = btf__get_nr_types(targ_btf);
	for (i = 1; i <= n; i++) {
		t = btf__type_by_id(targ_btf, i);
		targ_name = btf__name_by_offset(targ_btf, t->name_off);
		if (str_is_empty(targ_name))
			continue;

		targ_essent_len = bpf_core_essential_name_len(targ_name);
		if (targ_essent_len != local_essent_len)
			continue;

		if (strncmp(local_name, targ_name, local_essent_len) == 0) {
			pr_debug("[%d] %s: found candidate [%d] %s\n",
				 local_type_id, local_name, i, targ_name);
			new_ids = realloc(cand_ids->data, cand_ids->len + 1);
			if (!new_ids) {
				err = -ENOMEM;
				goto err_out;
			}
			cand_ids->data = new_ids;
			cand_ids->data[cand_ids->len++] = i;
		}
	}
	return cand_ids;
err_out:
	bpf_core_free_cands(cand_ids);
	return ERR_PTR(err);
}

/* Check two types for compatibility, skipping const/volatile/restrict and
 * typedefs, to ensure we are relocating offset to the compatible entities:
 *   - any two STRUCTs/UNIONs are compatible and can be mixed;
 *   - any two FWDs are compatible;
 *   - any two PTRs are always compatible;
 *   - for ENUMs, check sizes, names are ignored;
 *   - for INT, size and bitness should match, signedness is ignored;
 *   - for ARRAY, dimensionality is ignored, element types are checked for
 *     compatibility recursively;
 *   - everything else shouldn't be ever a target of relocation.
 * These rules are not set in stone and probably will be adjusted as we get
 * more experience with using BPF CO-RE relocations.
 */
static int bpf_core_fields_are_compat(const struct btf *local_btf,
				      __u32 local_id,
				      const struct btf *targ_btf,
				      __u32 targ_id)
{
	const struct btf_type *local_type, *targ_type;

recur:
	local_type = skip_mods_and_typedefs(local_btf, local_id, &local_id);
	targ_type = skip_mods_and_typedefs(targ_btf, targ_id, &targ_id);
	if (!local_type || !targ_type)
		return -EINVAL;

	if (btf_is_composite(local_type) && btf_is_composite(targ_type))
		return 1;
	if (btf_kind(local_type) != btf_kind(targ_type))
		return 0;

	switch (btf_kind(local_type)) {
	case BTF_KIND_FWD:
	case BTF_KIND_PTR:
		return 1;
	case BTF_KIND_ENUM:
		return local_type->size == targ_type->size;
	case BTF_KIND_INT:
		return btf_int_offset(local_type) == 0 &&
		       btf_int_offset(targ_type) == 0 &&
		       local_type->size == targ_type->size &&
		       btf_int_bits(local_type) == btf_int_bits(targ_type);
	case BTF_KIND_ARRAY:
		local_id = btf_array(local_type)->type;
		targ_id = btf_array(targ_type)->type;
		goto recur;
	default:
		pr_warning("unexpected kind %d relocated, local [%d], target [%d]\n",
			   btf_kind(local_type), local_id, targ_id);
		return 0;
	}
}

/*
 * Given single high-level named field accessor in local type, find
 * corresponding high-level accessor for a target type. Along the way,
 * maintain low-level spec for target as well. Also keep updating target
 * offset.
 *
 * Searching is performed through recursive exhaustive enumeration of all
 * fields of a struct/union. If there are any anonymous (embedded)
 * structs/unions, they are recursively searched as well. If field with
 * desired name is found, check compatibility between local and target types,
 * before returning result.
 *
 * 1 is returned, if field is found.
 * 0 is returned if no compatible field is found.
 * <0 is returned on error.
 */
static int bpf_core_match_member(const struct btf *local_btf,
				 const struct bpf_core_accessor *local_acc,
				 const struct btf *targ_btf,
				 __u32 targ_id,
				 struct bpf_core_spec *spec,
				 __u32 *next_targ_id)
{
	const struct btf_type *local_type, *targ_type;
	const struct btf_member *local_member, *m;
	const char *local_name, *targ_name;
	__u32 local_id;
	int i, n, found;

	targ_type = skip_mods_and_typedefs(targ_btf, targ_id, &targ_id);
	if (!targ_type)
		return -EINVAL;
	if (!btf_is_composite(targ_type))
		return 0;

	local_id = local_acc->type_id;
	local_type = btf__type_by_id(local_btf, local_id);
	local_member = btf_members(local_type) + local_acc->idx;
	local_name = btf__name_by_offset(local_btf, local_member->name_off);

	n = btf_vlen(targ_type);
	m = btf_members(targ_type);
	for (i = 0; i < n; i++, m++) {
		__u32 offset;

		/* bitfield relocations not supported */
		if (btf_member_bitfield_size(targ_type, i))
			continue;
		offset = btf_member_bit_offset(targ_type, i);
		if (offset % 8)
			continue;

		/* too deep struct/union/array nesting */
		if (spec->raw_len == BPF_CORE_SPEC_MAX_LEN)
			return -E2BIG;

		/* speculate this member will be the good one */
		spec->offset += offset / 8;
		spec->raw_spec[spec->raw_len++] = i;

		targ_name = btf__name_by_offset(targ_btf, m->name_off);
		if (str_is_empty(targ_name)) {
			/* embedded struct/union, we need to go deeper */
			found = bpf_core_match_member(local_btf, local_acc,
						      targ_btf, m->type,
						      spec, next_targ_id);
			if (found) /* either found or error */
				return found;
		} else if (strcmp(local_name, targ_name) == 0) {
			/* matching named field */
			struct bpf_core_accessor *targ_acc;

			targ_acc = &spec->spec[spec->len++];
			targ_acc->type_id = targ_id;
			targ_acc->idx = i;
			targ_acc->name = targ_name;

			*next_targ_id = m->type;
			found = bpf_core_fields_are_compat(local_btf,
							   local_member->type,
							   targ_btf, m->type);
			if (!found)
				spec->len--; /* pop accessor */
			return found;
		}
		/* member turned out not to be what we looked for */
		spec->offset -= offset / 8;
		spec->raw_len--;
	}

	return 0;
}

/*
 * Try to match local spec to a target type and, if successful, produce full
 * target spec (high-level, low-level + offset).
 */
static int bpf_core_spec_match(struct bpf_core_spec *local_spec,
			       const struct btf *targ_btf, __u32 targ_id,
			       struct bpf_core_spec *targ_spec)
{
	const struct btf_type *targ_type;
	const struct bpf_core_accessor *local_acc;
	struct bpf_core_accessor *targ_acc;
	int i, sz, matched;

	memset(targ_spec, 0, sizeof(*targ_spec));
	targ_spec->btf = targ_btf;

	local_acc = &local_spec->spec[0];
	targ_acc = &targ_spec->spec[0];

	for (i = 0; i < local_spec->len; i++, local_acc++, targ_acc++) {
		targ_type = skip_mods_and_typedefs(targ_spec->btf, targ_id,
						   &targ_id);
		if (!targ_type)
			return -EINVAL;

		if (local_acc->name) {
			matched = bpf_core_match_member(local_spec->btf,
							local_acc,
							targ_btf, targ_id,
							targ_spec, &targ_id);
			if (matched <= 0)
				return matched;
		} else {
			/* for i=0, targ_id is already treated as array element
			 * type (because it's the original struct), for others
			 * we should find array element type first
			 */
			if (i > 0) {
				const struct btf_array *a;

				if (!btf_is_array(targ_type))
					return 0;

				a = btf_array(targ_type);
				if (local_acc->idx >= a->nelems)
					return 0;
				if (!skip_mods_and_typedefs(targ_btf, a->type,
							    &targ_id))
					return -EINVAL;
			}

			/* too deep struct/union/array nesting */
			if (targ_spec->raw_len == BPF_CORE_SPEC_MAX_LEN)
				return -E2BIG;

			targ_acc->type_id = targ_id;
			targ_acc->idx = local_acc->idx;
			targ_acc->name = NULL;
			targ_spec->len++;
			targ_spec->raw_spec[targ_spec->raw_len] = targ_acc->idx;
			targ_spec->raw_len++;

			sz = btf__resolve_size(targ_btf, targ_id);
			if (sz < 0)
				return sz;
			targ_spec->offset += local_acc->idx * sz;
		}
	}

	return 1;
}

/*
 * Patch relocatable BPF instruction.
 * Expected insn->imm value is provided for validation, as well as the new
 * relocated value.
 *
 * Currently three kinds of BPF instructions are supported:
 * 1. rX = <imm> (assignment with immediate operand);
 * 2. rX += <imm> (arithmetic operations with immediate operand);
 * 3. *(rX) = <imm> (indirect memory assignment with immediate operand).
 *
 * If actual insn->imm value is wrong, bail out.
 */
static int bpf_core_reloc_insn(struct bpf_program *prog, int insn_off,
			       __u32 orig_off, __u32 new_off)
{
	struct bpf_insn *insn;
	int insn_idx;
	__u8 class;

	if (insn_off % sizeof(struct bpf_insn))
		return -EINVAL;
	insn_idx = insn_off / sizeof(struct bpf_insn);

	insn = &prog->insns[insn_idx];
	class = BPF_CLASS(insn->code);

	if (class == BPF_ALU || class == BPF_ALU64) {
		if (BPF_SRC(insn->code) != BPF_K)
			return -EINVAL;
		if (insn->imm != orig_off)
			return -EINVAL;
		insn->imm = new_off;
		pr_debug("prog '%s': patched insn #%d (ALU/ALU64) imm %d -> %d\n",
			 bpf_program__title(prog, false),
			 insn_idx, orig_off, new_off);
	} else {
		pr_warning("prog '%s': trying to relocate unrecognized insn #%d, code:%x, src:%x, dst:%x, off:%x, imm:%x\n",
			   bpf_program__title(prog, false),
			   insn_idx, insn->code, insn->src_reg, insn->dst_reg,
			   insn->off, insn->imm);
		return -EINVAL;
	}
	return 0;
}

static struct btf *btf_load_raw(const char *path)
{
	struct btf *btf;
	size_t read_cnt;
	struct stat st;
	void *data;
	FILE *f;

	if (stat(path, &st))
		return ERR_PTR(-errno);

	data = malloc(st.st_size);
	if (!data)
		return ERR_PTR(-ENOMEM);

	f = fopen(path, "rb");
	if (!f) {
		btf = ERR_PTR(-errno);
		goto cleanup;
	}

	read_cnt = fread(data, 1, st.st_size, f);
	fclose(f);
	if (read_cnt < st.st_size) {
		btf = ERR_PTR(-EBADF);
		goto cleanup;
	}

	btf = btf__new(data, read_cnt);

cleanup:
	free(data);
	return btf;
}

/*
 * Probe few well-known locations for vmlinux kernel image and try to load BTF
 * data out of it to use for target BTF.
 */
static struct btf *bpf_core_find_kernel_btf(void)
{
	struct {
		const char *path_fmt;
		bool raw_btf;
	} locations[] = {
		/* try canonical vmlinux BTF through sysfs first */
		{ "/sys/kernel/btf/vmlinux", true /* raw BTF */ },
		/* fall back to trying to find vmlinux ELF on disk otherwise */
		{ "/boot/vmlinux-%1$s" },
		{ "/lib/modules/%1$s/vmlinux-%1$s" },
		{ "/lib/modules/%1$s/build/vmlinux" },
		{ "/usr/lib/modules/%1$s/kernel/vmlinux" },
		{ "/usr/lib/debug/boot/vmlinux-%1$s" },
		{ "/usr/lib/debug/boot/vmlinux-%1$s.debug" },
		{ "/usr/lib/debug/lib/modules/%1$s/vmlinux" },
	};
	char path[PATH_MAX + 1];
	struct utsname buf;
	struct btf *btf;
	int i;

	uname(&buf);

	for (i = 0; i < ARRAY_SIZE(locations); i++) {
		snprintf(path, PATH_MAX, locations[i].path_fmt, buf.release);

		if (access(path, R_OK))
			continue;

		if (locations[i].raw_btf)
			btf = btf_load_raw(path);
		else
			btf = btf__parse_elf(path, NULL);

		pr_debug("loading kernel BTF '%s': %ld\n",
			 path, IS_ERR(btf) ? PTR_ERR(btf) : 0);
		if (IS_ERR(btf))
			continue;

		return btf;
	}

	pr_warning("failed to find valid kernel BTF\n");
	return ERR_PTR(-ESRCH);
}

/* Output spec definition in the format:
 * [<type-id>] (<type-name>) + <raw-spec> => <offset>@<spec>,
 * where <spec> is a C-syntax view of recorded field access, e.g.: x.a[3].b
 */
static void bpf_core_dump_spec(int level, const struct bpf_core_spec *spec)
{
	const struct btf_type *t;
	const char *s;
	__u32 type_id;
	int i;

	type_id = spec->spec[0].type_id;
	t = btf__type_by_id(spec->btf, type_id);
	s = btf__name_by_offset(spec->btf, t->name_off);
	libbpf_print(level, "[%u] %s + ", type_id, s);

	for (i = 0; i < spec->raw_len; i++)
		libbpf_print(level, "%d%s", spec->raw_spec[i],
			     i == spec->raw_len - 1 ? " => " : ":");

	libbpf_print(level, "%u @ &x", spec->offset);

	for (i = 0; i < spec->len; i++) {
		if (spec->spec[i].name)
			libbpf_print(level, ".%s", spec->spec[i].name);
		else
			libbpf_print(level, "[%u]", spec->spec[i].idx);
	}

}

static size_t bpf_core_hash_fn(const void *key, void *ctx)
{
	return (size_t)key;
}

static bool bpf_core_equal_fn(const void *k1, const void *k2, void *ctx)
{
	return k1 == k2;
}

static void *u32_as_hash_key(__u32 x)
{
	return (void *)(uintptr_t)x;
}

/*
 * CO-RE relocate single instruction.
 *
 * The outline and important points of the algorithm:
 * 1. For given local type, find corresponding candidate target types.
 *    Candidate type is a type with the same "essential" name, ignoring
 *    everything after last triple underscore (___). E.g., `sample`,
 *    `sample___flavor_one`, `sample___flavor_another_one`, are all candidates
 *    for each other. Names with triple underscore are referred to as
 *    "flavors" and are useful, among other things, to allow to
 *    specify/support incompatible variations of the same kernel struct, which
 *    might differ between different kernel versions and/or build
 *    configurations.
 *
 *    N.B. Struct "flavors" could be generated by bpftool's BTF-to-C
 *    converter, when deduplicated BTF of a kernel still contains more than
 *    one different types with the same name. In that case, ___2, ___3, etc
 *    are appended starting from second name conflict. But start flavors are
 *    also useful to be defined "locally", in BPF program, to extract same
 *    data from incompatible changes between different kernel
 *    versions/configurations. For instance, to handle field renames between
 *    kernel versions, one can use two flavors of the struct name with the
 *    same common name and use conditional relocations to extract that field,
 *    depending on target kernel version.
 * 2. For each candidate type, try to match local specification to this
 *    candidate target type. Matching involves finding corresponding
 *    high-level spec accessors, meaning that all named fields should match,
 *    as well as all array accesses should be within the actual bounds. Also,
 *    types should be compatible (see bpf_core_fields_are_compat for details).
 * 3. It is supported and expected that there might be multiple flavors
 *    matching the spec. As long as all the specs resolve to the same set of
 *    offsets across all candidates, there is not error. If there is any
 *    ambiguity, CO-RE relocation will fail. This is necessary to accomodate
 *    imprefection of BTF deduplication, which can cause slight duplication of
 *    the same BTF type, if some directly or indirectly referenced (by
 *    pointer) type gets resolved to different actual types in different
 *    object files. If such situation occurs, deduplicated BTF will end up
 *    with two (or more) structurally identical types, which differ only in
 *    types they refer to through pointer. This should be OK in most cases and
 *    is not an error.
 * 4. Candidate types search is performed by linearly scanning through all
 *    types in target BTF. It is anticipated that this is overall more
 *    efficient memory-wise and not significantly worse (if not better)
 *    CPU-wise compared to prebuilding a map from all local type names to
 *    a list of candidate type names. It's also sped up by caching resolved
 *    list of matching candidates per each local "root" type ID, that has at
 *    least one bpf_offset_reloc associated with it. This list is shared
 *    between multiple relocations for the same type ID and is updated as some
 *    of the candidates are pruned due to structural incompatibility.
 */
static int bpf_core_reloc_offset(struct bpf_program *prog,
				 const struct bpf_offset_reloc *relo,
				 int relo_idx,
				 const struct btf *local_btf,
				 const struct btf *targ_btf,
				 struct hashmap *cand_cache)
{
	const char *prog_name = bpf_program__title(prog, false);
	struct bpf_core_spec local_spec, cand_spec, targ_spec;
	const void *type_key = u32_as_hash_key(relo->type_id);
	const struct btf_type *local_type, *cand_type;
	const char *local_name, *cand_name;
	struct ids_vec *cand_ids;
	__u32 local_id, cand_id;
	const char *spec_str;
	int i, j, err;

	local_id = relo->type_id;
	local_type = btf__type_by_id(local_btf, local_id);
	if (!local_type)
		return -EINVAL;

	local_name = btf__name_by_offset(local_btf, local_type->name_off);
	if (str_is_empty(local_name))
		return -EINVAL;

	spec_str = btf__name_by_offset(local_btf, relo->access_str_off);
	if (str_is_empty(spec_str))
		return -EINVAL;

	err = bpf_core_spec_parse(local_btf, local_id, spec_str, &local_spec);
	if (err) {
		pr_warning("prog '%s': relo #%d: parsing [%d] %s + %s failed: %d\n",
			   prog_name, relo_idx, local_id, local_name, spec_str,
			   err);
		return -EINVAL;
	}

	pr_debug("prog '%s': relo #%d: spec is ", prog_name, relo_idx);
	bpf_core_dump_spec(LIBBPF_DEBUG, &local_spec);
	libbpf_print(LIBBPF_DEBUG, "\n");

	if (!hashmap__find(cand_cache, type_key, (void **)&cand_ids)) {
		cand_ids = bpf_core_find_cands(local_btf, local_id, targ_btf);
		if (IS_ERR(cand_ids)) {
			pr_warning("prog '%s': relo #%d: target candidate search failed for [%d] %s: %ld",
				   prog_name, relo_idx, local_id, local_name,
				   PTR_ERR(cand_ids));
			return PTR_ERR(cand_ids);
		}
		err = hashmap__set(cand_cache, type_key, cand_ids, NULL, NULL);
		if (err) {
			bpf_core_free_cands(cand_ids);
			return err;
		}
	}

	for (i = 0, j = 0; i < cand_ids->len; i++) {
		cand_id = cand_ids->data[i];
		cand_type = btf__type_by_id(targ_btf, cand_id);
		cand_name = btf__name_by_offset(targ_btf, cand_type->name_off);

		err = bpf_core_spec_match(&local_spec, targ_btf,
					  cand_id, &cand_spec);
		pr_debug("prog '%s': relo #%d: matching candidate #%d %s against spec ",
			 prog_name, relo_idx, i, cand_name);
		bpf_core_dump_spec(LIBBPF_DEBUG, &cand_spec);
		libbpf_print(LIBBPF_DEBUG, ": %d\n", err);
		if (err < 0) {
			pr_warning("prog '%s': relo #%d: matching error: %d\n",
				   prog_name, relo_idx, err);
			return err;
		}
		if (err == 0)
			continue;

		if (j == 0) {
			targ_spec = cand_spec;
		} else if (cand_spec.offset != targ_spec.offset) {
			/* if there are many candidates, they should all
			 * resolve to the same offset
			 */
			pr_warning("prog '%s': relo #%d: offset ambiguity: %u != %u\n",
				   prog_name, relo_idx, cand_spec.offset,
				   targ_spec.offset);
			return -EINVAL;
		}

		cand_ids->data[j++] = cand_spec.spec[0].type_id;
	}

	cand_ids->len = j;
	if (cand_ids->len == 0) {
		pr_warning("prog '%s': relo #%d: no matching targets found for [%d] %s + %s\n",
			   prog_name, relo_idx, local_id, local_name, spec_str);
		return -ESRCH;
	}

	err = bpf_core_reloc_insn(prog, relo->insn_off,
				  local_spec.offset, targ_spec.offset);
	if (err) {
		pr_warning("prog '%s': relo #%d: failed to patch insn at offset %d: %d\n",
			   prog_name, relo_idx, relo->insn_off, err);
		return -EINVAL;
	}

	return 0;
}

static int
bpf_core_reloc_offsets(struct bpf_object *obj, const char *targ_btf_path)
{
	const struct btf_ext_info_sec *sec;
	const struct bpf_offset_reloc *rec;
	const struct btf_ext_info *seg;
	struct hashmap_entry *entry;
	struct hashmap *cand_cache = NULL;
	struct bpf_program *prog;
	struct btf *targ_btf;
	const char *sec_name;
	int i, err = 0;

	if (targ_btf_path)
		targ_btf = btf__parse_elf(targ_btf_path, NULL);
	else
		targ_btf = bpf_core_find_kernel_btf();
	if (IS_ERR(targ_btf)) {
		pr_warning("failed to get target BTF: %ld\n",
			   PTR_ERR(targ_btf));
		return PTR_ERR(targ_btf);
	}

	cand_cache = hashmap__new(bpf_core_hash_fn, bpf_core_equal_fn, NULL);
	if (IS_ERR(cand_cache)) {
		err = PTR_ERR(cand_cache);
		goto out;
	}

	seg = &obj->btf_ext->offset_reloc_info;
	for_each_btf_ext_sec(seg, sec) {
		sec_name = btf__name_by_offset(obj->btf, sec->sec_name_off);
		if (str_is_empty(sec_name)) {
			err = -EINVAL;
			goto out;
		}
		prog = bpf_object__find_program_by_title(obj, sec_name);
		if (!prog) {
			pr_warning("failed to find program '%s' for CO-RE offset relocation\n",
				   sec_name);
			err = -EINVAL;
			goto out;
		}

		pr_debug("prog '%s': performing %d CO-RE offset relocs\n",
			 sec_name, sec->num_info);

		for_each_btf_ext_rec(seg, sec, i, rec) {
			err = bpf_core_reloc_offset(prog, rec, i, obj->btf,
						    targ_btf, cand_cache);
			if (err) {
				pr_warning("prog '%s': relo #%d: failed to relocate: %d\n",
					   sec_name, i, err);
				goto out;
			}
		}
	}

out:
	btf__free(targ_btf);
	if (!IS_ERR_OR_NULL(cand_cache)) {
		hashmap__for_each_entry(cand_cache, entry, i) {
			bpf_core_free_cands(entry->value);
		}
		hashmap__free(cand_cache);
	}
	return err;
}

static int
bpf_object__relocate_core(struct bpf_object *obj, const char *targ_btf_path)
{
	int err = 0;

	if (obj->btf_ext->offset_reloc_info.len)
		err = bpf_core_reloc_offsets(obj, targ_btf_path);

	return err;
}

static int
bpf_program__reloc_text(struct bpf_program *prog, struct bpf_object *obj,
			struct reloc_desc *relo)
{
	struct bpf_insn *insn, *new_insn;
	struct bpf_program *text;
	size_t new_cnt;
	int err;

	if (relo->type != RELO_CALL)
		return -LIBBPF_ERRNO__RELOC;

	if (prog->idx == obj->efile.text_shndx) {
		pr_warning("relo in .text insn %d into off %d\n",
			   relo->insn_idx, relo->text_off);
		return -LIBBPF_ERRNO__RELOC;
	}

	if (prog->main_prog_cnt == 0) {
		text = bpf_object__find_prog_by_idx(obj, obj->efile.text_shndx);
		if (!text) {
			pr_warning("no .text section found yet relo into text exist\n");
			return -LIBBPF_ERRNO__RELOC;
		}
		new_cnt = prog->insns_cnt + text->insns_cnt;
		new_insn = reallocarray(prog->insns, new_cnt, sizeof(*insn));
		if (!new_insn) {
			pr_warning("oom in prog realloc\n");
			return -ENOMEM;
		}

		if (obj->btf_ext) {
			err = bpf_program_reloc_btf_ext(prog, obj,
							text->section_name,
							prog->insns_cnt);
			if (err)
				return err;
		}

		memcpy(new_insn + prog->insns_cnt, text->insns,
		       text->insns_cnt * sizeof(*insn));
		prog->insns = new_insn;
		prog->main_prog_cnt = prog->insns_cnt;
		prog->insns_cnt = new_cnt;
		pr_debug("added %zd insn from %s to prog %s\n",
			 text->insns_cnt, text->section_name,
			 prog->section_name);
	}
	insn = &prog->insns[relo->insn_idx];
	insn->imm += prog->main_prog_cnt - relo->insn_idx;
	return 0;
}

static int
bpf_program__relocate(struct bpf_program *prog, struct bpf_object *obj)
{
	int i, err;

	if (!prog)
		return 0;

	if (obj->btf_ext) {
		err = bpf_program_reloc_btf_ext(prog, obj,
						prog->section_name, 0);
		if (err)
			return err;
	}

	if (!prog->reloc_desc)
		return 0;

	for (i = 0; i < prog->nr_reloc; i++) {
		if (prog->reloc_desc[i].type == RELO_LD64 ||
		    prog->reloc_desc[i].type == RELO_DATA) {
			bool relo_data = prog->reloc_desc[i].type == RELO_DATA;
			struct bpf_insn *insns = prog->insns;
			int insn_idx, map_idx;

			insn_idx = prog->reloc_desc[i].insn_idx;
			map_idx = prog->reloc_desc[i].map_idx;

			if (insn_idx + 1 >= (int)prog->insns_cnt) {
				pr_warning("relocation out of range: '%s'\n",
					   prog->section_name);
				return -LIBBPF_ERRNO__RELOC;
			}

			if (!relo_data) {
				insns[insn_idx].src_reg = BPF_PSEUDO_MAP_FD;
			} else {
				insns[insn_idx].src_reg = BPF_PSEUDO_MAP_VALUE;
				insns[insn_idx + 1].imm = insns[insn_idx].imm;
			}
			insns[insn_idx].imm = obj->maps[map_idx].fd;
		} else if (prog->reloc_desc[i].type == RELO_CALL) {
			err = bpf_program__reloc_text(prog, obj,
						      &prog->reloc_desc[i]);
			if (err)
				return err;
		}
	}

	zfree(&prog->reloc_desc);
	prog->nr_reloc = 0;
	return 0;
}

static int
bpf_object__relocate(struct bpf_object *obj, const char *targ_btf_path)
{
	struct bpf_program *prog;
	size_t i;
	int err;

	if (obj->btf_ext) {
		err = bpf_object__relocate_core(obj, targ_btf_path);
		if (err) {
			pr_warning("failed to perform CO-RE relocations: %d\n",
				   err);
			return err;
		}
	}
	for (i = 0; i < obj->nr_programs; i++) {
		prog = &obj->programs[i];

		err = bpf_program__relocate(prog, obj);
		if (err) {
			pr_warning("failed to relocate '%s'\n",
				   prog->section_name);
			return err;
		}
	}
	return 0;
}

static int bpf_object__collect_reloc(struct bpf_object *obj)
{
	int i, err;

	if (!obj_elf_valid(obj)) {
		pr_warning("Internal error: elf object is closed\n");
		return -LIBBPF_ERRNO__INTERNAL;
	}

	for (i = 0; i < obj->efile.nr_reloc; i++) {
		GElf_Shdr *shdr = &obj->efile.reloc[i].shdr;
		Elf_Data *data = obj->efile.reloc[i].data;
		int idx = shdr->sh_info;
		struct bpf_program *prog;

		if (shdr->sh_type != SHT_REL) {
			pr_warning("internal error at %d\n", __LINE__);
			return -LIBBPF_ERRNO__INTERNAL;
		}

		prog = bpf_object__find_prog_by_idx(obj, idx);
		if (!prog) {
			pr_warning("relocation failed: no section(%d)\n", idx);
			return -LIBBPF_ERRNO__RELOC;
		}

		err = bpf_program__collect_reloc(prog, shdr, data, obj);
		if (err)
			return err;
	}
	return 0;
}

static int
load_program(struct bpf_program *prog, struct bpf_insn *insns, int insns_cnt,
	     char *license, __u32 kern_version, int *pfd)
{
	struct bpf_load_program_attr load_attr;
	char *cp, errmsg[STRERR_BUFSIZE];
	int log_buf_size = BPF_LOG_BUF_SIZE;
	char *log_buf;
	int ret;

	if (!insns || !insns_cnt)
		return -EINVAL;

	memset(&load_attr, 0, sizeof(struct bpf_load_program_attr));
	load_attr.prog_type = prog->type;
	load_attr.expected_attach_type = prog->expected_attach_type;
	if (prog->caps->name)
		load_attr.name = prog->name;
	load_attr.insns = insns;
	load_attr.insns_cnt = insns_cnt;
	load_attr.license = license;
	load_attr.kern_version = kern_version;
	load_attr.prog_ifindex = prog->prog_ifindex;
	load_attr.prog_btf_fd = prog->btf_fd >= 0 ? prog->btf_fd : 0;
	load_attr.func_info = prog->func_info;
	load_attr.func_info_rec_size = prog->func_info_rec_size;
	load_attr.func_info_cnt = prog->func_info_cnt;
	load_attr.line_info = prog->line_info;
	load_attr.line_info_rec_size = prog->line_info_rec_size;
	load_attr.line_info_cnt = prog->line_info_cnt;
	load_attr.log_level = prog->log_level;
	load_attr.prog_flags = prog->prog_flags;

retry_load:
	log_buf = malloc(log_buf_size);
	if (!log_buf)
		pr_warning("Alloc log buffer for bpf loader error, continue without log\n");

	ret = bpf_load_program_xattr(&load_attr, log_buf, log_buf_size);

	if (ret >= 0) {
		if (load_attr.log_level)
			pr_debug("verifier log:\n%s", log_buf);
		*pfd = ret;
		ret = 0;
		goto out;
	}

	if (errno == ENOSPC) {
		log_buf_size <<= 1;
		free(log_buf);
		goto retry_load;
	}
	ret = -LIBBPF_ERRNO__LOAD;
	cp = libbpf_strerror_r(errno, errmsg, sizeof(errmsg));
	pr_warning("load bpf program failed: %s\n", cp);

	if (log_buf && log_buf[0] != '\0') {
		ret = -LIBBPF_ERRNO__VERIFY;
		pr_warning("-- BEGIN DUMP LOG ---\n");
		pr_warning("\n%s\n", log_buf);
		pr_warning("-- END LOG --\n");
	} else if (load_attr.insns_cnt >= BPF_MAXINSNS) {
		pr_warning("Program too large (%zu insns), at most %d insns\n",
			   load_attr.insns_cnt, BPF_MAXINSNS);
		ret = -LIBBPF_ERRNO__PROG2BIG;
	} else {
		/* Wrong program type? */
		if (load_attr.prog_type != BPF_PROG_TYPE_KPROBE) {
			int fd;

			load_attr.prog_type = BPF_PROG_TYPE_KPROBE;
			load_attr.expected_attach_type = 0;
			fd = bpf_load_program_xattr(&load_attr, NULL, 0);
			if (fd >= 0) {
				close(fd);
				ret = -LIBBPF_ERRNO__PROGTYPE;
				goto out;
			}
		}

		if (log_buf)
			ret = -LIBBPF_ERRNO__KVER;
	}

out:
	free(log_buf);
	return ret;
}

int
bpf_program__load(struct bpf_program *prog,
		  char *license, __u32 kern_version)
{
	int err = 0, fd, i;

	if (prog->instances.nr < 0 || !prog->instances.fds) {
		if (prog->preprocessor) {
			pr_warning("Internal error: can't load program '%s'\n",
				   prog->section_name);
			return -LIBBPF_ERRNO__INTERNAL;
		}

		prog->instances.fds = malloc(sizeof(int));
		if (!prog->instances.fds) {
			pr_warning("Not enough memory for BPF fds\n");
			return -ENOMEM;
		}
		prog->instances.nr = 1;
		prog->instances.fds[0] = -1;
	}

	if (!prog->preprocessor) {
		if (prog->instances.nr != 1) {
			pr_warning("Program '%s' is inconsistent: nr(%d) != 1\n",
				   prog->section_name, prog->instances.nr);
		}
		err = load_program(prog, prog->insns, prog->insns_cnt,
				   license, kern_version, &fd);
		if (!err)
			prog->instances.fds[0] = fd;
		goto out;
	}

	for (i = 0; i < prog->instances.nr; i++) {
		struct bpf_prog_prep_result result;
		bpf_program_prep_t preprocessor = prog->preprocessor;

		memset(&result, 0, sizeof(result));
		err = preprocessor(prog, i, prog->insns,
				   prog->insns_cnt, &result);
		if (err) {
			pr_warning("Preprocessing the %dth instance of program '%s' failed\n",
				   i, prog->section_name);
			goto out;
		}

		if (!result.new_insn_ptr || !result.new_insn_cnt) {
			pr_debug("Skip loading the %dth instance of program '%s'\n",
				 i, prog->section_name);
			prog->instances.fds[i] = -1;
			if (result.pfd)
				*result.pfd = -1;
			continue;
		}

		err = load_program(prog, result.new_insn_ptr,
				   result.new_insn_cnt,
				   license, kern_version, &fd);

		if (err) {
			pr_warning("Loading the %dth instance of program '%s' failed\n",
					i, prog->section_name);
			goto out;
		}

		if (result.pfd)
			*result.pfd = fd;
		prog->instances.fds[i] = fd;
	}
out:
	if (err)
		pr_warning("failed to load program '%s'\n",
			   prog->section_name);
	zfree(&prog->insns);
	prog->insns_cnt = 0;
	return err;
}

static bool bpf_program__is_function_storage(const struct bpf_program *prog,
					     const struct bpf_object *obj)
{
	return prog->idx == obj->efile.text_shndx && obj->has_pseudo_calls;
}

static int
bpf_object__load_progs(struct bpf_object *obj, int log_level)
{
	size_t i;
	int err;

	for (i = 0; i < obj->nr_programs; i++) {
		if (bpf_program__is_function_storage(&obj->programs[i], obj))
			continue;
		obj->programs[i].log_level |= log_level;
		err = bpf_program__load(&obj->programs[i],
					obj->license,
					obj->kern_version);
		if (err)
			return err;
	}
	return 0;
}

static bool bpf_prog_type__needs_kver(enum bpf_prog_type type)
{
	switch (type) {
	case BPF_PROG_TYPE_SOCKET_FILTER:
	case BPF_PROG_TYPE_SCHED_CLS:
	case BPF_PROG_TYPE_SCHED_ACT:
	case BPF_PROG_TYPE_XDP:
	case BPF_PROG_TYPE_CGROUP_SKB:
	case BPF_PROG_TYPE_CGROUP_SOCK:
	case BPF_PROG_TYPE_LWT_IN:
	case BPF_PROG_TYPE_LWT_OUT:
	case BPF_PROG_TYPE_LWT_XMIT:
	case BPF_PROG_TYPE_LWT_SEG6LOCAL:
	case BPF_PROG_TYPE_SOCK_OPS:
	case BPF_PROG_TYPE_SK_SKB:
	case BPF_PROG_TYPE_CGROUP_DEVICE:
	case BPF_PROG_TYPE_SK_MSG:
	case BPF_PROG_TYPE_CGROUP_SOCK_ADDR:
	case BPF_PROG_TYPE_LIRC_MODE2:
	case BPF_PROG_TYPE_SK_REUSEPORT:
	case BPF_PROG_TYPE_FLOW_DISSECTOR:
	case BPF_PROG_TYPE_UNSPEC:
	case BPF_PROG_TYPE_TRACEPOINT:
	case BPF_PROG_TYPE_RAW_TRACEPOINT:
	case BPF_PROG_TYPE_RAW_TRACEPOINT_WRITABLE:
	case BPF_PROG_TYPE_PERF_EVENT:
	case BPF_PROG_TYPE_CGROUP_SYSCTL:
	case BPF_PROG_TYPE_CGROUP_SOCKOPT:
		return false;
	case BPF_PROG_TYPE_KPROBE:
	default:
		return true;
	}
}

static int bpf_object__validate(struct bpf_object *obj, bool needs_kver)
{
	if (needs_kver && obj->kern_version == 0) {
		pr_warning("%s doesn't provide kernel version\n",
			   obj->path);
		return -LIBBPF_ERRNO__KVERSION;
	}
	return 0;
}

static struct bpf_object *
__bpf_object__open(const char *path, void *obj_buf, size_t obj_buf_sz,
		   bool needs_kver, int flags)
{
	struct bpf_object *obj;
	int err;

	if (elf_version(EV_CURRENT) == EV_NONE) {
		pr_warning("failed to init libelf for %s\n", path);
		return ERR_PTR(-LIBBPF_ERRNO__LIBELF);
	}

	obj = bpf_object__new(path, obj_buf, obj_buf_sz);
	if (IS_ERR(obj))
		return obj;

	CHECK_ERR(bpf_object__elf_init(obj), err, out);
	CHECK_ERR(bpf_object__check_endianness(obj), err, out);
	CHECK_ERR(bpf_object__probe_caps(obj), err, out);
	CHECK_ERR(bpf_object__elf_collect(obj, flags), err, out);
	CHECK_ERR(bpf_object__collect_reloc(obj), err, out);
	CHECK_ERR(bpf_object__validate(obj, needs_kver), err, out);

	bpf_object__elf_finish(obj);
	return obj;
out:
	bpf_object__close(obj);
	return ERR_PTR(err);
}

struct bpf_object *__bpf_object__open_xattr(struct bpf_object_open_attr *attr,
					    int flags)
{
	/* param validation */
	if (!attr->file)
		return NULL;

	pr_debug("loading %s\n", attr->file);

	return __bpf_object__open(attr->file, NULL, 0,
				  bpf_prog_type__needs_kver(attr->prog_type),
				  flags);
}

struct bpf_object *bpf_object__open_xattr(struct bpf_object_open_attr *attr)
{
	return __bpf_object__open_xattr(attr, 0);
}

struct bpf_object *bpf_object__open(const char *path)
{
	struct bpf_object_open_attr attr = {
		.file		= path,
		.prog_type	= BPF_PROG_TYPE_UNSPEC,
	};

	return bpf_object__open_xattr(&attr);
}

struct bpf_object *bpf_object__open_buffer(void *obj_buf,
					   size_t obj_buf_sz,
					   const char *name)
{
	char tmp_name[64];

	/* param validation */
	if (!obj_buf || obj_buf_sz <= 0)
		return NULL;

	if (!name) {
		snprintf(tmp_name, sizeof(tmp_name), "%lx-%lx",
			 (unsigned long)obj_buf,
			 (unsigned long)obj_buf_sz);
		name = tmp_name;
	}
	pr_debug("loading object '%s' from buffer\n", name);

	return __bpf_object__open(name, obj_buf, obj_buf_sz, true, true);
}

int bpf_object__unload(struct bpf_object *obj)
{
	size_t i;

	if (!obj)
		return -EINVAL;

	for (i = 0; i < obj->nr_maps; i++)
		zclose(obj->maps[i].fd);

	for (i = 0; i < obj->nr_programs; i++)
		bpf_program__unload(&obj->programs[i]);

	return 0;
}

int bpf_object__load_xattr(struct bpf_object_load_attr *attr)
{
	struct bpf_object *obj;
	int err;

	if (!attr)
		return -EINVAL;
	obj = attr->obj;
	if (!obj)
		return -EINVAL;

	if (obj->loaded) {
		pr_warning("object should not be loaded twice\n");
		return -EINVAL;
	}

	obj->loaded = true;

	CHECK_ERR(bpf_object__create_maps(obj), err, out);
	CHECK_ERR(bpf_object__relocate(obj, attr->target_btf_path), err, out);
	CHECK_ERR(bpf_object__load_progs(obj, attr->log_level), err, out);

	return 0;
out:
	bpf_object__unload(obj);
	pr_warning("failed to load object '%s'\n", obj->path);
	return err;
}

int bpf_object__load(struct bpf_object *obj)
{
	struct bpf_object_load_attr attr = {
		.obj = obj,
	};

	return bpf_object__load_xattr(&attr);
}

static int check_path(const char *path)
{
	char *cp, errmsg[STRERR_BUFSIZE];
	struct statfs st_fs;
	char *dname, *dir;
	int err = 0;

	if (path == NULL)
		return -EINVAL;

	dname = strdup(path);
	if (dname == NULL)
		return -ENOMEM;

	dir = dirname(dname);
	if (statfs(dir, &st_fs)) {
		cp = libbpf_strerror_r(errno, errmsg, sizeof(errmsg));
		pr_warning("failed to statfs %s: %s\n", dir, cp);
		err = -errno;
	}
	free(dname);

	if (!err && st_fs.f_type != BPF_FS_MAGIC) {
		pr_warning("specified path %s is not on BPF FS\n", path);
		err = -EINVAL;
	}

	return err;
}

int bpf_program__pin_instance(struct bpf_program *prog, const char *path,
			      int instance)
{
	char *cp, errmsg[STRERR_BUFSIZE];
	int err;

	err = check_path(path);
	if (err)
		return err;

	if (prog == NULL) {
		pr_warning("invalid program pointer\n");
		return -EINVAL;
	}

	if (instance < 0 || instance >= prog->instances.nr) {
		pr_warning("invalid prog instance %d of prog %s (max %d)\n",
			   instance, prog->section_name, prog->instances.nr);
		return -EINVAL;
	}

	if (bpf_obj_pin(prog->instances.fds[instance], path)) {
		cp = libbpf_strerror_r(errno, errmsg, sizeof(errmsg));
		pr_warning("failed to pin program: %s\n", cp);
		return -errno;
	}
	pr_debug("pinned program '%s'\n", path);

	return 0;
}

int bpf_program__unpin_instance(struct bpf_program *prog, const char *path,
				int instance)
{
	int err;

	err = check_path(path);
	if (err)
		return err;

	if (prog == NULL) {
		pr_warning("invalid program pointer\n");
		return -EINVAL;
	}

	if (instance < 0 || instance >= prog->instances.nr) {
		pr_warning("invalid prog instance %d of prog %s (max %d)\n",
			   instance, prog->section_name, prog->instances.nr);
		return -EINVAL;
	}

	err = unlink(path);
	if (err != 0)
		return -errno;
	pr_debug("unpinned program '%s'\n", path);

	return 0;
}

static int make_dir(const char *path)
{
	char *cp, errmsg[STRERR_BUFSIZE];
	int err = 0;

	if (mkdir(path, 0700) && errno != EEXIST)
		err = -errno;

	if (err) {
		cp = libbpf_strerror_r(-err, errmsg, sizeof(errmsg));
		pr_warning("failed to mkdir %s: %s\n", path, cp);
	}
	return err;
}

int bpf_program__pin(struct bpf_program *prog, const char *path)
{
	int i, err;

	err = check_path(path);
	if (err)
		return err;

	if (prog == NULL) {
		pr_warning("invalid program pointer\n");
		return -EINVAL;
	}

	if (prog->instances.nr <= 0) {
		pr_warning("no instances of prog %s to pin\n",
			   prog->section_name);
		return -EINVAL;
	}

	if (prog->instances.nr == 1) {
		/* don't create subdirs when pinning single instance */
		return bpf_program__pin_instance(prog, path, 0);
	}

	err = make_dir(path);
	if (err)
		return err;

	for (i = 0; i < prog->instances.nr; i++) {
		char buf[PATH_MAX];
		int len;

		len = snprintf(buf, PATH_MAX, "%s/%d", path, i);
		if (len < 0) {
			err = -EINVAL;
			goto err_unpin;
		} else if (len >= PATH_MAX) {
			err = -ENAMETOOLONG;
			goto err_unpin;
		}

		err = bpf_program__pin_instance(prog, buf, i);
		if (err)
			goto err_unpin;
	}

	return 0;

err_unpin:
	for (i = i - 1; i >= 0; i--) {
		char buf[PATH_MAX];
		int len;

		len = snprintf(buf, PATH_MAX, "%s/%d", path, i);
		if (len < 0)
			continue;
		else if (len >= PATH_MAX)
			continue;

		bpf_program__unpin_instance(prog, buf, i);
	}

	rmdir(path);

	return err;
}

int bpf_program__unpin(struct bpf_program *prog, const char *path)
{
	int i, err;

	err = check_path(path);
	if (err)
		return err;

	if (prog == NULL) {
		pr_warning("invalid program pointer\n");
		return -EINVAL;
	}

	if (prog->instances.nr <= 0) {
		pr_warning("no instances of prog %s to pin\n",
			   prog->section_name);
		return -EINVAL;
	}

	if (prog->instances.nr == 1) {
		/* don't create subdirs when pinning single instance */
		return bpf_program__unpin_instance(prog, path, 0);
	}

	for (i = 0; i < prog->instances.nr; i++) {
		char buf[PATH_MAX];
		int len;

		len = snprintf(buf, PATH_MAX, "%s/%d", path, i);
		if (len < 0)
			return -EINVAL;
		else if (len >= PATH_MAX)
			return -ENAMETOOLONG;

		err = bpf_program__unpin_instance(prog, buf, i);
		if (err)
			return err;
	}

	err = rmdir(path);
	if (err)
		return -errno;

	return 0;
}

int bpf_map__pin(struct bpf_map *map, const char *path)
{
	char *cp, errmsg[STRERR_BUFSIZE];
	int err;

	err = check_path(path);
	if (err)
		return err;

	if (map == NULL) {
		pr_warning("invalid map pointer\n");
		return -EINVAL;
	}

	if (bpf_obj_pin(map->fd, path)) {
		cp = libbpf_strerror_r(errno, errmsg, sizeof(errmsg));
		pr_warning("failed to pin map: %s\n", cp);
		return -errno;
	}

	pr_debug("pinned map '%s'\n", path);

	return 0;
}

int bpf_map__unpin(struct bpf_map *map, const char *path)
{
	int err;

	err = check_path(path);
	if (err)
		return err;

	if (map == NULL) {
		pr_warning("invalid map pointer\n");
		return -EINVAL;
	}

	err = unlink(path);
	if (err != 0)
		return -errno;
	pr_debug("unpinned map '%s'\n", path);

	return 0;
}

int bpf_object__pin_maps(struct bpf_object *obj, const char *path)
{
	struct bpf_map *map;
	int err;

	if (!obj)
		return -ENOENT;

	if (!obj->loaded) {
		pr_warning("object not yet loaded; load it first\n");
		return -ENOENT;
	}

	err = make_dir(path);
	if (err)
		return err;

	bpf_object__for_each_map(map, obj) {
		char buf[PATH_MAX];
		int len;

		len = snprintf(buf, PATH_MAX, "%s/%s", path,
			       bpf_map__name(map));
		if (len < 0) {
			err = -EINVAL;
			goto err_unpin_maps;
		} else if (len >= PATH_MAX) {
			err = -ENAMETOOLONG;
			goto err_unpin_maps;
		}

		err = bpf_map__pin(map, buf);
		if (err)
			goto err_unpin_maps;
	}

	return 0;

err_unpin_maps:
	while ((map = bpf_map__prev(map, obj))) {
		char buf[PATH_MAX];
		int len;

		len = snprintf(buf, PATH_MAX, "%s/%s", path,
			       bpf_map__name(map));
		if (len < 0)
			continue;
		else if (len >= PATH_MAX)
			continue;

		bpf_map__unpin(map, buf);
	}

	return err;
}

int bpf_object__unpin_maps(struct bpf_object *obj, const char *path)
{
	struct bpf_map *map;
	int err;

	if (!obj)
		return -ENOENT;

	bpf_object__for_each_map(map, obj) {
		char buf[PATH_MAX];
		int len;

		len = snprintf(buf, PATH_MAX, "%s/%s", path,
			       bpf_map__name(map));
		if (len < 0)
			return -EINVAL;
		else if (len >= PATH_MAX)
			return -ENAMETOOLONG;

		err = bpf_map__unpin(map, buf);
		if (err)
			return err;
	}

	return 0;
}

int bpf_object__pin_programs(struct bpf_object *obj, const char *path)
{
	struct bpf_program *prog;
	int err;

	if (!obj)
		return -ENOENT;

	if (!obj->loaded) {
		pr_warning("object not yet loaded; load it first\n");
		return -ENOENT;
	}

	err = make_dir(path);
	if (err)
		return err;

	bpf_object__for_each_program(prog, obj) {
		char buf[PATH_MAX];
		int len;

		len = snprintf(buf, PATH_MAX, "%s/%s", path,
			       prog->pin_name);
		if (len < 0) {
			err = -EINVAL;
			goto err_unpin_programs;
		} else if (len >= PATH_MAX) {
			err = -ENAMETOOLONG;
			goto err_unpin_programs;
		}

		err = bpf_program__pin(prog, buf);
		if (err)
			goto err_unpin_programs;
	}

	return 0;

err_unpin_programs:
	while ((prog = bpf_program__prev(prog, obj))) {
		char buf[PATH_MAX];
		int len;

		len = snprintf(buf, PATH_MAX, "%s/%s", path,
			       prog->pin_name);
		if (len < 0)
			continue;
		else if (len >= PATH_MAX)
			continue;

		bpf_program__unpin(prog, buf);
	}

	return err;
}

int bpf_object__unpin_programs(struct bpf_object *obj, const char *path)
{
	struct bpf_program *prog;
	int err;

	if (!obj)
		return -ENOENT;

	bpf_object__for_each_program(prog, obj) {
		char buf[PATH_MAX];
		int len;

		len = snprintf(buf, PATH_MAX, "%s/%s", path,
			       prog->pin_name);
		if (len < 0)
			return -EINVAL;
		else if (len >= PATH_MAX)
			return -ENAMETOOLONG;

		err = bpf_program__unpin(prog, buf);
		if (err)
			return err;
	}

	return 0;
}

int bpf_object__pin(struct bpf_object *obj, const char *path)
{
	int err;

	err = bpf_object__pin_maps(obj, path);
	if (err)
		return err;

	err = bpf_object__pin_programs(obj, path);
	if (err) {
		bpf_object__unpin_maps(obj, path);
		return err;
	}

	return 0;
}

void bpf_object__close(struct bpf_object *obj)
{
	size_t i;

	if (!obj)
		return;

	if (obj->clear_priv)
		obj->clear_priv(obj, obj->priv);

	bpf_object__elf_finish(obj);
	bpf_object__unload(obj);
	btf__free(obj->btf);
	btf_ext__free(obj->btf_ext);

	for (i = 0; i < obj->nr_maps; i++) {
		zfree(&obj->maps[i].name);
		if (obj->maps[i].clear_priv)
			obj->maps[i].clear_priv(&obj->maps[i],
						obj->maps[i].priv);
		obj->maps[i].priv = NULL;
		obj->maps[i].clear_priv = NULL;
	}

	zfree(&obj->sections.rodata);
	zfree(&obj->sections.data);
	zfree(&obj->maps);
	obj->nr_maps = 0;

	if (obj->programs && obj->nr_programs) {
		for (i = 0; i < obj->nr_programs; i++)
			bpf_program__exit(&obj->programs[i]);
	}
	zfree(&obj->programs);

	list_del(&obj->list);
	free(obj);
}

struct bpf_object *
bpf_object__next(struct bpf_object *prev)
{
	struct bpf_object *next;

	if (!prev)
		next = list_first_entry(&bpf_objects_list,
					struct bpf_object,
					list);
	else
		next = list_next_entry(prev, list);

	/* Empty list is noticed here so don't need checking on entry. */
	if (&next->list == &bpf_objects_list)
		return NULL;

	return next;
}

const char *bpf_object__name(const struct bpf_object *obj)
{
	return obj ? obj->path : ERR_PTR(-EINVAL);
}

unsigned int bpf_object__kversion(const struct bpf_object *obj)
{
	return obj ? obj->kern_version : 0;
}

struct btf *bpf_object__btf(const struct bpf_object *obj)
{
	return obj ? obj->btf : NULL;
}

int bpf_object__btf_fd(const struct bpf_object *obj)
{
	return obj->btf ? btf__fd(obj->btf) : -1;
}

int bpf_object__set_priv(struct bpf_object *obj, void *priv,
			 bpf_object_clear_priv_t clear_priv)
{
	if (obj->priv && obj->clear_priv)
		obj->clear_priv(obj, obj->priv);

	obj->priv = priv;
	obj->clear_priv = clear_priv;
	return 0;
}

void *bpf_object__priv(const struct bpf_object *obj)
{
	return obj ? obj->priv : ERR_PTR(-EINVAL);
}

static struct bpf_program *
__bpf_program__iter(const struct bpf_program *p, const struct bpf_object *obj,
		    bool forward)
{
	size_t nr_programs = obj->nr_programs;
	ssize_t idx;

	if (!nr_programs)
		return NULL;

	if (!p)
		/* Iter from the beginning */
		return forward ? &obj->programs[0] :
			&obj->programs[nr_programs - 1];

	if (p->obj != obj) {
		pr_warning("error: program handler doesn't match object\n");
		return NULL;
	}

	idx = (p - obj->programs) + (forward ? 1 : -1);
	if (idx >= obj->nr_programs || idx < 0)
		return NULL;
	return &obj->programs[idx];
}

struct bpf_program *
bpf_program__next(struct bpf_program *prev, const struct bpf_object *obj)
{
	struct bpf_program *prog = prev;

	do {
		prog = __bpf_program__iter(prog, obj, true);
	} while (prog && bpf_program__is_function_storage(prog, obj));

	return prog;
}

struct bpf_program *
bpf_program__prev(struct bpf_program *next, const struct bpf_object *obj)
{
	struct bpf_program *prog = next;

	do {
		prog = __bpf_program__iter(prog, obj, false);
	} while (prog && bpf_program__is_function_storage(prog, obj));

	return prog;
}

int bpf_program__set_priv(struct bpf_program *prog, void *priv,
			  bpf_program_clear_priv_t clear_priv)
{
	if (prog->priv && prog->clear_priv)
		prog->clear_priv(prog, prog->priv);

	prog->priv = priv;
	prog->clear_priv = clear_priv;
	return 0;
}

void *bpf_program__priv(const struct bpf_program *prog)
{
	return prog ? prog->priv : ERR_PTR(-EINVAL);
}

void bpf_program__set_ifindex(struct bpf_program *prog, __u32 ifindex)
{
	prog->prog_ifindex = ifindex;
}

const char *bpf_program__title(const struct bpf_program *prog, bool needs_copy)
{
	const char *title;

	title = prog->section_name;
	if (needs_copy) {
		title = strdup(title);
		if (!title) {
			pr_warning("failed to strdup program title\n");
			return ERR_PTR(-ENOMEM);
		}
	}

	return title;
}

int bpf_program__fd(const struct bpf_program *prog)
{
	return bpf_program__nth_fd(prog, 0);
}

int bpf_program__set_prep(struct bpf_program *prog, int nr_instances,
			  bpf_program_prep_t prep)
{
	int *instances_fds;

	if (nr_instances <= 0 || !prep)
		return -EINVAL;

	if (prog->instances.nr > 0 || prog->instances.fds) {
		pr_warning("Can't set pre-processor after loading\n");
		return -EINVAL;
	}

	instances_fds = malloc(sizeof(int) * nr_instances);
	if (!instances_fds) {
		pr_warning("alloc memory failed for fds\n");
		return -ENOMEM;
	}

	/* fill all fd with -1 */
	memset(instances_fds, -1, sizeof(int) * nr_instances);

	prog->instances.nr = nr_instances;
	prog->instances.fds = instances_fds;
	prog->preprocessor = prep;
	return 0;
}

int bpf_program__nth_fd(const struct bpf_program *prog, int n)
{
	int fd;

	if (!prog)
		return -EINVAL;

	if (n >= prog->instances.nr || n < 0) {
		pr_warning("Can't get the %dth fd from program %s: only %d instances\n",
			   n, prog->section_name, prog->instances.nr);
		return -EINVAL;
	}

	fd = prog->instances.fds[n];
	if (fd < 0) {
		pr_warning("%dth instance of program '%s' is invalid\n",
			   n, prog->section_name);
		return -ENOENT;
	}

	return fd;
}

void bpf_program__set_type(struct bpf_program *prog, enum bpf_prog_type type)
{
	prog->type = type;
}

static bool bpf_program__is_type(const struct bpf_program *prog,
				 enum bpf_prog_type type)
{
	return prog ? (prog->type == type) : false;
}

#define BPF_PROG_TYPE_FNS(NAME, TYPE)				\
int bpf_program__set_##NAME(struct bpf_program *prog)		\
{								\
	if (!prog)						\
		return -EINVAL;					\
	bpf_program__set_type(prog, TYPE);			\
	return 0;						\
}								\
								\
bool bpf_program__is_##NAME(const struct bpf_program *prog)	\
{								\
	return bpf_program__is_type(prog, TYPE);		\
}								\

BPF_PROG_TYPE_FNS(socket_filter, BPF_PROG_TYPE_SOCKET_FILTER);
BPF_PROG_TYPE_FNS(kprobe, BPF_PROG_TYPE_KPROBE);
BPF_PROG_TYPE_FNS(sched_cls, BPF_PROG_TYPE_SCHED_CLS);
BPF_PROG_TYPE_FNS(sched_act, BPF_PROG_TYPE_SCHED_ACT);
BPF_PROG_TYPE_FNS(tracepoint, BPF_PROG_TYPE_TRACEPOINT);
BPF_PROG_TYPE_FNS(raw_tracepoint, BPF_PROG_TYPE_RAW_TRACEPOINT);
BPF_PROG_TYPE_FNS(xdp, BPF_PROG_TYPE_XDP);
BPF_PROG_TYPE_FNS(perf_event, BPF_PROG_TYPE_PERF_EVENT);

void bpf_program__set_expected_attach_type(struct bpf_program *prog,
					   enum bpf_attach_type type)
{
	prog->expected_attach_type = type;
}

#define BPF_PROG_SEC_IMPL(string, ptype, eatype, is_attachable, atype) \
	{ string, sizeof(string) - 1, ptype, eatype, is_attachable, atype }

/* Programs that can NOT be attached. */
#define BPF_PROG_SEC(string, ptype) BPF_PROG_SEC_IMPL(string, ptype, 0, 0, 0)

/* Programs that can be attached. */
#define BPF_APROG_SEC(string, ptype, atype) \
	BPF_PROG_SEC_IMPL(string, ptype, 0, 1, atype)

/* Programs that must specify expected attach type at load time. */
#define BPF_EAPROG_SEC(string, ptype, eatype) \
	BPF_PROG_SEC_IMPL(string, ptype, eatype, 1, eatype)

/* Programs that can be attached but attach type can't be identified by section
 * name. Kept for backward compatibility.
 */
#define BPF_APROG_COMPAT(string, ptype) BPF_PROG_SEC(string, ptype)

static const struct {
	const char *sec;
	size_t len;
	enum bpf_prog_type prog_type;
	enum bpf_attach_type expected_attach_type;
	int is_attachable;
	enum bpf_attach_type attach_type;
} section_names[] = {
	BPF_PROG_SEC("socket",			BPF_PROG_TYPE_SOCKET_FILTER),
	BPF_PROG_SEC("kprobe/",			BPF_PROG_TYPE_KPROBE),
	BPF_PROG_SEC("kretprobe/",		BPF_PROG_TYPE_KPROBE),
	BPF_PROG_SEC("classifier",		BPF_PROG_TYPE_SCHED_CLS),
	BPF_PROG_SEC("action",			BPF_PROG_TYPE_SCHED_ACT),
	BPF_PROG_SEC("tracepoint/",		BPF_PROG_TYPE_TRACEPOINT),
	BPF_PROG_SEC("raw_tracepoint/",		BPF_PROG_TYPE_RAW_TRACEPOINT),
	BPF_PROG_SEC("xdp",			BPF_PROG_TYPE_XDP),
	BPF_PROG_SEC("perf_event",		BPF_PROG_TYPE_PERF_EVENT),
	BPF_PROG_SEC("lwt_in",			BPF_PROG_TYPE_LWT_IN),
	BPF_PROG_SEC("lwt_out",			BPF_PROG_TYPE_LWT_OUT),
	BPF_PROG_SEC("lwt_xmit",		BPF_PROG_TYPE_LWT_XMIT),
	BPF_PROG_SEC("lwt_seg6local",		BPF_PROG_TYPE_LWT_SEG6LOCAL),
	BPF_APROG_SEC("cgroup_skb/ingress",	BPF_PROG_TYPE_CGROUP_SKB,
						BPF_CGROUP_INET_INGRESS),
	BPF_APROG_SEC("cgroup_skb/egress",	BPF_PROG_TYPE_CGROUP_SKB,
						BPF_CGROUP_INET_EGRESS),
	BPF_APROG_COMPAT("cgroup/skb",		BPF_PROG_TYPE_CGROUP_SKB),
	BPF_APROG_SEC("cgroup/sock",		BPF_PROG_TYPE_CGROUP_SOCK,
						BPF_CGROUP_INET_SOCK_CREATE),
	BPF_EAPROG_SEC("cgroup/post_bind4",	BPF_PROG_TYPE_CGROUP_SOCK,
						BPF_CGROUP_INET4_POST_BIND),
	BPF_EAPROG_SEC("cgroup/post_bind6",	BPF_PROG_TYPE_CGROUP_SOCK,
						BPF_CGROUP_INET6_POST_BIND),
	BPF_APROG_SEC("cgroup/dev",		BPF_PROG_TYPE_CGROUP_DEVICE,
						BPF_CGROUP_DEVICE),
	BPF_APROG_SEC("sockops",		BPF_PROG_TYPE_SOCK_OPS,
						BPF_CGROUP_SOCK_OPS),
	BPF_APROG_SEC("sk_skb/stream_parser",	BPF_PROG_TYPE_SK_SKB,
						BPF_SK_SKB_STREAM_PARSER),
	BPF_APROG_SEC("sk_skb/stream_verdict",	BPF_PROG_TYPE_SK_SKB,
						BPF_SK_SKB_STREAM_VERDICT),
	BPF_APROG_COMPAT("sk_skb",		BPF_PROG_TYPE_SK_SKB),
	BPF_APROG_SEC("sk_msg",			BPF_PROG_TYPE_SK_MSG,
						BPF_SK_MSG_VERDICT),
	BPF_APROG_SEC("lirc_mode2",		BPF_PROG_TYPE_LIRC_MODE2,
						BPF_LIRC_MODE2),
	BPF_APROG_SEC("flow_dissector",		BPF_PROG_TYPE_FLOW_DISSECTOR,
						BPF_FLOW_DISSECTOR),
	BPF_EAPROG_SEC("cgroup/bind4",		BPF_PROG_TYPE_CGROUP_SOCK_ADDR,
						BPF_CGROUP_INET4_BIND),
	BPF_EAPROG_SEC("cgroup/bind6",		BPF_PROG_TYPE_CGROUP_SOCK_ADDR,
						BPF_CGROUP_INET6_BIND),
	BPF_EAPROG_SEC("cgroup/connect4",	BPF_PROG_TYPE_CGROUP_SOCK_ADDR,
						BPF_CGROUP_INET4_CONNECT),
	BPF_EAPROG_SEC("cgroup/connect6",	BPF_PROG_TYPE_CGROUP_SOCK_ADDR,
						BPF_CGROUP_INET6_CONNECT),
	BPF_EAPROG_SEC("cgroup/sendmsg4",	BPF_PROG_TYPE_CGROUP_SOCK_ADDR,
						BPF_CGROUP_UDP4_SENDMSG),
	BPF_EAPROG_SEC("cgroup/sendmsg6",	BPF_PROG_TYPE_CGROUP_SOCK_ADDR,
						BPF_CGROUP_UDP6_SENDMSG),
	BPF_EAPROG_SEC("cgroup/recvmsg4",	BPF_PROG_TYPE_CGROUP_SOCK_ADDR,
						BPF_CGROUP_UDP4_RECVMSG),
	BPF_EAPROG_SEC("cgroup/recvmsg6",	BPF_PROG_TYPE_CGROUP_SOCK_ADDR,
						BPF_CGROUP_UDP6_RECVMSG),
	BPF_EAPROG_SEC("cgroup/sysctl",		BPF_PROG_TYPE_CGROUP_SYSCTL,
						BPF_CGROUP_SYSCTL),
	BPF_EAPROG_SEC("cgroup/getsockopt",	BPF_PROG_TYPE_CGROUP_SOCKOPT,
						BPF_CGROUP_GETSOCKOPT),
	BPF_EAPROG_SEC("cgroup/setsockopt",	BPF_PROG_TYPE_CGROUP_SOCKOPT,
						BPF_CGROUP_SETSOCKOPT),
};

#undef BPF_PROG_SEC_IMPL
#undef BPF_PROG_SEC
#undef BPF_APROG_SEC
#undef BPF_EAPROG_SEC
#undef BPF_APROG_COMPAT

#define MAX_TYPE_NAME_SIZE 32

static char *libbpf_get_type_names(bool attach_type)
{
	int i, len = ARRAY_SIZE(section_names) * MAX_TYPE_NAME_SIZE;
	char *buf;

	buf = malloc(len);
	if (!buf)
		return NULL;

	buf[0] = '\0';
	/* Forge string buf with all available names */
	for (i = 0; i < ARRAY_SIZE(section_names); i++) {
		if (attach_type && !section_names[i].is_attachable)
			continue;

		if (strlen(buf) + strlen(section_names[i].sec) + 2 > len) {
			free(buf);
			return NULL;
		}
		strcat(buf, " ");
		strcat(buf, section_names[i].sec);
	}

	return buf;
}

int libbpf_prog_type_by_name(const char *name, enum bpf_prog_type *prog_type,
			     enum bpf_attach_type *expected_attach_type)
{
	char *type_names;
	int i;

	if (!name)
		return -EINVAL;

	for (i = 0; i < ARRAY_SIZE(section_names); i++) {
		if (strncmp(name, section_names[i].sec, section_names[i].len))
			continue;
		*prog_type = section_names[i].prog_type;
		*expected_attach_type = section_names[i].expected_attach_type;
		return 0;
	}
	pr_warning("failed to guess program type based on ELF section name '%s'\n", name);
	type_names = libbpf_get_type_names(false);
	if (type_names != NULL) {
		pr_info("supported section(type) names are:%s\n", type_names);
		free(type_names);
	}

	return -EINVAL;
}

int libbpf_attach_type_by_name(const char *name,
			       enum bpf_attach_type *attach_type)
{
	char *type_names;
	int i;

	if (!name)
		return -EINVAL;

	for (i = 0; i < ARRAY_SIZE(section_names); i++) {
		if (strncmp(name, section_names[i].sec, section_names[i].len))
			continue;
		if (!section_names[i].is_attachable)
			return -EINVAL;
		*attach_type = section_names[i].attach_type;
		return 0;
	}
	pr_warning("failed to guess attach type based on ELF section name '%s'\n", name);
	type_names = libbpf_get_type_names(true);
	if (type_names != NULL) {
		pr_info("attachable section(type) names are:%s\n", type_names);
		free(type_names);
	}

	return -EINVAL;
}

static int
bpf_program__identify_section(struct bpf_program *prog,
			      enum bpf_prog_type *prog_type,
			      enum bpf_attach_type *expected_attach_type)
{
	return libbpf_prog_type_by_name(prog->section_name, prog_type,
					expected_attach_type);
}

int bpf_map__fd(const struct bpf_map *map)
{
	return map ? map->fd : -EINVAL;
}

const struct bpf_map_def *bpf_map__def(const struct bpf_map *map)
{
	return map ? &map->def : ERR_PTR(-EINVAL);
}

const char *bpf_map__name(const struct bpf_map *map)
{
	return map ? map->name : NULL;
}

__u32 bpf_map__btf_key_type_id(const struct bpf_map *map)
{
	return map ? map->btf_key_type_id : 0;
}

__u32 bpf_map__btf_value_type_id(const struct bpf_map *map)
{
	return map ? map->btf_value_type_id : 0;
}

int bpf_map__set_priv(struct bpf_map *map, void *priv,
		     bpf_map_clear_priv_t clear_priv)
{
	if (!map)
		return -EINVAL;

	if (map->priv) {
		if (map->clear_priv)
			map->clear_priv(map, map->priv);
	}

	map->priv = priv;
	map->clear_priv = clear_priv;
	return 0;
}

void *bpf_map__priv(const struct bpf_map *map)
{
	return map ? map->priv : ERR_PTR(-EINVAL);
}

bool bpf_map__is_offload_neutral(const struct bpf_map *map)
{
	return map->def.type == BPF_MAP_TYPE_PERF_EVENT_ARRAY;
}

bool bpf_map__is_internal(const struct bpf_map *map)
{
	return map->libbpf_type != LIBBPF_MAP_UNSPEC;
}

void bpf_map__set_ifindex(struct bpf_map *map, __u32 ifindex)
{
	map->map_ifindex = ifindex;
}

int bpf_map__set_inner_map_fd(struct bpf_map *map, int fd)
{
	if (!bpf_map_type__is_map_in_map(map->def.type)) {
		pr_warning("error: unsupported map type\n");
		return -EINVAL;
	}
	if (map->inner_map_fd != -1) {
		pr_warning("error: inner_map_fd already specified\n");
		return -EINVAL;
	}
	map->inner_map_fd = fd;
	return 0;
}

static struct bpf_map *
__bpf_map__iter(const struct bpf_map *m, const struct bpf_object *obj, int i)
{
	ssize_t idx;
	struct bpf_map *s, *e;

	if (!obj || !obj->maps)
		return NULL;

	s = obj->maps;
	e = obj->maps + obj->nr_maps;

	if ((m < s) || (m >= e)) {
		pr_warning("error in %s: map handler doesn't belong to object\n",
			   __func__);
		return NULL;
	}

	idx = (m - obj->maps) + i;
	if (idx >= obj->nr_maps || idx < 0)
		return NULL;
	return &obj->maps[idx];
}

struct bpf_map *
bpf_map__next(const struct bpf_map *prev, const struct bpf_object *obj)
{
	if (prev == NULL)
		return obj->maps;

	return __bpf_map__iter(prev, obj, 1);
}

struct bpf_map *
bpf_map__prev(const struct bpf_map *next, const struct bpf_object *obj)
{
	if (next == NULL) {
		if (!obj->nr_maps)
			return NULL;
		return obj->maps + obj->nr_maps - 1;
	}

	return __bpf_map__iter(next, obj, -1);
}

struct bpf_map *
bpf_object__find_map_by_name(const struct bpf_object *obj, const char *name)
{
	struct bpf_map *pos;

	bpf_object__for_each_map(pos, obj) {
		if (pos->name && !strcmp(pos->name, name))
			return pos;
	}
	return NULL;
}

int
bpf_object__find_map_fd_by_name(const struct bpf_object *obj, const char *name)
{
	return bpf_map__fd(bpf_object__find_map_by_name(obj, name));
}

struct bpf_map *
bpf_object__find_map_by_offset(struct bpf_object *obj, size_t offset)
{
	return ERR_PTR(-ENOTSUP);
}

long libbpf_get_error(const void *ptr)
{
	return PTR_ERR_OR_ZERO(ptr);
}

int bpf_prog_load(const char *file, enum bpf_prog_type type,
		  struct bpf_object **pobj, int *prog_fd)
{
	struct bpf_prog_load_attr attr;

	memset(&attr, 0, sizeof(struct bpf_prog_load_attr));
	attr.file = file;
	attr.prog_type = type;
	attr.expected_attach_type = 0;

	return bpf_prog_load_xattr(&attr, pobj, prog_fd);
}

int bpf_prog_load_xattr(const struct bpf_prog_load_attr *attr,
			struct bpf_object **pobj, int *prog_fd)
{
	struct bpf_object_open_attr open_attr = {};
	struct bpf_program *prog, *first_prog = NULL;
	enum bpf_attach_type expected_attach_type;
	enum bpf_prog_type prog_type;
	struct bpf_object *obj;
	struct bpf_map *map;
	int err;

	if (!attr)
		return -EINVAL;
	if (!attr->file)
		return -EINVAL;

	open_attr.file = attr->file;
	open_attr.prog_type = attr->prog_type;

	obj = bpf_object__open_xattr(&open_attr);
	if (IS_ERR_OR_NULL(obj))
		return -ENOENT;

	bpf_object__for_each_program(prog, obj) {
		/*
		 * If type is not specified, try to guess it based on
		 * section name.
		 */
		prog_type = attr->prog_type;
		prog->prog_ifindex = attr->ifindex;
		expected_attach_type = attr->expected_attach_type;
		if (prog_type == BPF_PROG_TYPE_UNSPEC) {
			err = bpf_program__identify_section(prog, &prog_type,
							    &expected_attach_type);
			if (err < 0) {
				bpf_object__close(obj);
				return -EINVAL;
			}
		}

		bpf_program__set_type(prog, prog_type);
		bpf_program__set_expected_attach_type(prog,
						      expected_attach_type);

		prog->log_level = attr->log_level;
		prog->prog_flags = attr->prog_flags;
		if (!first_prog)
			first_prog = prog;
	}

	bpf_object__for_each_map(map, obj) {
		if (!bpf_map__is_offload_neutral(map))
			map->map_ifindex = attr->ifindex;
	}

	if (!first_prog) {
		pr_warning("object file doesn't contain bpf program\n");
		bpf_object__close(obj);
		return -ENOENT;
	}

	err = bpf_object__load(obj);
	if (err) {
		bpf_object__close(obj);
		return -EINVAL;
	}

	*pobj = obj;
	*prog_fd = bpf_program__fd(first_prog);
	return 0;
}

struct bpf_link {
	int (*destroy)(struct bpf_link *link);
};

int bpf_link__destroy(struct bpf_link *link)
{
	int err;

	if (!link)
		return 0;

	err = link->destroy(link);
	free(link);

	return err;
}

struct bpf_link_fd {
	struct bpf_link link; /* has to be at the top of struct */
	int fd; /* hook FD */
};

static int bpf_link__destroy_perf_event(struct bpf_link *link)
{
	struct bpf_link_fd *l = (void *)link;
	int err;

	err = ioctl(l->fd, PERF_EVENT_IOC_DISABLE, 0);
	if (err)
		err = -errno;

	close(l->fd);
	return err;
}

struct bpf_link *bpf_program__attach_perf_event(struct bpf_program *prog,
						int pfd)
{
	char errmsg[STRERR_BUFSIZE];
	struct bpf_link_fd *link;
	int prog_fd, err;

	if (pfd < 0) {
		pr_warning("program '%s': invalid perf event FD %d\n",
			   bpf_program__title(prog, false), pfd);
		return ERR_PTR(-EINVAL);
	}
	prog_fd = bpf_program__fd(prog);
	if (prog_fd < 0) {
		pr_warning("program '%s': can't attach BPF program w/o FD (did you load it?)\n",
			   bpf_program__title(prog, false));
		return ERR_PTR(-EINVAL);
	}

	link = malloc(sizeof(*link));
	if (!link)
		return ERR_PTR(-ENOMEM);
	link->link.destroy = &bpf_link__destroy_perf_event;
	link->fd = pfd;

	if (ioctl(pfd, PERF_EVENT_IOC_SET_BPF, prog_fd) < 0) {
		err = -errno;
		free(link);
		pr_warning("program '%s': failed to attach to pfd %d: %s\n",
			   bpf_program__title(prog, false), pfd,
			   libbpf_strerror_r(err, errmsg, sizeof(errmsg)));
		return ERR_PTR(err);
	}
	if (ioctl(pfd, PERF_EVENT_IOC_ENABLE, 0) < 0) {
		err = -errno;
		free(link);
		pr_warning("program '%s': failed to enable pfd %d: %s\n",
			   bpf_program__title(prog, false), pfd,
			   libbpf_strerror_r(err, errmsg, sizeof(errmsg)));
		return ERR_PTR(err);
	}
	return (struct bpf_link *)link;
}

/*
 * this function is expected to parse integer in the range of [0, 2^31-1] from
 * given file using scanf format string fmt. If actual parsed value is
 * negative, the result might be indistinguishable from error
 */
static int parse_uint_from_file(const char *file, const char *fmt)
{
	char buf[STRERR_BUFSIZE];
	int err, ret;
	FILE *f;

	f = fopen(file, "r");
	if (!f) {
		err = -errno;
		pr_debug("failed to open '%s': %s\n", file,
			 libbpf_strerror_r(err, buf, sizeof(buf)));
		return err;
	}
	err = fscanf(f, fmt, &ret);
	if (err != 1) {
		err = err == EOF ? -EIO : -errno;
		pr_debug("failed to parse '%s': %s\n", file,
			libbpf_strerror_r(err, buf, sizeof(buf)));
		fclose(f);
		return err;
	}
	fclose(f);
	return ret;
}

static int determine_kprobe_perf_type(void)
{
	const char *file = "/sys/bus/event_source/devices/kprobe/type";

	return parse_uint_from_file(file, "%d\n");
}

static int determine_uprobe_perf_type(void)
{
	const char *file = "/sys/bus/event_source/devices/uprobe/type";

	return parse_uint_from_file(file, "%d\n");
}

static int determine_kprobe_retprobe_bit(void)
{
	const char *file = "/sys/bus/event_source/devices/kprobe/format/retprobe";

	return parse_uint_from_file(file, "config:%d\n");
}

static int determine_uprobe_retprobe_bit(void)
{
	const char *file = "/sys/bus/event_source/devices/uprobe/format/retprobe";

	return parse_uint_from_file(file, "config:%d\n");
}

static int perf_event_open_probe(bool uprobe, bool retprobe, const char *name,
				 uint64_t offset, int pid)
{
	struct perf_event_attr attr = {};
	char errmsg[STRERR_BUFSIZE];
	int type, pfd, err;

	type = uprobe ? determine_uprobe_perf_type()
		      : determine_kprobe_perf_type();
	if (type < 0) {
		pr_warning("failed to determine %s perf type: %s\n",
			   uprobe ? "uprobe" : "kprobe",
			   libbpf_strerror_r(type, errmsg, sizeof(errmsg)));
		return type;
	}
	if (retprobe) {
		int bit = uprobe ? determine_uprobe_retprobe_bit()
				 : determine_kprobe_retprobe_bit();

		if (bit < 0) {
			pr_warning("failed to determine %s retprobe bit: %s\n",
				   uprobe ? "uprobe" : "kprobe",
				   libbpf_strerror_r(bit, errmsg,
						     sizeof(errmsg)));
			return bit;
		}
		attr.config |= 1 << bit;
	}
	attr.size = sizeof(attr);
	attr.type = type;
	attr.config1 = ptr_to_u64(name); /* kprobe_func or uprobe_path */
	attr.config2 = offset;		 /* kprobe_addr or probe_offset */

	/* pid filter is meaningful only for uprobes */
	pfd = syscall(__NR_perf_event_open, &attr,
		      pid < 0 ? -1 : pid /* pid */,
		      pid == -1 ? 0 : -1 /* cpu */,
		      -1 /* group_fd */, PERF_FLAG_FD_CLOEXEC);
	if (pfd < 0) {
		err = -errno;
		pr_warning("%s perf_event_open() failed: %s\n",
			   uprobe ? "uprobe" : "kprobe",
			   libbpf_strerror_r(err, errmsg, sizeof(errmsg)));
		return err;
	}
	return pfd;
}

struct bpf_link *bpf_program__attach_kprobe(struct bpf_program *prog,
					    bool retprobe,
					    const char *func_name)
{
	char errmsg[STRERR_BUFSIZE];
	struct bpf_link *link;
	int pfd, err;

	pfd = perf_event_open_probe(false /* uprobe */, retprobe, func_name,
				    0 /* offset */, -1 /* pid */);
	if (pfd < 0) {
		pr_warning("program '%s': failed to create %s '%s' perf event: %s\n",
			   bpf_program__title(prog, false),
			   retprobe ? "kretprobe" : "kprobe", func_name,
			   libbpf_strerror_r(pfd, errmsg, sizeof(errmsg)));
		return ERR_PTR(pfd);
	}
	link = bpf_program__attach_perf_event(prog, pfd);
	if (IS_ERR(link)) {
		close(pfd);
		err = PTR_ERR(link);
		pr_warning("program '%s': failed to attach to %s '%s': %s\n",
			   bpf_program__title(prog, false),
			   retprobe ? "kretprobe" : "kprobe", func_name,
			   libbpf_strerror_r(err, errmsg, sizeof(errmsg)));
		return link;
	}
	return link;
}

struct bpf_link *bpf_program__attach_uprobe(struct bpf_program *prog,
					    bool retprobe, pid_t pid,
					    const char *binary_path,
					    size_t func_offset)
{
	char errmsg[STRERR_BUFSIZE];
	struct bpf_link *link;
	int pfd, err;

	pfd = perf_event_open_probe(true /* uprobe */, retprobe,
				    binary_path, func_offset, pid);
	if (pfd < 0) {
		pr_warning("program '%s': failed to create %s '%s:0x%zx' perf event: %s\n",
			   bpf_program__title(prog, false),
			   retprobe ? "uretprobe" : "uprobe",
			   binary_path, func_offset,
			   libbpf_strerror_r(pfd, errmsg, sizeof(errmsg)));
		return ERR_PTR(pfd);
	}
	link = bpf_program__attach_perf_event(prog, pfd);
	if (IS_ERR(link)) {
		close(pfd);
		err = PTR_ERR(link);
		pr_warning("program '%s': failed to attach to %s '%s:0x%zx': %s\n",
			   bpf_program__title(prog, false),
			   retprobe ? "uretprobe" : "uprobe",
			   binary_path, func_offset,
			   libbpf_strerror_r(err, errmsg, sizeof(errmsg)));
		return link;
	}
	return link;
}

static int determine_tracepoint_id(const char *tp_category,
				   const char *tp_name)
{
	char file[PATH_MAX];
	int ret;

	ret = snprintf(file, sizeof(file),
		       "/sys/kernel/debug/tracing/events/%s/%s/id",
		       tp_category, tp_name);
	if (ret < 0)
		return -errno;
	if (ret >= sizeof(file)) {
		pr_debug("tracepoint %s/%s path is too long\n",
			 tp_category, tp_name);
		return -E2BIG;
	}
	return parse_uint_from_file(file, "%d\n");
}

static int perf_event_open_tracepoint(const char *tp_category,
				      const char *tp_name)
{
	struct perf_event_attr attr = {};
	char errmsg[STRERR_BUFSIZE];
	int tp_id, pfd, err;

	tp_id = determine_tracepoint_id(tp_category, tp_name);
	if (tp_id < 0) {
		pr_warning("failed to determine tracepoint '%s/%s' perf event ID: %s\n",
			   tp_category, tp_name,
			   libbpf_strerror_r(tp_id, errmsg, sizeof(errmsg)));
		return tp_id;
	}

	attr.type = PERF_TYPE_TRACEPOINT;
	attr.size = sizeof(attr);
	attr.config = tp_id;

	pfd = syscall(__NR_perf_event_open, &attr, -1 /* pid */, 0 /* cpu */,
		      -1 /* group_fd */, PERF_FLAG_FD_CLOEXEC);
	if (pfd < 0) {
		err = -errno;
		pr_warning("tracepoint '%s/%s' perf_event_open() failed: %s\n",
			   tp_category, tp_name,
			   libbpf_strerror_r(err, errmsg, sizeof(errmsg)));
		return err;
	}
	return pfd;
}

struct bpf_link *bpf_program__attach_tracepoint(struct bpf_program *prog,
						const char *tp_category,
						const char *tp_name)
{
	char errmsg[STRERR_BUFSIZE];
	struct bpf_link *link;
	int pfd, err;

	pfd = perf_event_open_tracepoint(tp_category, tp_name);
	if (pfd < 0) {
		pr_warning("program '%s': failed to create tracepoint '%s/%s' perf event: %s\n",
			   bpf_program__title(prog, false),
			   tp_category, tp_name,
			   libbpf_strerror_r(pfd, errmsg, sizeof(errmsg)));
		return ERR_PTR(pfd);
	}
	link = bpf_program__attach_perf_event(prog, pfd);
	if (IS_ERR(link)) {
		close(pfd);
		err = PTR_ERR(link);
		pr_warning("program '%s': failed to attach to tracepoint '%s/%s': %s\n",
			   bpf_program__title(prog, false),
			   tp_category, tp_name,
			   libbpf_strerror_r(err, errmsg, sizeof(errmsg)));
		return link;
	}
	return link;
}

static int bpf_link__destroy_fd(struct bpf_link *link)
{
	struct bpf_link_fd *l = (void *)link;

	return close(l->fd);
}

struct bpf_link *bpf_program__attach_raw_tracepoint(struct bpf_program *prog,
						    const char *tp_name)
{
	char errmsg[STRERR_BUFSIZE];
	struct bpf_link_fd *link;
	int prog_fd, pfd;

	prog_fd = bpf_program__fd(prog);
	if (prog_fd < 0) {
		pr_warning("program '%s': can't attach before loaded\n",
			   bpf_program__title(prog, false));
		return ERR_PTR(-EINVAL);
	}

	link = malloc(sizeof(*link));
	if (!link)
		return ERR_PTR(-ENOMEM);
	link->link.destroy = &bpf_link__destroy_fd;

	pfd = bpf_raw_tracepoint_open(tp_name, prog_fd);
	if (pfd < 0) {
		pfd = -errno;
		free(link);
		pr_warning("program '%s': failed to attach to raw tracepoint '%s': %s\n",
			   bpf_program__title(prog, false), tp_name,
			   libbpf_strerror_r(pfd, errmsg, sizeof(errmsg)));
		return ERR_PTR(pfd);
	}
	link->fd = pfd;
	return (struct bpf_link *)link;
}

enum bpf_perf_event_ret
bpf_perf_event_read_simple(void *mmap_mem, size_t mmap_size, size_t page_size,
			   void **copy_mem, size_t *copy_size,
			   bpf_perf_event_print_t fn, void *private_data)
{
	struct perf_event_mmap_page *header = mmap_mem;
	__u64 data_head = ring_buffer_read_head(header);
	__u64 data_tail = header->data_tail;
	void *base = ((__u8 *)header) + page_size;
	int ret = LIBBPF_PERF_EVENT_CONT;
	struct perf_event_header *ehdr;
	size_t ehdr_size;

	while (data_head != data_tail) {
		ehdr = base + (data_tail & (mmap_size - 1));
		ehdr_size = ehdr->size;

		if (((void *)ehdr) + ehdr_size > base + mmap_size) {
			void *copy_start = ehdr;
			size_t len_first = base + mmap_size - copy_start;
			size_t len_secnd = ehdr_size - len_first;

			if (*copy_size < ehdr_size) {
				free(*copy_mem);
				*copy_mem = malloc(ehdr_size);
				if (!*copy_mem) {
					*copy_size = 0;
					ret = LIBBPF_PERF_EVENT_ERROR;
					break;
				}
				*copy_size = ehdr_size;
			}

			memcpy(*copy_mem, copy_start, len_first);
			memcpy(*copy_mem + len_first, base, len_secnd);
			ehdr = *copy_mem;
		}

		ret = fn(ehdr, private_data);
		data_tail += ehdr_size;
		if (ret != LIBBPF_PERF_EVENT_CONT)
			break;
	}

	ring_buffer_write_tail(header, data_tail);
	return ret;
}

struct perf_buffer;

struct perf_buffer_params {
	struct perf_event_attr *attr;
	/* if event_cb is specified, it takes precendence */
	perf_buffer_event_fn event_cb;
	/* sample_cb and lost_cb are higher-level common-case callbacks */
	perf_buffer_sample_fn sample_cb;
	perf_buffer_lost_fn lost_cb;
	void *ctx;
	int cpu_cnt;
	int *cpus;
	int *map_keys;
};

struct perf_cpu_buf {
	struct perf_buffer *pb;
	void *base; /* mmap()'ed memory */
	void *buf; /* for reconstructing segmented data */
	size_t buf_size;
	int fd;
	int cpu;
	int map_key;
};

struct perf_buffer {
	perf_buffer_event_fn event_cb;
	perf_buffer_sample_fn sample_cb;
	perf_buffer_lost_fn lost_cb;
	void *ctx; /* passed into callbacks */

	size_t page_size;
	size_t mmap_size;
	struct perf_cpu_buf **cpu_bufs;
	struct epoll_event *events;
	int cpu_cnt;
	int epoll_fd; /* perf event FD */
	int map_fd; /* BPF_MAP_TYPE_PERF_EVENT_ARRAY BPF map FD */
};

static void perf_buffer__free_cpu_buf(struct perf_buffer *pb,
				      struct perf_cpu_buf *cpu_buf)
{
	if (!cpu_buf)
		return;
	if (cpu_buf->base &&
	    munmap(cpu_buf->base, pb->mmap_size + pb->page_size))
		pr_warning("failed to munmap cpu_buf #%d\n", cpu_buf->cpu);
	if (cpu_buf->fd >= 0) {
		ioctl(cpu_buf->fd, PERF_EVENT_IOC_DISABLE, 0);
		close(cpu_buf->fd);
	}
	free(cpu_buf->buf);
	free(cpu_buf);
}

void perf_buffer__free(struct perf_buffer *pb)
{
	int i;

	if (!pb)
		return;
	if (pb->cpu_bufs) {
		for (i = 0; i < pb->cpu_cnt && pb->cpu_bufs[i]; i++) {
			struct perf_cpu_buf *cpu_buf = pb->cpu_bufs[i];

			bpf_map_delete_elem(pb->map_fd, &cpu_buf->map_key);
			perf_buffer__free_cpu_buf(pb, cpu_buf);
		}
		free(pb->cpu_bufs);
	}
	if (pb->epoll_fd >= 0)
		close(pb->epoll_fd);
	free(pb->events);
	free(pb);
}

static struct perf_cpu_buf *
perf_buffer__open_cpu_buf(struct perf_buffer *pb, struct perf_event_attr *attr,
			  int cpu, int map_key)
{
	struct perf_cpu_buf *cpu_buf;
	char msg[STRERR_BUFSIZE];
	int err;

	cpu_buf = calloc(1, sizeof(*cpu_buf));
	if (!cpu_buf)
		return ERR_PTR(-ENOMEM);

	cpu_buf->pb = pb;
	cpu_buf->cpu = cpu;
	cpu_buf->map_key = map_key;

	cpu_buf->fd = syscall(__NR_perf_event_open, attr, -1 /* pid */, cpu,
			      -1, PERF_FLAG_FD_CLOEXEC);
	if (cpu_buf->fd < 0) {
		err = -errno;
		pr_warning("failed to open perf buffer event on cpu #%d: %s\n",
			   cpu, libbpf_strerror_r(err, msg, sizeof(msg)));
		goto error;
	}

	cpu_buf->base = mmap(NULL, pb->mmap_size + pb->page_size,
			     PROT_READ | PROT_WRITE, MAP_SHARED,
			     cpu_buf->fd, 0);
	if (cpu_buf->base == MAP_FAILED) {
		cpu_buf->base = NULL;
		err = -errno;
		pr_warning("failed to mmap perf buffer on cpu #%d: %s\n",
			   cpu, libbpf_strerror_r(err, msg, sizeof(msg)));
		goto error;
	}

	if (ioctl(cpu_buf->fd, PERF_EVENT_IOC_ENABLE, 0) < 0) {
		err = -errno;
		pr_warning("failed to enable perf buffer event on cpu #%d: %s\n",
			   cpu, libbpf_strerror_r(err, msg, sizeof(msg)));
		goto error;
	}

	return cpu_buf;

error:
	perf_buffer__free_cpu_buf(pb, cpu_buf);
	return (struct perf_cpu_buf *)ERR_PTR(err);
}

static struct perf_buffer *__perf_buffer__new(int map_fd, size_t page_cnt,
					      struct perf_buffer_params *p);

struct perf_buffer *perf_buffer__new(int map_fd, size_t page_cnt,
				     const struct perf_buffer_opts *opts)
{
	struct perf_buffer_params p = {};
	struct perf_event_attr attr = { 0, };

	attr.config = PERF_COUNT_SW_BPF_OUTPUT,
	attr.type = PERF_TYPE_SOFTWARE;
	attr.sample_type = PERF_SAMPLE_RAW;
	attr.sample_period = 1;
	attr.wakeup_events = 1;

	p.attr = &attr;
	p.sample_cb = opts ? opts->sample_cb : NULL;
	p.lost_cb = opts ? opts->lost_cb : NULL;
	p.ctx = opts ? opts->ctx : NULL;

	return __perf_buffer__new(map_fd, page_cnt, &p);
}

struct perf_buffer *
perf_buffer__new_raw(int map_fd, size_t page_cnt,
		     const struct perf_buffer_raw_opts *opts)
{
	struct perf_buffer_params p = {};

	p.attr = opts->attr;
	p.event_cb = opts->event_cb;
	p.ctx = opts->ctx;
	p.cpu_cnt = opts->cpu_cnt;
	p.cpus = opts->cpus;
	p.map_keys = opts->map_keys;

	return __perf_buffer__new(map_fd, page_cnt, &p);
}

static struct perf_buffer *__perf_buffer__new(int map_fd, size_t page_cnt,
					      struct perf_buffer_params *p)
{
	struct bpf_map_info map = {};
	char msg[STRERR_BUFSIZE];
	struct perf_buffer *pb;
	__u32 map_info_len;
	int err, i;

	if (page_cnt & (page_cnt - 1)) {
		pr_warning("page count should be power of two, but is %zu\n",
			   page_cnt);
		return ERR_PTR(-EINVAL);
	}

	map_info_len = sizeof(map);
	err = bpf_obj_get_info_by_fd(map_fd, &map, &map_info_len);
	if (err) {
		err = -errno;
		pr_warning("failed to get map info for map FD %d: %s\n",
			   map_fd, libbpf_strerror_r(err, msg, sizeof(msg)));
		return ERR_PTR(err);
	}

	if (map.type != BPF_MAP_TYPE_PERF_EVENT_ARRAY) {
		pr_warning("map '%s' should be BPF_MAP_TYPE_PERF_EVENT_ARRAY\n",
			   map.name);
		return ERR_PTR(-EINVAL);
	}

	pb = calloc(1, sizeof(*pb));
	if (!pb)
		return ERR_PTR(-ENOMEM);

	pb->event_cb = p->event_cb;
	pb->sample_cb = p->sample_cb;
	pb->lost_cb = p->lost_cb;
	pb->ctx = p->ctx;

	pb->page_size = getpagesize();
	pb->mmap_size = pb->page_size * page_cnt;
	pb->map_fd = map_fd;

	pb->epoll_fd = epoll_create1(EPOLL_CLOEXEC);
	if (pb->epoll_fd < 0) {
		err = -errno;
		pr_warning("failed to create epoll instance: %s\n",
			   libbpf_strerror_r(err, msg, sizeof(msg)));
		goto error;
	}

	if (p->cpu_cnt > 0) {
		pb->cpu_cnt = p->cpu_cnt;
	} else {
		pb->cpu_cnt = libbpf_num_possible_cpus();
		if (pb->cpu_cnt < 0) {
			err = pb->cpu_cnt;
			goto error;
		}
		if (map.max_entries < pb->cpu_cnt)
			pb->cpu_cnt = map.max_entries;
	}

	pb->events = calloc(pb->cpu_cnt, sizeof(*pb->events));
	if (!pb->events) {
		err = -ENOMEM;
		pr_warning("failed to allocate events: out of memory\n");
		goto error;
	}
	pb->cpu_bufs = calloc(pb->cpu_cnt, sizeof(*pb->cpu_bufs));
	if (!pb->cpu_bufs) {
		err = -ENOMEM;
		pr_warning("failed to allocate buffers: out of memory\n");
		goto error;
	}

	for (i = 0; i < pb->cpu_cnt; i++) {
		struct perf_cpu_buf *cpu_buf;
		int cpu, map_key;

		cpu = p->cpu_cnt > 0 ? p->cpus[i] : i;
		map_key = p->cpu_cnt > 0 ? p->map_keys[i] : i;

		cpu_buf = perf_buffer__open_cpu_buf(pb, p->attr, cpu, map_key);
		if (IS_ERR(cpu_buf)) {
			err = PTR_ERR(cpu_buf);
			goto error;
		}

		pb->cpu_bufs[i] = cpu_buf;

		err = bpf_map_update_elem(pb->map_fd, &map_key,
					  &cpu_buf->fd, 0);
		if (err) {
			err = -errno;
			pr_warning("failed to set cpu #%d, key %d -> perf FD %d: %s\n",
				   cpu, map_key, cpu_buf->fd,
				   libbpf_strerror_r(err, msg, sizeof(msg)));
			goto error;
		}

		pb->events[i].events = EPOLLIN;
		pb->events[i].data.ptr = cpu_buf;
		if (epoll_ctl(pb->epoll_fd, EPOLL_CTL_ADD, cpu_buf->fd,
			      &pb->events[i]) < 0) {
			err = -errno;
			pr_warning("failed to epoll_ctl cpu #%d perf FD %d: %s\n",
				   cpu, cpu_buf->fd,
				   libbpf_strerror_r(err, msg, sizeof(msg)));
			goto error;
		}
	}

	return pb;

error:
	if (pb)
		perf_buffer__free(pb);
	return ERR_PTR(err);
}

struct perf_sample_raw {
	struct perf_event_header header;
	uint32_t size;
	char data[0];
};

struct perf_sample_lost {
	struct perf_event_header header;
	uint64_t id;
	uint64_t lost;
	uint64_t sample_id;
};

static enum bpf_perf_event_ret
perf_buffer__process_record(struct perf_event_header *e, void *ctx)
{
	struct perf_cpu_buf *cpu_buf = ctx;
	struct perf_buffer *pb = cpu_buf->pb;
	void *data = e;

	/* user wants full control over parsing perf event */
	if (pb->event_cb)
		return pb->event_cb(pb->ctx, cpu_buf->cpu, e);

	switch (e->type) {
	case PERF_RECORD_SAMPLE: {
		struct perf_sample_raw *s = data;

		if (pb->sample_cb)
			pb->sample_cb(pb->ctx, cpu_buf->cpu, s->data, s->size);
		break;
	}
	case PERF_RECORD_LOST: {
		struct perf_sample_lost *s = data;

		if (pb->lost_cb)
			pb->lost_cb(pb->ctx, cpu_buf->cpu, s->lost);
		break;
	}
	default:
		pr_warning("unknown perf sample type %d\n", e->type);
		return LIBBPF_PERF_EVENT_ERROR;
	}
	return LIBBPF_PERF_EVENT_CONT;
}

static int perf_buffer__process_records(struct perf_buffer *pb,
					struct perf_cpu_buf *cpu_buf)
{
	enum bpf_perf_event_ret ret;

	ret = bpf_perf_event_read_simple(cpu_buf->base, pb->mmap_size,
					 pb->page_size, &cpu_buf->buf,
					 &cpu_buf->buf_size,
					 perf_buffer__process_record, cpu_buf);
	if (ret != LIBBPF_PERF_EVENT_CONT)
		return ret;
	return 0;
}

int perf_buffer__poll(struct perf_buffer *pb, int timeout_ms)
{
	int i, cnt, err;

	cnt = epoll_wait(pb->epoll_fd, pb->events, pb->cpu_cnt, timeout_ms);
	for (i = 0; i < cnt; i++) {
		struct perf_cpu_buf *cpu_buf = pb->events[i].data.ptr;

		err = perf_buffer__process_records(pb, cpu_buf);
		if (err) {
			pr_warning("error while processing records: %d\n", err);
			return err;
		}
	}
	return cnt < 0 ? -errno : cnt;
}

struct bpf_prog_info_array_desc {
	int	array_offset;	/* e.g. offset of jited_prog_insns */
	int	count_offset;	/* e.g. offset of jited_prog_len */
	int	size_offset;	/* > 0: offset of rec size,
				 * < 0: fix size of -size_offset
				 */
};

static struct bpf_prog_info_array_desc bpf_prog_info_array_desc[] = {
	[BPF_PROG_INFO_JITED_INSNS] = {
		offsetof(struct bpf_prog_info, jited_prog_insns),
		offsetof(struct bpf_prog_info, jited_prog_len),
		-1,
	},
	[BPF_PROG_INFO_XLATED_INSNS] = {
		offsetof(struct bpf_prog_info, xlated_prog_insns),
		offsetof(struct bpf_prog_info, xlated_prog_len),
		-1,
	},
	[BPF_PROG_INFO_MAP_IDS] = {
		offsetof(struct bpf_prog_info, map_ids),
		offsetof(struct bpf_prog_info, nr_map_ids),
		-(int)sizeof(__u32),
	},
	[BPF_PROG_INFO_JITED_KSYMS] = {
		offsetof(struct bpf_prog_info, jited_ksyms),
		offsetof(struct bpf_prog_info, nr_jited_ksyms),
		-(int)sizeof(__u64),
	},
	[BPF_PROG_INFO_JITED_FUNC_LENS] = {
		offsetof(struct bpf_prog_info, jited_func_lens),
		offsetof(struct bpf_prog_info, nr_jited_func_lens),
		-(int)sizeof(__u32),
	},
	[BPF_PROG_INFO_FUNC_INFO] = {
		offsetof(struct bpf_prog_info, func_info),
		offsetof(struct bpf_prog_info, nr_func_info),
		offsetof(struct bpf_prog_info, func_info_rec_size),
	},
	[BPF_PROG_INFO_LINE_INFO] = {
		offsetof(struct bpf_prog_info, line_info),
		offsetof(struct bpf_prog_info, nr_line_info),
		offsetof(struct bpf_prog_info, line_info_rec_size),
	},
	[BPF_PROG_INFO_JITED_LINE_INFO] = {
		offsetof(struct bpf_prog_info, jited_line_info),
		offsetof(struct bpf_prog_info, nr_jited_line_info),
		offsetof(struct bpf_prog_info, jited_line_info_rec_size),
	},
	[BPF_PROG_INFO_PROG_TAGS] = {
		offsetof(struct bpf_prog_info, prog_tags),
		offsetof(struct bpf_prog_info, nr_prog_tags),
		-(int)sizeof(__u8) * BPF_TAG_SIZE,
	},

};

static __u32 bpf_prog_info_read_offset_u32(struct bpf_prog_info *info, int offset)
{
	__u32 *array = (__u32 *)info;

	if (offset >= 0)
		return array[offset / sizeof(__u32)];
	return -(int)offset;
}

static __u64 bpf_prog_info_read_offset_u64(struct bpf_prog_info *info, int offset)
{
	__u64 *array = (__u64 *)info;

	if (offset >= 0)
		return array[offset / sizeof(__u64)];
	return -(int)offset;
}

static void bpf_prog_info_set_offset_u32(struct bpf_prog_info *info, int offset,
					 __u32 val)
{
	__u32 *array = (__u32 *)info;

	if (offset >= 0)
		array[offset / sizeof(__u32)] = val;
}

static void bpf_prog_info_set_offset_u64(struct bpf_prog_info *info, int offset,
					 __u64 val)
{
	__u64 *array = (__u64 *)info;

	if (offset >= 0)
		array[offset / sizeof(__u64)] = val;
}

struct bpf_prog_info_linear *
bpf_program__get_prog_info_linear(int fd, __u64 arrays)
{
	struct bpf_prog_info_linear *info_linear;
	struct bpf_prog_info info = {};
	__u32 info_len = sizeof(info);
	__u32 data_len = 0;
	int i, err;
	void *ptr;

	if (arrays >> BPF_PROG_INFO_LAST_ARRAY)
		return ERR_PTR(-EINVAL);

	/* step 1: get array dimensions */
	err = bpf_obj_get_info_by_fd(fd, &info, &info_len);
	if (err) {
		pr_debug("can't get prog info: %s", strerror(errno));
		return ERR_PTR(-EFAULT);
	}

	/* step 2: calculate total size of all arrays */
	for (i = BPF_PROG_INFO_FIRST_ARRAY; i < BPF_PROG_INFO_LAST_ARRAY; ++i) {
		bool include_array = (arrays & (1UL << i)) > 0;
		struct bpf_prog_info_array_desc *desc;
		__u32 count, size;

		desc = bpf_prog_info_array_desc + i;

		/* kernel is too old to support this field */
		if (info_len < desc->array_offset + sizeof(__u32) ||
		    info_len < desc->count_offset + sizeof(__u32) ||
		    (desc->size_offset > 0 && info_len < desc->size_offset))
			include_array = false;

		if (!include_array) {
			arrays &= ~(1UL << i);	/* clear the bit */
			continue;
		}

		count = bpf_prog_info_read_offset_u32(&info, desc->count_offset);
		size  = bpf_prog_info_read_offset_u32(&info, desc->size_offset);

		data_len += count * size;
	}

	/* step 3: allocate continuous memory */
	data_len = roundup(data_len, sizeof(__u64));
	info_linear = malloc(sizeof(struct bpf_prog_info_linear) + data_len);
	if (!info_linear)
		return ERR_PTR(-ENOMEM);

	/* step 4: fill data to info_linear->info */
	info_linear->arrays = arrays;
	memset(&info_linear->info, 0, sizeof(info));
	ptr = info_linear->data;

	for (i = BPF_PROG_INFO_FIRST_ARRAY; i < BPF_PROG_INFO_LAST_ARRAY; ++i) {
		struct bpf_prog_info_array_desc *desc;
		__u32 count, size;

		if ((arrays & (1UL << i)) == 0)
			continue;

		desc  = bpf_prog_info_array_desc + i;
		count = bpf_prog_info_read_offset_u32(&info, desc->count_offset);
		size  = bpf_prog_info_read_offset_u32(&info, desc->size_offset);
		bpf_prog_info_set_offset_u32(&info_linear->info,
					     desc->count_offset, count);
		bpf_prog_info_set_offset_u32(&info_linear->info,
					     desc->size_offset, size);
		bpf_prog_info_set_offset_u64(&info_linear->info,
					     desc->array_offset,
					     ptr_to_u64(ptr));
		ptr += count * size;
	}

	/* step 5: call syscall again to get required arrays */
	err = bpf_obj_get_info_by_fd(fd, &info_linear->info, &info_len);
	if (err) {
		pr_debug("can't get prog info: %s", strerror(errno));
		free(info_linear);
		return ERR_PTR(-EFAULT);
	}

	/* step 6: verify the data */
	for (i = BPF_PROG_INFO_FIRST_ARRAY; i < BPF_PROG_INFO_LAST_ARRAY; ++i) {
		struct bpf_prog_info_array_desc *desc;
		__u32 v1, v2;

		if ((arrays & (1UL << i)) == 0)
			continue;

		desc = bpf_prog_info_array_desc + i;
		v1 = bpf_prog_info_read_offset_u32(&info, desc->count_offset);
		v2 = bpf_prog_info_read_offset_u32(&info_linear->info,
						   desc->count_offset);
		if (v1 != v2)
			pr_warning("%s: mismatch in element count\n", __func__);

		v1 = bpf_prog_info_read_offset_u32(&info, desc->size_offset);
		v2 = bpf_prog_info_read_offset_u32(&info_linear->info,
						   desc->size_offset);
		if (v1 != v2)
			pr_warning("%s: mismatch in rec size\n", __func__);
	}

	/* step 7: update info_len and data_len */
	info_linear->info_len = sizeof(struct bpf_prog_info);
	info_linear->data_len = data_len;

	return info_linear;
}

void bpf_program__bpil_addr_to_offs(struct bpf_prog_info_linear *info_linear)
{
	int i;

	for (i = BPF_PROG_INFO_FIRST_ARRAY; i < BPF_PROG_INFO_LAST_ARRAY; ++i) {
		struct bpf_prog_info_array_desc *desc;
		__u64 addr, offs;

		if ((info_linear->arrays & (1UL << i)) == 0)
			continue;

		desc = bpf_prog_info_array_desc + i;
		addr = bpf_prog_info_read_offset_u64(&info_linear->info,
						     desc->array_offset);
		offs = addr - ptr_to_u64(info_linear->data);
		bpf_prog_info_set_offset_u64(&info_linear->info,
					     desc->array_offset, offs);
	}
}

void bpf_program__bpil_offs_to_addr(struct bpf_prog_info_linear *info_linear)
{
	int i;

	for (i = BPF_PROG_INFO_FIRST_ARRAY; i < BPF_PROG_INFO_LAST_ARRAY; ++i) {
		struct bpf_prog_info_array_desc *desc;
		__u64 addr, offs;

		if ((info_linear->arrays & (1UL << i)) == 0)
			continue;

		desc = bpf_prog_info_array_desc + i;
		offs = bpf_prog_info_read_offset_u64(&info_linear->info,
						     desc->array_offset);
		addr = offs + ptr_to_u64(info_linear->data);
		bpf_prog_info_set_offset_u64(&info_linear->info,
					     desc->array_offset, addr);
	}
}

int libbpf_num_possible_cpus(void)
{
	static const char *fcpu = "/sys/devices/system/cpu/possible";
	int len = 0, n = 0, il = 0, ir = 0;
	unsigned int start = 0, end = 0;
	static int cpus;
	char buf[128];
	int error = 0;
	int fd = -1;

	if (cpus > 0)
		return cpus;

	fd = open(fcpu, O_RDONLY);
	if (fd < 0) {
		error = errno;
		pr_warning("Failed to open file %s: %s\n",
			   fcpu, strerror(error));
		return -error;
	}
	len = read(fd, buf, sizeof(buf));
	close(fd);
	if (len <= 0) {
		error = len ? errno : EINVAL;
		pr_warning("Failed to read # of possible cpus from %s: %s\n",
			   fcpu, strerror(error));
		return -error;
	}
	if (len == sizeof(buf)) {
		pr_warning("File %s size overflow\n", fcpu);
		return -EOVERFLOW;
	}
	buf[len] = '\0';

	for (ir = 0, cpus = 0; ir <= len; ir++) {
		/* Each sub string separated by ',' has format \d+-\d+ or \d+ */
		if (buf[ir] == ',' || buf[ir] == '\0') {
			buf[ir] = '\0';
			n = sscanf(&buf[il], "%u-%u", &start, &end);
			if (n <= 0) {
				pr_warning("Failed to get # CPUs from %s\n",
					   &buf[il]);
				return -EINVAL;
			} else if (n == 1) {
				end = start;
			}
			cpus += end - start + 1;
			il = ir + 1;
		}
	}
	if (cpus <= 0) {
		pr_warning("Invalid #CPUs %d from %s\n", cpus, fcpu);
		return -EINVAL;
	}
	return cpus;
}<|MERGE_RESOLUTION|>--- conflicted
+++ resolved
@@ -1379,20 +1379,14 @@
 		if (!has_datasec && btf_is_var(t)) {
 			/* replace VAR with INT */
 			t->info = BTF_INFO_ENC(BTF_KIND_INT, 0, 0);
-<<<<<<< HEAD
 			/*
 			 * using size = 1 is the safest choice, 4 will be too
 			 * big and cause kernel BTF validation failure if
 			 * original variable took less than 4 bytes
 			 */
 			t->size = 1;
-			*(int *)(t+1) = BTF_INT_ENC(0, 0, 8);
-		} else if (!has_datasec && kind == BTF_KIND_DATASEC) {
-=======
-			t->size = sizeof(int);
-			*(int *)(t + 1) = BTF_INT_ENC(0, 0, 32);
+			*(int *)(t + 1) = BTF_INT_ENC(0, 0, 8);
 		} else if (!has_datasec && btf_is_datasec(t)) {
->>>>>>> 72ef80b5
 			/* replace DATASEC with STRUCT */
 			const struct btf_var_secinfo *v = btf_var_secinfos(t);
 			struct btf_member *m = btf_members(t);
