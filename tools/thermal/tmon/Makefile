--- conflicted
+++ resolved
@@ -1,10 +1,7 @@
-<<<<<<< HEAD
 # SPDX-License-Identifier: GPL-2.0
-=======
 # We need this for the "cc-option" macro.
 include ../../../scripts/Kbuild.include
 
->>>>>>> 1e032393
 VERSION = 1.0
 
 BINDIR=usr/bin
