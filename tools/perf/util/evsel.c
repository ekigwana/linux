--- conflicted
+++ resolved
@@ -281,11 +281,7 @@
 	struct perf_event_attr attr = {
 		.type	= PERF_TYPE_HARDWARE,
 		.config	= PERF_COUNT_HW_CPU_CYCLES,
-<<<<<<< HEAD
-		.exclude_kernel	= geteuid() != 0,
-=======
 		.exclude_kernel	= !perf_event_can_profile_kernel(),
->>>>>>> bb176f67
 	};
 	struct perf_evsel *evsel;
 
