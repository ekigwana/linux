--- conflicted
+++ resolved
@@ -3200,21 +3200,12 @@
 		base_gfn = gfn & ~(KVM_PAGES_PER_HPAGE(it.level) - 1);
 		if (it.level == level)
 			break;
-<<<<<<< HEAD
 
 		drop_large_spte(vcpu, it.sptep);
 		if (!is_shadow_present_pte(*it.sptep)) {
 			sp = kvm_mmu_get_page(vcpu, base_gfn, it.addr,
 					      it.level - 1, true, ACC_ALL);
 
-=======
-
-		drop_large_spte(vcpu, it.sptep);
-		if (!is_shadow_present_pte(*it.sptep)) {
-			sp = kvm_mmu_get_page(vcpu, base_gfn, it.addr,
-					      it.level - 1, true, ACC_ALL);
-
->>>>>>> bb831786
 			link_shadow_page(vcpu, it.sptep, sp);
 		}
 	}
