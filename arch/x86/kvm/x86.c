/*
 * Kernel-based Virtual Machine driver for Linux
 *
 * derived from drivers/kvm/kvm_main.c
 *
 * Copyright (C) 2006 Qumranet, Inc.
 * Copyright (C) 2008 Qumranet, Inc.
 * Copyright IBM Corporation, 2008
 *
 * Authors:
 *   Avi Kivity   <avi@qumranet.com>
 *   Yaniv Kamay  <yaniv@qumranet.com>
 *   Amit Shah    <amit.shah@qumranet.com>
 *   Ben-Ami Yassour <benami@il.ibm.com>
 *
 * This work is licensed under the terms of the GNU GPL, version 2.  See
 * the COPYING file in the top-level directory.
 *
 */

#include <linux/kvm_host.h>
#include "irq.h"
#include "mmu.h"
#include "i8254.h"
#include "tss.h"
#include "kvm_cache_regs.h"
#include "x86.h"

#include <linux/clocksource.h>
#include <linux/interrupt.h>
#include <linux/kvm.h>
#include <linux/fs.h>
#include <linux/vmalloc.h>
#include <linux/module.h>
#include <linux/mman.h>
#include <linux/highmem.h>
#include <linux/iommu.h>
#include <linux/intel-iommu.h>
#include <linux/cpufreq.h>

#include <asm/uaccess.h>
#include <asm/msr.h>
#include <asm/desc.h>
#include <asm/mtrr.h>

#define MAX_IO_MSRS 256
#define CR0_RESERVED_BITS						\
	(~(unsigned long)(X86_CR0_PE | X86_CR0_MP | X86_CR0_EM | X86_CR0_TS \
			  | X86_CR0_ET | X86_CR0_NE | X86_CR0_WP | X86_CR0_AM \
			  | X86_CR0_NW | X86_CR0_CD | X86_CR0_PG))
#define CR4_RESERVED_BITS						\
	(~(unsigned long)(X86_CR4_VME | X86_CR4_PVI | X86_CR4_TSD | X86_CR4_DE\
			  | X86_CR4_PSE | X86_CR4_PAE | X86_CR4_MCE	\
			  | X86_CR4_PGE | X86_CR4_PCE | X86_CR4_OSFXSR	\
			  | X86_CR4_OSXMMEXCPT | X86_CR4_VMXE))

#define CR8_RESERVED_BITS (~(unsigned long)X86_CR8_TPR)
/* EFER defaults:
 * - enable syscall per default because its emulated by KVM
 * - enable LME and LMA per default on 64 bit KVM
 */
#ifdef CONFIG_X86_64
static u64 __read_mostly efer_reserved_bits = 0xfffffffffffffafeULL;
#else
static u64 __read_mostly efer_reserved_bits = 0xfffffffffffffffeULL;
#endif

#define VM_STAT(x) offsetof(struct kvm, stat.x), KVM_STAT_VM
#define VCPU_STAT(x) offsetof(struct kvm_vcpu, stat.x), KVM_STAT_VCPU

static int kvm_dev_ioctl_get_supported_cpuid(struct kvm_cpuid2 *cpuid,
				    struct kvm_cpuid_entry2 __user *entries);
struct kvm_cpuid_entry2 *kvm_find_cpuid_entry(struct kvm_vcpu *vcpu,
					      u32 function, u32 index);

struct kvm_x86_ops *kvm_x86_ops;
EXPORT_SYMBOL_GPL(kvm_x86_ops);

struct kvm_stats_debugfs_item debugfs_entries[] = {
	{ "pf_fixed", VCPU_STAT(pf_fixed) },
	{ "pf_guest", VCPU_STAT(pf_guest) },
	{ "tlb_flush", VCPU_STAT(tlb_flush) },
	{ "invlpg", VCPU_STAT(invlpg) },
	{ "exits", VCPU_STAT(exits) },
	{ "io_exits", VCPU_STAT(io_exits) },
	{ "mmio_exits", VCPU_STAT(mmio_exits) },
	{ "signal_exits", VCPU_STAT(signal_exits) },
	{ "irq_window", VCPU_STAT(irq_window_exits) },
	{ "nmi_window", VCPU_STAT(nmi_window_exits) },
	{ "halt_exits", VCPU_STAT(halt_exits) },
	{ "halt_wakeup", VCPU_STAT(halt_wakeup) },
	{ "hypercalls", VCPU_STAT(hypercalls) },
	{ "request_irq", VCPU_STAT(request_irq_exits) },
	{ "irq_exits", VCPU_STAT(irq_exits) },
	{ "host_state_reload", VCPU_STAT(host_state_reload) },
	{ "efer_reload", VCPU_STAT(efer_reload) },
	{ "fpu_reload", VCPU_STAT(fpu_reload) },
	{ "insn_emulation", VCPU_STAT(insn_emulation) },
	{ "insn_emulation_fail", VCPU_STAT(insn_emulation_fail) },
	{ "irq_injections", VCPU_STAT(irq_injections) },
	{ "nmi_injections", VCPU_STAT(nmi_injections) },
	{ "mmu_shadow_zapped", VM_STAT(mmu_shadow_zapped) },
	{ "mmu_pte_write", VM_STAT(mmu_pte_write) },
	{ "mmu_pte_updated", VM_STAT(mmu_pte_updated) },
	{ "mmu_pde_zapped", VM_STAT(mmu_pde_zapped) },
	{ "mmu_flooded", VM_STAT(mmu_flooded) },
	{ "mmu_recycled", VM_STAT(mmu_recycled) },
	{ "mmu_cache_miss", VM_STAT(mmu_cache_miss) },
	{ "mmu_unsync", VM_STAT(mmu_unsync) },
	{ "remote_tlb_flush", VM_STAT(remote_tlb_flush) },
	{ "largepages", VM_STAT(lpages) },
	{ NULL }
};

unsigned long segment_base(u16 selector)
{
	struct descriptor_table gdt;
	struct desc_struct *d;
	unsigned long table_base;
	unsigned long v;

	if (selector == 0)
		return 0;

	asm("sgdt %0" : "=m"(gdt));
	table_base = gdt.base;

	if (selector & 4) {           /* from ldt */
		u16 ldt_selector;

		asm("sldt %0" : "=g"(ldt_selector));
		table_base = segment_base(ldt_selector);
	}
	d = (struct desc_struct *)(table_base + (selector & ~7));
	v = d->base0 | ((unsigned long)d->base1 << 16) |
		((unsigned long)d->base2 << 24);
#ifdef CONFIG_X86_64
	if (d->s == 0 && (d->type == 2 || d->type == 9 || d->type == 11))
		v |= ((unsigned long)((struct ldttss_desc64 *)d)->base3) << 32;
#endif
	return v;
}
EXPORT_SYMBOL_GPL(segment_base);

u64 kvm_get_apic_base(struct kvm_vcpu *vcpu)
{
	if (irqchip_in_kernel(vcpu->kvm))
		return vcpu->arch.apic_base;
	else
		return vcpu->arch.apic_base;
}
EXPORT_SYMBOL_GPL(kvm_get_apic_base);

void kvm_set_apic_base(struct kvm_vcpu *vcpu, u64 data)
{
	/* TODO: reserve bits check */
	if (irqchip_in_kernel(vcpu->kvm))
		kvm_lapic_set_base(vcpu, data);
	else
		vcpu->arch.apic_base = data;
}
EXPORT_SYMBOL_GPL(kvm_set_apic_base);

void kvm_queue_exception(struct kvm_vcpu *vcpu, unsigned nr)
{
	WARN_ON(vcpu->arch.exception.pending);
	vcpu->arch.exception.pending = true;
	vcpu->arch.exception.has_error_code = false;
	vcpu->arch.exception.nr = nr;
}
EXPORT_SYMBOL_GPL(kvm_queue_exception);

void kvm_inject_page_fault(struct kvm_vcpu *vcpu, unsigned long addr,
			   u32 error_code)
{
	++vcpu->stat.pf_guest;

	if (vcpu->arch.exception.pending) {
		if (vcpu->arch.exception.nr == PF_VECTOR) {
			printk(KERN_DEBUG "kvm: inject_page_fault:"
					" double fault 0x%lx\n", addr);
			vcpu->arch.exception.nr = DF_VECTOR;
			vcpu->arch.exception.error_code = 0;
		} else if (vcpu->arch.exception.nr == DF_VECTOR) {
			/* triple fault -> shutdown */
			set_bit(KVM_REQ_TRIPLE_FAULT, &vcpu->requests);
		}
		return;
	}
	vcpu->arch.cr2 = addr;
	kvm_queue_exception_e(vcpu, PF_VECTOR, error_code);
}

void kvm_inject_nmi(struct kvm_vcpu *vcpu)
{
	vcpu->arch.nmi_pending = 1;
}
EXPORT_SYMBOL_GPL(kvm_inject_nmi);

void kvm_queue_exception_e(struct kvm_vcpu *vcpu, unsigned nr, u32 error_code)
{
	WARN_ON(vcpu->arch.exception.pending);
	vcpu->arch.exception.pending = true;
	vcpu->arch.exception.has_error_code = true;
	vcpu->arch.exception.nr = nr;
	vcpu->arch.exception.error_code = error_code;
}
EXPORT_SYMBOL_GPL(kvm_queue_exception_e);

static void __queue_exception(struct kvm_vcpu *vcpu)
{
	kvm_x86_ops->queue_exception(vcpu, vcpu->arch.exception.nr,
				     vcpu->arch.exception.has_error_code,
				     vcpu->arch.exception.error_code);
}

/*
 * Load the pae pdptrs.  Return true is they are all valid.
 */
int load_pdptrs(struct kvm_vcpu *vcpu, unsigned long cr3)
{
	gfn_t pdpt_gfn = cr3 >> PAGE_SHIFT;
	unsigned offset = ((cr3 & (PAGE_SIZE-1)) >> 5) << 2;
	int i;
	int ret;
	u64 pdpte[ARRAY_SIZE(vcpu->arch.pdptrs)];

	ret = kvm_read_guest_page(vcpu->kvm, pdpt_gfn, pdpte,
				  offset * sizeof(u64), sizeof(pdpte));
	if (ret < 0) {
		ret = 0;
		goto out;
	}
	for (i = 0; i < ARRAY_SIZE(pdpte); ++i) {
		if (is_present_pte(pdpte[i]) &&
		    (pdpte[i] & vcpu->arch.mmu.rsvd_bits_mask[0][2])) {
			ret = 0;
			goto out;
		}
	}
	ret = 1;

	memcpy(vcpu->arch.pdptrs, pdpte, sizeof(vcpu->arch.pdptrs));
out:

	return ret;
}
EXPORT_SYMBOL_GPL(load_pdptrs);

static bool pdptrs_changed(struct kvm_vcpu *vcpu)
{
	u64 pdpte[ARRAY_SIZE(vcpu->arch.pdptrs)];
	bool changed = true;
	int r;

	if (is_long_mode(vcpu) || !is_pae(vcpu))
		return false;

	r = kvm_read_guest(vcpu->kvm, vcpu->arch.cr3 & ~31u, pdpte, sizeof(pdpte));
	if (r < 0)
		goto out;
	changed = memcmp(pdpte, vcpu->arch.pdptrs, sizeof(pdpte)) != 0;
out:

	return changed;
}

void kvm_set_cr0(struct kvm_vcpu *vcpu, unsigned long cr0)
{
	if (cr0 & CR0_RESERVED_BITS) {
		printk(KERN_DEBUG "set_cr0: 0x%lx #GP, reserved bits 0x%lx\n",
		       cr0, vcpu->arch.cr0);
		kvm_inject_gp(vcpu, 0);
		return;
	}

	if ((cr0 & X86_CR0_NW) && !(cr0 & X86_CR0_CD)) {
		printk(KERN_DEBUG "set_cr0: #GP, CD == 0 && NW == 1\n");
		kvm_inject_gp(vcpu, 0);
		return;
	}

	if ((cr0 & X86_CR0_PG) && !(cr0 & X86_CR0_PE)) {
		printk(KERN_DEBUG "set_cr0: #GP, set PG flag "
		       "and a clear PE flag\n");
		kvm_inject_gp(vcpu, 0);
		return;
	}

	if (!is_paging(vcpu) && (cr0 & X86_CR0_PG)) {
#ifdef CONFIG_X86_64
		if ((vcpu->arch.shadow_efer & EFER_LME)) {
			int cs_db, cs_l;

			if (!is_pae(vcpu)) {
				printk(KERN_DEBUG "set_cr0: #GP, start paging "
				       "in long mode while PAE is disabled\n");
				kvm_inject_gp(vcpu, 0);
				return;
			}
			kvm_x86_ops->get_cs_db_l_bits(vcpu, &cs_db, &cs_l);
			if (cs_l) {
				printk(KERN_DEBUG "set_cr0: #GP, start paging "
				       "in long mode while CS.L == 1\n");
				kvm_inject_gp(vcpu, 0);
				return;

			}
		} else
#endif
		if (is_pae(vcpu) && !load_pdptrs(vcpu, vcpu->arch.cr3)) {
			printk(KERN_DEBUG "set_cr0: #GP, pdptrs "
			       "reserved bits\n");
			kvm_inject_gp(vcpu, 0);
			return;
		}

	}

	kvm_x86_ops->set_cr0(vcpu, cr0);
	vcpu->arch.cr0 = cr0;

	kvm_mmu_reset_context(vcpu);
	return;
}
EXPORT_SYMBOL_GPL(kvm_set_cr0);

void kvm_lmsw(struct kvm_vcpu *vcpu, unsigned long msw)
{
	kvm_set_cr0(vcpu, (vcpu->arch.cr0 & ~0x0ful) | (msw & 0x0f));
	KVMTRACE_1D(LMSW, vcpu,
		    (u32)((vcpu->arch.cr0 & ~0x0ful) | (msw & 0x0f)),
		    handler);
}
EXPORT_SYMBOL_GPL(kvm_lmsw);

void kvm_set_cr4(struct kvm_vcpu *vcpu, unsigned long cr4)
{
	unsigned long old_cr4 = vcpu->arch.cr4;
	unsigned long pdptr_bits = X86_CR4_PGE | X86_CR4_PSE | X86_CR4_PAE;

	if (cr4 & CR4_RESERVED_BITS) {
		printk(KERN_DEBUG "set_cr4: #GP, reserved bits\n");
		kvm_inject_gp(vcpu, 0);
		return;
	}

	if (is_long_mode(vcpu)) {
		if (!(cr4 & X86_CR4_PAE)) {
			printk(KERN_DEBUG "set_cr4: #GP, clearing PAE while "
			       "in long mode\n");
			kvm_inject_gp(vcpu, 0);
			return;
		}
	} else if (is_paging(vcpu) && (cr4 & X86_CR4_PAE)
		   && ((cr4 ^ old_cr4) & pdptr_bits)
		   && !load_pdptrs(vcpu, vcpu->arch.cr3)) {
		printk(KERN_DEBUG "set_cr4: #GP, pdptrs reserved bits\n");
		kvm_inject_gp(vcpu, 0);
		return;
	}

	if (cr4 & X86_CR4_VMXE) {
		printk(KERN_DEBUG "set_cr4: #GP, setting VMXE\n");
		kvm_inject_gp(vcpu, 0);
		return;
	}
	kvm_x86_ops->set_cr4(vcpu, cr4);
	vcpu->arch.cr4 = cr4;
	vcpu->arch.mmu.base_role.cr4_pge = (cr4 & X86_CR4_PGE) && !tdp_enabled;
	kvm_mmu_reset_context(vcpu);
}
EXPORT_SYMBOL_GPL(kvm_set_cr4);

void kvm_set_cr3(struct kvm_vcpu *vcpu, unsigned long cr3)
{
	if (cr3 == vcpu->arch.cr3 && !pdptrs_changed(vcpu)) {
		kvm_mmu_sync_roots(vcpu);
		kvm_mmu_flush_tlb(vcpu);
		return;
	}

	if (is_long_mode(vcpu)) {
		if (cr3 & CR3_L_MODE_RESERVED_BITS) {
			printk(KERN_DEBUG "set_cr3: #GP, reserved bits\n");
			kvm_inject_gp(vcpu, 0);
			return;
		}
	} else {
		if (is_pae(vcpu)) {
			if (cr3 & CR3_PAE_RESERVED_BITS) {
				printk(KERN_DEBUG
				       "set_cr3: #GP, reserved bits\n");
				kvm_inject_gp(vcpu, 0);
				return;
			}
			if (is_paging(vcpu) && !load_pdptrs(vcpu, cr3)) {
				printk(KERN_DEBUG "set_cr3: #GP, pdptrs "
				       "reserved bits\n");
				kvm_inject_gp(vcpu, 0);
				return;
			}
		}
		/*
		 * We don't check reserved bits in nonpae mode, because
		 * this isn't enforced, and VMware depends on this.
		 */
	}

	/*
	 * Does the new cr3 value map to physical memory? (Note, we
	 * catch an invalid cr3 even in real-mode, because it would
	 * cause trouble later on when we turn on paging anyway.)
	 *
	 * A real CPU would silently accept an invalid cr3 and would
	 * attempt to use it - with largely undefined (and often hard
	 * to debug) behavior on the guest side.
	 */
	if (unlikely(!gfn_to_memslot(vcpu->kvm, cr3 >> PAGE_SHIFT)))
		kvm_inject_gp(vcpu, 0);
	else {
		vcpu->arch.cr3 = cr3;
		vcpu->arch.mmu.new_cr3(vcpu);
	}
}
EXPORT_SYMBOL_GPL(kvm_set_cr3);

void kvm_set_cr8(struct kvm_vcpu *vcpu, unsigned long cr8)
{
	if (cr8 & CR8_RESERVED_BITS) {
		printk(KERN_DEBUG "set_cr8: #GP, reserved bits 0x%lx\n", cr8);
		kvm_inject_gp(vcpu, 0);
		return;
	}
	if (irqchip_in_kernel(vcpu->kvm))
		kvm_lapic_set_tpr(vcpu, cr8);
	else
		vcpu->arch.cr8 = cr8;
}
EXPORT_SYMBOL_GPL(kvm_set_cr8);

unsigned long kvm_get_cr8(struct kvm_vcpu *vcpu)
{
	if (irqchip_in_kernel(vcpu->kvm))
		return kvm_lapic_get_cr8(vcpu);
	else
		return vcpu->arch.cr8;
}
EXPORT_SYMBOL_GPL(kvm_get_cr8);

static inline u32 bit(int bitno)
{
	return 1 << (bitno & 31);
}

/*
 * List of msr numbers which we expose to userspace through KVM_GET_MSRS
 * and KVM_SET_MSRS, and KVM_GET_MSR_INDEX_LIST.
 *
 * This list is modified at module load time to reflect the
 * capabilities of the host cpu.
 */
static u32 msrs_to_save[] = {
	MSR_IA32_SYSENTER_CS, MSR_IA32_SYSENTER_ESP, MSR_IA32_SYSENTER_EIP,
	MSR_K6_STAR,
#ifdef CONFIG_X86_64
	MSR_CSTAR, MSR_KERNEL_GS_BASE, MSR_SYSCALL_MASK, MSR_LSTAR,
#endif
	MSR_IA32_TIME_STAMP_COUNTER, MSR_KVM_SYSTEM_TIME, MSR_KVM_WALL_CLOCK,
	MSR_IA32_PERF_STATUS, MSR_IA32_CR_PAT, MSR_VM_HSAVE_PA
};

static unsigned num_msrs_to_save;

static u32 emulated_msrs[] = {
	MSR_IA32_MISC_ENABLE,
};

static void set_efer(struct kvm_vcpu *vcpu, u64 efer)
{
	if (efer & efer_reserved_bits) {
		printk(KERN_DEBUG "set_efer: 0x%llx #GP, reserved bits\n",
		       efer);
		kvm_inject_gp(vcpu, 0);
		return;
	}

	if (is_paging(vcpu)
	    && (vcpu->arch.shadow_efer & EFER_LME) != (efer & EFER_LME)) {
		printk(KERN_DEBUG "set_efer: #GP, change LME while paging\n");
		kvm_inject_gp(vcpu, 0);
		return;
	}

	if (efer & EFER_FFXSR) {
		struct kvm_cpuid_entry2 *feat;

		feat = kvm_find_cpuid_entry(vcpu, 0x80000001, 0);
		if (!feat || !(feat->edx & bit(X86_FEATURE_FXSR_OPT))) {
			printk(KERN_DEBUG "set_efer: #GP, enable FFXSR w/o CPUID capability\n");
			kvm_inject_gp(vcpu, 0);
			return;
		}
	}

	if (efer & EFER_SVME) {
		struct kvm_cpuid_entry2 *feat;

		feat = kvm_find_cpuid_entry(vcpu, 0x80000001, 0);
		if (!feat || !(feat->ecx & bit(X86_FEATURE_SVM))) {
			printk(KERN_DEBUG "set_efer: #GP, enable SVM w/o SVM\n");
			kvm_inject_gp(vcpu, 0);
			return;
		}
	}

	kvm_x86_ops->set_efer(vcpu, efer);

	efer &= ~EFER_LMA;
	efer |= vcpu->arch.shadow_efer & EFER_LMA;

	vcpu->arch.shadow_efer = efer;

	vcpu->arch.mmu.base_role.nxe = (efer & EFER_NX) && !tdp_enabled;
	kvm_mmu_reset_context(vcpu);
}

void kvm_enable_efer_bits(u64 mask)
{
       efer_reserved_bits &= ~mask;
}
EXPORT_SYMBOL_GPL(kvm_enable_efer_bits);


/*
 * Writes msr value into into the appropriate "register".
 * Returns 0 on success, non-0 otherwise.
 * Assumes vcpu_load() was already called.
 */
int kvm_set_msr(struct kvm_vcpu *vcpu, u32 msr_index, u64 data)
{
	return kvm_x86_ops->set_msr(vcpu, msr_index, data);
}

/*
 * Adapt set_msr() to msr_io()'s calling convention
 */
static int do_set_msr(struct kvm_vcpu *vcpu, unsigned index, u64 *data)
{
	return kvm_set_msr(vcpu, index, *data);
}

static void kvm_write_wall_clock(struct kvm *kvm, gpa_t wall_clock)
{
	static int version;
	struct pvclock_wall_clock wc;
	struct timespec now, sys, boot;

	if (!wall_clock)
		return;

	version++;

	kvm_write_guest(kvm, wall_clock, &version, sizeof(version));

	/*
	 * The guest calculates current wall clock time by adding
	 * system time (updated by kvm_write_guest_time below) to the
	 * wall clock specified here.  guest system time equals host
	 * system time for us, thus we must fill in host boot time here.
	 */
	now = current_kernel_time();
	ktime_get_ts(&sys);
	boot = ns_to_timespec(timespec_to_ns(&now) - timespec_to_ns(&sys));

	wc.sec = boot.tv_sec;
	wc.nsec = boot.tv_nsec;
	wc.version = version;

	kvm_write_guest(kvm, wall_clock, &wc, sizeof(wc));

	version++;
	kvm_write_guest(kvm, wall_clock, &version, sizeof(version));
}

static uint32_t div_frac(uint32_t dividend, uint32_t divisor)
{
	uint32_t quotient, remainder;

	/* Don't try to replace with do_div(), this one calculates
	 * "(dividend << 32) / divisor" */
	__asm__ ( "divl %4"
		  : "=a" (quotient), "=d" (remainder)
		  : "0" (0), "1" (dividend), "r" (divisor) );
	return quotient;
}

static void kvm_set_time_scale(uint32_t tsc_khz, struct pvclock_vcpu_time_info *hv_clock)
{
	uint64_t nsecs = 1000000000LL;
	int32_t  shift = 0;
	uint64_t tps64;
	uint32_t tps32;

	tps64 = tsc_khz * 1000LL;
	while (tps64 > nsecs*2) {
		tps64 >>= 1;
		shift--;
	}

	tps32 = (uint32_t)tps64;
	while (tps32 <= (uint32_t)nsecs) {
		tps32 <<= 1;
		shift++;
	}

	hv_clock->tsc_shift = shift;
	hv_clock->tsc_to_system_mul = div_frac(nsecs, tps32);

	pr_debug("%s: tsc_khz %u, tsc_shift %d, tsc_mul %u\n",
		 __func__, tsc_khz, hv_clock->tsc_shift,
		 hv_clock->tsc_to_system_mul);
}

static DEFINE_PER_CPU(unsigned long, cpu_tsc_khz);

static void kvm_write_guest_time(struct kvm_vcpu *v)
{
	struct timespec ts;
	unsigned long flags;
	struct kvm_vcpu_arch *vcpu = &v->arch;
	void *shared_kaddr;
	unsigned long this_tsc_khz;

	if ((!vcpu->time_page))
		return;

	this_tsc_khz = get_cpu_var(cpu_tsc_khz);
	if (unlikely(vcpu->hv_clock_tsc_khz != this_tsc_khz)) {
		kvm_set_time_scale(this_tsc_khz, &vcpu->hv_clock);
		vcpu->hv_clock_tsc_khz = this_tsc_khz;
	}
	put_cpu_var(cpu_tsc_khz);

	/* Keep irq disabled to prevent changes to the clock */
	local_irq_save(flags);
	kvm_get_msr(v, MSR_IA32_TIME_STAMP_COUNTER,
			  &vcpu->hv_clock.tsc_timestamp);
	ktime_get_ts(&ts);
	local_irq_restore(flags);

	/* With all the info we got, fill in the values */

	vcpu->hv_clock.system_time = ts.tv_nsec +
				     (NSEC_PER_SEC * (u64)ts.tv_sec);
	/*
	 * The interface expects us to write an even number signaling that the
	 * update is finished. Since the guest won't see the intermediate
	 * state, we just increase by 2 at the end.
	 */
	vcpu->hv_clock.version += 2;

	shared_kaddr = kmap_atomic(vcpu->time_page, KM_USER0);

	memcpy(shared_kaddr + vcpu->time_offset, &vcpu->hv_clock,
	       sizeof(vcpu->hv_clock));

	kunmap_atomic(shared_kaddr, KM_USER0);

	mark_page_dirty(v->kvm, vcpu->time >> PAGE_SHIFT);
}

static int kvm_request_guest_time_update(struct kvm_vcpu *v)
{
	struct kvm_vcpu_arch *vcpu = &v->arch;

	if (!vcpu->time_page)
		return 0;
	set_bit(KVM_REQ_KVMCLOCK_UPDATE, &v->requests);
	return 1;
}

static bool msr_mtrr_valid(unsigned msr)
{
	switch (msr) {
	case 0x200 ... 0x200 + 2 * KVM_NR_VAR_MTRR - 1:
	case MSR_MTRRfix64K_00000:
	case MSR_MTRRfix16K_80000:
	case MSR_MTRRfix16K_A0000:
	case MSR_MTRRfix4K_C0000:
	case MSR_MTRRfix4K_C8000:
	case MSR_MTRRfix4K_D0000:
	case MSR_MTRRfix4K_D8000:
	case MSR_MTRRfix4K_E0000:
	case MSR_MTRRfix4K_E8000:
	case MSR_MTRRfix4K_F0000:
	case MSR_MTRRfix4K_F8000:
	case MSR_MTRRdefType:
	case MSR_IA32_CR_PAT:
		return true;
	case 0x2f8:
		return true;
	}
	return false;
}

static int set_msr_mtrr(struct kvm_vcpu *vcpu, u32 msr, u64 data)
{
	u64 *p = (u64 *)&vcpu->arch.mtrr_state.fixed_ranges;

	if (!msr_mtrr_valid(msr))
		return 1;

	if (msr == MSR_MTRRdefType) {
		vcpu->arch.mtrr_state.def_type = data;
		vcpu->arch.mtrr_state.enabled = (data & 0xc00) >> 10;
	} else if (msr == MSR_MTRRfix64K_00000)
		p[0] = data;
	else if (msr == MSR_MTRRfix16K_80000 || msr == MSR_MTRRfix16K_A0000)
		p[1 + msr - MSR_MTRRfix16K_80000] = data;
	else if (msr >= MSR_MTRRfix4K_C0000 && msr <= MSR_MTRRfix4K_F8000)
		p[3 + msr - MSR_MTRRfix4K_C0000] = data;
	else if (msr == MSR_IA32_CR_PAT)
		vcpu->arch.pat = data;
	else {	/* Variable MTRRs */
		int idx, is_mtrr_mask;
		u64 *pt;

		idx = (msr - 0x200) / 2;
		is_mtrr_mask = msr - 0x200 - 2 * idx;
		if (!is_mtrr_mask)
			pt =
			  (u64 *)&vcpu->arch.mtrr_state.var_ranges[idx].base_lo;
		else
			pt =
			  (u64 *)&vcpu->arch.mtrr_state.var_ranges[idx].mask_lo;
		*pt = data;
	}

	kvm_mmu_reset_context(vcpu);
	return 0;
}

int kvm_set_msr_common(struct kvm_vcpu *vcpu, u32 msr, u64 data)
{
	switch (msr) {
	case MSR_EFER:
		set_efer(vcpu, data);
		break;
	case MSR_IA32_MC0_STATUS:
		pr_unimpl(vcpu, "%s: MSR_IA32_MC0_STATUS 0x%llx, nop\n",
		       __func__, data);
		break;
	case MSR_IA32_MCG_STATUS:
		pr_unimpl(vcpu, "%s: MSR_IA32_MCG_STATUS 0x%llx, nop\n",
			__func__, data);
		break;
	case MSR_IA32_MCG_CTL:
		pr_unimpl(vcpu, "%s: MSR_IA32_MCG_CTL 0x%llx, nop\n",
			__func__, data);
		break;
	case MSR_IA32_DEBUGCTLMSR:
		if (!data) {
			/* We support the non-activated case already */
			break;
		} else if (data & ~(DEBUGCTLMSR_LBR | DEBUGCTLMSR_BTF)) {
			/* Values other than LBR and BTF are vendor-specific,
			   thus reserved and should throw a #GP */
			return 1;
		}
		pr_unimpl(vcpu, "%s: MSR_IA32_DEBUGCTLMSR 0x%llx, nop\n",
			__func__, data);
		break;
	case MSR_IA32_UCODE_REV:
	case MSR_IA32_UCODE_WRITE:
	case MSR_VM_HSAVE_PA:
		break;
	case 0x200 ... 0x2ff:
		return set_msr_mtrr(vcpu, msr, data);
	case MSR_IA32_APICBASE:
		kvm_set_apic_base(vcpu, data);
		break;
	case MSR_IA32_MISC_ENABLE:
		vcpu->arch.ia32_misc_enable_msr = data;
		break;
	case MSR_KVM_WALL_CLOCK:
		vcpu->kvm->arch.wall_clock = data;
		kvm_write_wall_clock(vcpu->kvm, data);
		break;
	case MSR_KVM_SYSTEM_TIME: {
		if (vcpu->arch.time_page) {
			kvm_release_page_dirty(vcpu->arch.time_page);
			vcpu->arch.time_page = NULL;
		}

		vcpu->arch.time = data;

		/* we verify if the enable bit is set... */
		if (!(data & 1))
			break;

		/* ...but clean it before doing the actual write */
		vcpu->arch.time_offset = data & ~(PAGE_MASK | 1);

		vcpu->arch.time_page =
				gfn_to_page(vcpu->kvm, data >> PAGE_SHIFT);

		if (is_error_page(vcpu->arch.time_page)) {
			kvm_release_page_clean(vcpu->arch.time_page);
			vcpu->arch.time_page = NULL;
		}

		kvm_request_guest_time_update(vcpu);
		break;
	}
	default:
		pr_unimpl(vcpu, "unhandled wrmsr: 0x%x data %llx\n", msr, data);
		return 1;
	}
	return 0;
}
EXPORT_SYMBOL_GPL(kvm_set_msr_common);


/*
 * Reads an msr value (of 'msr_index') into 'pdata'.
 * Returns 0 on success, non-0 otherwise.
 * Assumes vcpu_load() was already called.
 */
int kvm_get_msr(struct kvm_vcpu *vcpu, u32 msr_index, u64 *pdata)
{
	return kvm_x86_ops->get_msr(vcpu, msr_index, pdata);
}

static int get_msr_mtrr(struct kvm_vcpu *vcpu, u32 msr, u64 *pdata)
{
	u64 *p = (u64 *)&vcpu->arch.mtrr_state.fixed_ranges;

	if (!msr_mtrr_valid(msr))
		return 1;

	if (msr == MSR_MTRRdefType)
		*pdata = vcpu->arch.mtrr_state.def_type +
			 (vcpu->arch.mtrr_state.enabled << 10);
	else if (msr == MSR_MTRRfix64K_00000)
		*pdata = p[0];
	else if (msr == MSR_MTRRfix16K_80000 || msr == MSR_MTRRfix16K_A0000)
		*pdata = p[1 + msr - MSR_MTRRfix16K_80000];
	else if (msr >= MSR_MTRRfix4K_C0000 && msr <= MSR_MTRRfix4K_F8000)
		*pdata = p[3 + msr - MSR_MTRRfix4K_C0000];
	else if (msr == MSR_IA32_CR_PAT)
		*pdata = vcpu->arch.pat;
	else {	/* Variable MTRRs */
		int idx, is_mtrr_mask;
		u64 *pt;

		idx = (msr - 0x200) / 2;
		is_mtrr_mask = msr - 0x200 - 2 * idx;
		if (!is_mtrr_mask)
			pt =
			  (u64 *)&vcpu->arch.mtrr_state.var_ranges[idx].base_lo;
		else
			pt =
			  (u64 *)&vcpu->arch.mtrr_state.var_ranges[idx].mask_lo;
		*pdata = *pt;
	}

	return 0;
}

int kvm_get_msr_common(struct kvm_vcpu *vcpu, u32 msr, u64 *pdata)
{
	u64 data;

	switch (msr) {
	case 0xc0010010: /* SYSCFG */
	case 0xc0010015: /* HWCR */
	case MSR_IA32_PLATFORM_ID:
	case MSR_IA32_P5_MC_ADDR:
	case MSR_IA32_P5_MC_TYPE:
	case MSR_IA32_MC0_CTL:
	case MSR_IA32_MCG_STATUS:
	case MSR_IA32_MCG_CAP:
	case MSR_IA32_MCG_CTL:
	case MSR_IA32_MC0_MISC:
	case MSR_IA32_MC0_MISC+4:
	case MSR_IA32_MC0_MISC+8:
	case MSR_IA32_MC0_MISC+12:
	case MSR_IA32_MC0_MISC+16:
	case MSR_IA32_MC0_MISC+20:
	case MSR_IA32_UCODE_REV:
	case MSR_IA32_EBL_CR_POWERON:
	case MSR_IA32_DEBUGCTLMSR:
	case MSR_IA32_LASTBRANCHFROMIP:
	case MSR_IA32_LASTBRANCHTOIP:
	case MSR_IA32_LASTINTFROMIP:
	case MSR_IA32_LASTINTTOIP:
	case MSR_VM_HSAVE_PA:
	case MSR_P6_EVNTSEL0:
	case MSR_P6_EVNTSEL1:
<<<<<<< HEAD
=======
	case MSR_K7_EVNTSEL0:
>>>>>>> 80ffb3cc
		data = 0;
		break;
	case MSR_MTRRcap:
		data = 0x500 | KVM_NR_VAR_MTRR;
		break;
	case 0x200 ... 0x2ff:
		return get_msr_mtrr(vcpu, msr, pdata);
	case 0xcd: /* fsb frequency */
		data = 3;
		break;
	case MSR_IA32_APICBASE:
		data = kvm_get_apic_base(vcpu);
		break;
	case MSR_IA32_MISC_ENABLE:
		data = vcpu->arch.ia32_misc_enable_msr;
		break;
	case MSR_IA32_PERF_STATUS:
		/* TSC increment by tick */
		data = 1000ULL;
		/* CPU multiplier */
		data |= (((uint64_t)4ULL) << 40);
		break;
	case MSR_EFER:
		data = vcpu->arch.shadow_efer;
		break;
	case MSR_KVM_WALL_CLOCK:
		data = vcpu->kvm->arch.wall_clock;
		break;
	case MSR_KVM_SYSTEM_TIME:
		data = vcpu->arch.time;
		break;
	default:
		pr_unimpl(vcpu, "unhandled rdmsr: 0x%x\n", msr);
		return 1;
	}
	*pdata = data;
	return 0;
}
EXPORT_SYMBOL_GPL(kvm_get_msr_common);

/*
 * Read or write a bunch of msrs. All parameters are kernel addresses.
 *
 * @return number of msrs set successfully.
 */
static int __msr_io(struct kvm_vcpu *vcpu, struct kvm_msrs *msrs,
		    struct kvm_msr_entry *entries,
		    int (*do_msr)(struct kvm_vcpu *vcpu,
				  unsigned index, u64 *data))
{
	int i;

	vcpu_load(vcpu);

	down_read(&vcpu->kvm->slots_lock);
	for (i = 0; i < msrs->nmsrs; ++i)
		if (do_msr(vcpu, entries[i].index, &entries[i].data))
			break;
	up_read(&vcpu->kvm->slots_lock);

	vcpu_put(vcpu);

	return i;
}

/*
 * Read or write a bunch of msrs. Parameters are user addresses.
 *
 * @return number of msrs set successfully.
 */
static int msr_io(struct kvm_vcpu *vcpu, struct kvm_msrs __user *user_msrs,
		  int (*do_msr)(struct kvm_vcpu *vcpu,
				unsigned index, u64 *data),
		  int writeback)
{
	struct kvm_msrs msrs;
	struct kvm_msr_entry *entries;
	int r, n;
	unsigned size;

	r = -EFAULT;
	if (copy_from_user(&msrs, user_msrs, sizeof msrs))
		goto out;

	r = -E2BIG;
	if (msrs.nmsrs >= MAX_IO_MSRS)
		goto out;

	r = -ENOMEM;
	size = sizeof(struct kvm_msr_entry) * msrs.nmsrs;
	entries = vmalloc(size);
	if (!entries)
		goto out;

	r = -EFAULT;
	if (copy_from_user(entries, user_msrs->entries, size))
		goto out_free;

	r = n = __msr_io(vcpu, &msrs, entries, do_msr);
	if (r < 0)
		goto out_free;

	r = -EFAULT;
	if (writeback && copy_to_user(user_msrs->entries, entries, size))
		goto out_free;

	r = n;

out_free:
	vfree(entries);
out:
	return r;
}

int kvm_dev_ioctl_check_extension(long ext)
{
	int r;

	switch (ext) {
	case KVM_CAP_IRQCHIP:
	case KVM_CAP_HLT:
	case KVM_CAP_MMU_SHADOW_CACHE_CONTROL:
	case KVM_CAP_SET_TSS_ADDR:
	case KVM_CAP_EXT_CPUID:
	case KVM_CAP_CLOCKSOURCE:
	case KVM_CAP_PIT:
	case KVM_CAP_NOP_IO_DELAY:
	case KVM_CAP_MP_STATE:
	case KVM_CAP_SYNC_MMU:
	case KVM_CAP_REINJECT_CONTROL:
	case KVM_CAP_IRQ_INJECT_STATUS:
	case KVM_CAP_ASSIGN_DEV_IRQ:
		r = 1;
		break;
	case KVM_CAP_COALESCED_MMIO:
		r = KVM_COALESCED_MMIO_PAGE_OFFSET;
		break;
	case KVM_CAP_VAPIC:
		r = !kvm_x86_ops->cpu_has_accelerated_tpr();
		break;
	case KVM_CAP_NR_VCPUS:
		r = KVM_MAX_VCPUS;
		break;
	case KVM_CAP_NR_MEMSLOTS:
		r = KVM_MEMORY_SLOTS;
		break;
	case KVM_CAP_PV_MMU:
		r = !tdp_enabled;
		break;
	case KVM_CAP_IOMMU:
		r = iommu_found();
		break;
	default:
		r = 0;
		break;
	}
	return r;

}

long kvm_arch_dev_ioctl(struct file *filp,
			unsigned int ioctl, unsigned long arg)
{
	void __user *argp = (void __user *)arg;
	long r;

	switch (ioctl) {
	case KVM_GET_MSR_INDEX_LIST: {
		struct kvm_msr_list __user *user_msr_list = argp;
		struct kvm_msr_list msr_list;
		unsigned n;

		r = -EFAULT;
		if (copy_from_user(&msr_list, user_msr_list, sizeof msr_list))
			goto out;
		n = msr_list.nmsrs;
		msr_list.nmsrs = num_msrs_to_save + ARRAY_SIZE(emulated_msrs);
		if (copy_to_user(user_msr_list, &msr_list, sizeof msr_list))
			goto out;
		r = -E2BIG;
		if (n < num_msrs_to_save)
			goto out;
		r = -EFAULT;
		if (copy_to_user(user_msr_list->indices, &msrs_to_save,
				 num_msrs_to_save * sizeof(u32)))
			goto out;
		if (copy_to_user(user_msr_list->indices
				 + num_msrs_to_save * sizeof(u32),
				 &emulated_msrs,
				 ARRAY_SIZE(emulated_msrs) * sizeof(u32)))
			goto out;
		r = 0;
		break;
	}
	case KVM_GET_SUPPORTED_CPUID: {
		struct kvm_cpuid2 __user *cpuid_arg = argp;
		struct kvm_cpuid2 cpuid;

		r = -EFAULT;
		if (copy_from_user(&cpuid, cpuid_arg, sizeof cpuid))
			goto out;
		r = kvm_dev_ioctl_get_supported_cpuid(&cpuid,
						      cpuid_arg->entries);
		if (r)
			goto out;

		r = -EFAULT;
		if (copy_to_user(cpuid_arg, &cpuid, sizeof cpuid))
			goto out;
		r = 0;
		break;
	}
	default:
		r = -EINVAL;
	}
out:
	return r;
}

void kvm_arch_vcpu_load(struct kvm_vcpu *vcpu, int cpu)
{
	kvm_x86_ops->vcpu_load(vcpu, cpu);
	kvm_request_guest_time_update(vcpu);
}

void kvm_arch_vcpu_put(struct kvm_vcpu *vcpu)
{
	kvm_x86_ops->vcpu_put(vcpu);
	kvm_put_guest_fpu(vcpu);
}

static int is_efer_nx(void)
{
	unsigned long long efer = 0;

	rdmsrl_safe(MSR_EFER, &efer);
	return efer & EFER_NX;
}

static void cpuid_fix_nx_cap(struct kvm_vcpu *vcpu)
{
	int i;
	struct kvm_cpuid_entry2 *e, *entry;

	entry = NULL;
	for (i = 0; i < vcpu->arch.cpuid_nent; ++i) {
		e = &vcpu->arch.cpuid_entries[i];
		if (e->function == 0x80000001) {
			entry = e;
			break;
		}
	}
	if (entry && (entry->edx & (1 << 20)) && !is_efer_nx()) {
		entry->edx &= ~(1 << 20);
		printk(KERN_INFO "kvm: guest NX capability removed\n");
	}
}

/* when an old userspace process fills a new kernel module */
static int kvm_vcpu_ioctl_set_cpuid(struct kvm_vcpu *vcpu,
				    struct kvm_cpuid *cpuid,
				    struct kvm_cpuid_entry __user *entries)
{
	int r, i;
	struct kvm_cpuid_entry *cpuid_entries;

	r = -E2BIG;
	if (cpuid->nent > KVM_MAX_CPUID_ENTRIES)
		goto out;
	r = -ENOMEM;
	cpuid_entries = vmalloc(sizeof(struct kvm_cpuid_entry) * cpuid->nent);
	if (!cpuid_entries)
		goto out;
	r = -EFAULT;
	if (copy_from_user(cpuid_entries, entries,
			   cpuid->nent * sizeof(struct kvm_cpuid_entry)))
		goto out_free;
	for (i = 0; i < cpuid->nent; i++) {
		vcpu->arch.cpuid_entries[i].function = cpuid_entries[i].function;
		vcpu->arch.cpuid_entries[i].eax = cpuid_entries[i].eax;
		vcpu->arch.cpuid_entries[i].ebx = cpuid_entries[i].ebx;
		vcpu->arch.cpuid_entries[i].ecx = cpuid_entries[i].ecx;
		vcpu->arch.cpuid_entries[i].edx = cpuid_entries[i].edx;
		vcpu->arch.cpuid_entries[i].index = 0;
		vcpu->arch.cpuid_entries[i].flags = 0;
		vcpu->arch.cpuid_entries[i].padding[0] = 0;
		vcpu->arch.cpuid_entries[i].padding[1] = 0;
		vcpu->arch.cpuid_entries[i].padding[2] = 0;
	}
	vcpu->arch.cpuid_nent = cpuid->nent;
	cpuid_fix_nx_cap(vcpu);
	r = 0;

out_free:
	vfree(cpuid_entries);
out:
	return r;
}

static int kvm_vcpu_ioctl_set_cpuid2(struct kvm_vcpu *vcpu,
				     struct kvm_cpuid2 *cpuid,
				     struct kvm_cpuid_entry2 __user *entries)
{
	int r;

	r = -E2BIG;
	if (cpuid->nent > KVM_MAX_CPUID_ENTRIES)
		goto out;
	r = -EFAULT;
	if (copy_from_user(&vcpu->arch.cpuid_entries, entries,
			   cpuid->nent * sizeof(struct kvm_cpuid_entry2)))
		goto out;
	vcpu->arch.cpuid_nent = cpuid->nent;
	return 0;

out:
	return r;
}

static int kvm_vcpu_ioctl_get_cpuid2(struct kvm_vcpu *vcpu,
				     struct kvm_cpuid2 *cpuid,
				     struct kvm_cpuid_entry2 __user *entries)
{
	int r;

	r = -E2BIG;
	if (cpuid->nent < vcpu->arch.cpuid_nent)
		goto out;
	r = -EFAULT;
	if (copy_to_user(entries, &vcpu->arch.cpuid_entries,
			 vcpu->arch.cpuid_nent * sizeof(struct kvm_cpuid_entry2)))
		goto out;
	return 0;

out:
	cpuid->nent = vcpu->arch.cpuid_nent;
	return r;
}

static void do_cpuid_1_ent(struct kvm_cpuid_entry2 *entry, u32 function,
			   u32 index)
{
	entry->function = function;
	entry->index = index;
	cpuid_count(entry->function, entry->index,
		    &entry->eax, &entry->ebx, &entry->ecx, &entry->edx);
	entry->flags = 0;
}

#define F(x) bit(X86_FEATURE_##x)

static void do_cpuid_ent(struct kvm_cpuid_entry2 *entry, u32 function,
			 u32 index, int *nent, int maxnent)
{
	unsigned f_nx = is_efer_nx() ? F(NX) : 0;
#ifdef CONFIG_X86_64
	unsigned f_lm = F(LM);
#else
	unsigned f_lm = 0;
#endif

	/* cpuid 1.edx */
	const u32 kvm_supported_word0_x86_features =
		F(FPU) | F(VME) | F(DE) | F(PSE) |
		F(TSC) | F(MSR) | F(PAE) | F(MCE) |
		F(CX8) | F(APIC) | 0 /* Reserved */ | F(SEP) |
		F(MTRR) | F(PGE) | F(MCA) | F(CMOV) |
		F(PAT) | F(PSE36) | 0 /* PSN */ | F(CLFLSH) |
		0 /* Reserved, DS, ACPI */ | F(MMX) |
		F(FXSR) | F(XMM) | F(XMM2) | F(SELFSNOOP) |
		0 /* HTT, TM, Reserved, PBE */;
	/* cpuid 0x80000001.edx */
	const u32 kvm_supported_word1_x86_features =
		F(FPU) | F(VME) | F(DE) | F(PSE) |
		F(TSC) | F(MSR) | F(PAE) | F(MCE) |
		F(CX8) | F(APIC) | 0 /* Reserved */ | F(SYSCALL) |
		F(MTRR) | F(PGE) | F(MCA) | F(CMOV) |
		F(PAT) | F(PSE36) | 0 /* Reserved */ |
		f_nx | 0 /* Reserved */ | F(MMXEXT) | F(MMX) |
		F(FXSR) | F(FXSR_OPT) | 0 /* GBPAGES */ | 0 /* RDTSCP */ |
		0 /* Reserved */ | f_lm | F(3DNOWEXT) | F(3DNOW);
	/* cpuid 1.ecx */
	const u32 kvm_supported_word4_x86_features =
		F(XMM3) | 0 /* Reserved, DTES64, MONITOR */ |
		0 /* DS-CPL, VMX, SMX, EST */ |
		0 /* TM2 */ | F(SSSE3) | 0 /* CNXT-ID */ | 0 /* Reserved */ |
		0 /* Reserved */ | F(CX16) | 0 /* xTPR Update, PDCM */ |
		0 /* Reserved, DCA */ | F(XMM4_1) |
		F(XMM4_2) | 0 /* x2APIC */ | F(MOVBE) | F(POPCNT) |
		0 /* Reserved, XSAVE, OSXSAVE */;
	/* cpuid 0x80000001.ecx */
	const u32 kvm_supported_word6_x86_features =
		F(LAHF_LM) | F(CMP_LEGACY) | F(SVM) | 0 /* ExtApicSpace */ |
		F(CR8_LEGACY) | F(ABM) | F(SSE4A) | F(MISALIGNSSE) |
		F(3DNOWPREFETCH) | 0 /* OSVW */ | 0 /* IBS */ | F(SSE5) |
		0 /* SKINIT */ | 0 /* WDT */;

	/* all calls to cpuid_count() should be made on the same cpu */
	get_cpu();
	do_cpuid_1_ent(entry, function, index);
	++*nent;

	switch (function) {
	case 0:
		entry->eax = min(entry->eax, (u32)0xb);
		break;
	case 1:
		entry->edx &= kvm_supported_word0_x86_features;
		entry->ecx &= kvm_supported_word4_x86_features;
		break;
	/* function 2 entries are STATEFUL. That is, repeated cpuid commands
	 * may return different values. This forces us to get_cpu() before
	 * issuing the first command, and also to emulate this annoying behavior
	 * in kvm_emulate_cpuid() using KVM_CPUID_FLAG_STATE_READ_NEXT */
	case 2: {
		int t, times = entry->eax & 0xff;

		entry->flags |= KVM_CPUID_FLAG_STATEFUL_FUNC;
		entry->flags |= KVM_CPUID_FLAG_STATE_READ_NEXT;
		for (t = 1; t < times && *nent < maxnent; ++t) {
			do_cpuid_1_ent(&entry[t], function, 0);
			entry[t].flags |= KVM_CPUID_FLAG_STATEFUL_FUNC;
			++*nent;
		}
		break;
	}
	/* function 4 and 0xb have additional index. */
	case 4: {
		int i, cache_type;

		entry->flags |= KVM_CPUID_FLAG_SIGNIFCANT_INDEX;
		/* read more entries until cache_type is zero */
		for (i = 1; *nent < maxnent; ++i) {
			cache_type = entry[i - 1].eax & 0x1f;
			if (!cache_type)
				break;
			do_cpuid_1_ent(&entry[i], function, i);
			entry[i].flags |=
			       KVM_CPUID_FLAG_SIGNIFCANT_INDEX;
			++*nent;
		}
		break;
	}
	case 0xb: {
		int i, level_type;

		entry->flags |= KVM_CPUID_FLAG_SIGNIFCANT_INDEX;
		/* read more entries until level_type is zero */
		for (i = 1; *nent < maxnent; ++i) {
			level_type = entry[i - 1].ecx & 0xff00;
			if (!level_type)
				break;
			do_cpuid_1_ent(&entry[i], function, i);
			entry[i].flags |=
			       KVM_CPUID_FLAG_SIGNIFCANT_INDEX;
			++*nent;
		}
		break;
	}
	case 0x80000000:
		entry->eax = min(entry->eax, 0x8000001a);
		break;
	case 0x80000001:
		entry->edx &= kvm_supported_word1_x86_features;
		entry->ecx &= kvm_supported_word6_x86_features;
		break;
	}
	put_cpu();
}

#undef F

static int kvm_dev_ioctl_get_supported_cpuid(struct kvm_cpuid2 *cpuid,
				     struct kvm_cpuid_entry2 __user *entries)
{
	struct kvm_cpuid_entry2 *cpuid_entries;
	int limit, nent = 0, r = -E2BIG;
	u32 func;

	if (cpuid->nent < 1)
		goto out;
	r = -ENOMEM;
	cpuid_entries = vmalloc(sizeof(struct kvm_cpuid_entry2) * cpuid->nent);
	if (!cpuid_entries)
		goto out;

	do_cpuid_ent(&cpuid_entries[0], 0, 0, &nent, cpuid->nent);
	limit = cpuid_entries[0].eax;
	for (func = 1; func <= limit && nent < cpuid->nent; ++func)
		do_cpuid_ent(&cpuid_entries[nent], func, 0,
			     &nent, cpuid->nent);
	r = -E2BIG;
	if (nent >= cpuid->nent)
		goto out_free;

	do_cpuid_ent(&cpuid_entries[nent], 0x80000000, 0, &nent, cpuid->nent);
	limit = cpuid_entries[nent - 1].eax;
	for (func = 0x80000001; func <= limit && nent < cpuid->nent; ++func)
		do_cpuid_ent(&cpuid_entries[nent], func, 0,
			     &nent, cpuid->nent);
	r = -EFAULT;
	if (copy_to_user(entries, cpuid_entries,
			 nent * sizeof(struct kvm_cpuid_entry2)))
		goto out_free;
	cpuid->nent = nent;
	r = 0;

out_free:
	vfree(cpuid_entries);
out:
	return r;
}

static int kvm_vcpu_ioctl_get_lapic(struct kvm_vcpu *vcpu,
				    struct kvm_lapic_state *s)
{
	vcpu_load(vcpu);
	memcpy(s->regs, vcpu->arch.apic->regs, sizeof *s);
	vcpu_put(vcpu);

	return 0;
}

static int kvm_vcpu_ioctl_set_lapic(struct kvm_vcpu *vcpu,
				    struct kvm_lapic_state *s)
{
	vcpu_load(vcpu);
	memcpy(vcpu->arch.apic->regs, s->regs, sizeof *s);
	kvm_apic_post_state_restore(vcpu);
	vcpu_put(vcpu);

	return 0;
}

static int kvm_vcpu_ioctl_interrupt(struct kvm_vcpu *vcpu,
				    struct kvm_interrupt *irq)
{
	if (irq->irq < 0 || irq->irq >= 256)
		return -EINVAL;
	if (irqchip_in_kernel(vcpu->kvm))
		return -ENXIO;
	vcpu_load(vcpu);

	kvm_queue_interrupt(vcpu, irq->irq, false);

	vcpu_put(vcpu);

	return 0;
}

static int kvm_vcpu_ioctl_nmi(struct kvm_vcpu *vcpu)
{
	vcpu_load(vcpu);
	kvm_inject_nmi(vcpu);
	vcpu_put(vcpu);

	return 0;
}

static int vcpu_ioctl_tpr_access_reporting(struct kvm_vcpu *vcpu,
					   struct kvm_tpr_access_ctl *tac)
{
	if (tac->flags)
		return -EINVAL;
	vcpu->arch.tpr_access_reporting = !!tac->enabled;
	return 0;
}

long kvm_arch_vcpu_ioctl(struct file *filp,
			 unsigned int ioctl, unsigned long arg)
{
	struct kvm_vcpu *vcpu = filp->private_data;
	void __user *argp = (void __user *)arg;
	int r;
	struct kvm_lapic_state *lapic = NULL;

	switch (ioctl) {
	case KVM_GET_LAPIC: {
		lapic = kzalloc(sizeof(struct kvm_lapic_state), GFP_KERNEL);

		r = -ENOMEM;
		if (!lapic)
			goto out;
		r = kvm_vcpu_ioctl_get_lapic(vcpu, lapic);
		if (r)
			goto out;
		r = -EFAULT;
		if (copy_to_user(argp, lapic, sizeof(struct kvm_lapic_state)))
			goto out;
		r = 0;
		break;
	}
	case KVM_SET_LAPIC: {
		lapic = kmalloc(sizeof(struct kvm_lapic_state), GFP_KERNEL);
		r = -ENOMEM;
		if (!lapic)
			goto out;
		r = -EFAULT;
		if (copy_from_user(lapic, argp, sizeof(struct kvm_lapic_state)))
			goto out;
		r = kvm_vcpu_ioctl_set_lapic(vcpu, lapic);
		if (r)
			goto out;
		r = 0;
		break;
	}
	case KVM_INTERRUPT: {
		struct kvm_interrupt irq;

		r = -EFAULT;
		if (copy_from_user(&irq, argp, sizeof irq))
			goto out;
		r = kvm_vcpu_ioctl_interrupt(vcpu, &irq);
		if (r)
			goto out;
		r = 0;
		break;
	}
	case KVM_NMI: {
		r = kvm_vcpu_ioctl_nmi(vcpu);
		if (r)
			goto out;
		r = 0;
		break;
	}
	case KVM_SET_CPUID: {
		struct kvm_cpuid __user *cpuid_arg = argp;
		struct kvm_cpuid cpuid;

		r = -EFAULT;
		if (copy_from_user(&cpuid, cpuid_arg, sizeof cpuid))
			goto out;
		r = kvm_vcpu_ioctl_set_cpuid(vcpu, &cpuid, cpuid_arg->entries);
		if (r)
			goto out;
		break;
	}
	case KVM_SET_CPUID2: {
		struct kvm_cpuid2 __user *cpuid_arg = argp;
		struct kvm_cpuid2 cpuid;

		r = -EFAULT;
		if (copy_from_user(&cpuid, cpuid_arg, sizeof cpuid))
			goto out;
		r = kvm_vcpu_ioctl_set_cpuid2(vcpu, &cpuid,
					      cpuid_arg->entries);
		if (r)
			goto out;
		break;
	}
	case KVM_GET_CPUID2: {
		struct kvm_cpuid2 __user *cpuid_arg = argp;
		struct kvm_cpuid2 cpuid;

		r = -EFAULT;
		if (copy_from_user(&cpuid, cpuid_arg, sizeof cpuid))
			goto out;
		r = kvm_vcpu_ioctl_get_cpuid2(vcpu, &cpuid,
					      cpuid_arg->entries);
		if (r)
			goto out;
		r = -EFAULT;
		if (copy_to_user(cpuid_arg, &cpuid, sizeof cpuid))
			goto out;
		r = 0;
		break;
	}
	case KVM_GET_MSRS:
		r = msr_io(vcpu, argp, kvm_get_msr, 1);
		break;
	case KVM_SET_MSRS:
		r = msr_io(vcpu, argp, do_set_msr, 0);
		break;
	case KVM_TPR_ACCESS_REPORTING: {
		struct kvm_tpr_access_ctl tac;

		r = -EFAULT;
		if (copy_from_user(&tac, argp, sizeof tac))
			goto out;
		r = vcpu_ioctl_tpr_access_reporting(vcpu, &tac);
		if (r)
			goto out;
		r = -EFAULT;
		if (copy_to_user(argp, &tac, sizeof tac))
			goto out;
		r = 0;
		break;
	};
	case KVM_SET_VAPIC_ADDR: {
		struct kvm_vapic_addr va;

		r = -EINVAL;
		if (!irqchip_in_kernel(vcpu->kvm))
			goto out;
		r = -EFAULT;
		if (copy_from_user(&va, argp, sizeof va))
			goto out;
		r = 0;
		kvm_lapic_set_vapic_addr(vcpu, va.vapic_addr);
		break;
	}
	default:
		r = -EINVAL;
	}
out:
	kfree(lapic);
	return r;
}

static int kvm_vm_ioctl_set_tss_addr(struct kvm *kvm, unsigned long addr)
{
	int ret;

	if (addr > (unsigned int)(-3 * PAGE_SIZE))
		return -1;
	ret = kvm_x86_ops->set_tss_addr(kvm, addr);
	return ret;
}

static int kvm_vm_ioctl_set_nr_mmu_pages(struct kvm *kvm,
					  u32 kvm_nr_mmu_pages)
{
	if (kvm_nr_mmu_pages < KVM_MIN_ALLOC_MMU_PAGES)
		return -EINVAL;

	down_write(&kvm->slots_lock);
	spin_lock(&kvm->mmu_lock);

	kvm_mmu_change_mmu_pages(kvm, kvm_nr_mmu_pages);
	kvm->arch.n_requested_mmu_pages = kvm_nr_mmu_pages;

	spin_unlock(&kvm->mmu_lock);
	up_write(&kvm->slots_lock);
	return 0;
}

static int kvm_vm_ioctl_get_nr_mmu_pages(struct kvm *kvm)
{
	return kvm->arch.n_alloc_mmu_pages;
}

gfn_t unalias_gfn(struct kvm *kvm, gfn_t gfn)
{
	int i;
	struct kvm_mem_alias *alias;

	for (i = 0; i < kvm->arch.naliases; ++i) {
		alias = &kvm->arch.aliases[i];
		if (gfn >= alias->base_gfn
		    && gfn < alias->base_gfn + alias->npages)
			return alias->target_gfn + gfn - alias->base_gfn;
	}
	return gfn;
}

/*
 * Set a new alias region.  Aliases map a portion of physical memory into
 * another portion.  This is useful for memory windows, for example the PC
 * VGA region.
 */
static int kvm_vm_ioctl_set_memory_alias(struct kvm *kvm,
					 struct kvm_memory_alias *alias)
{
	int r, n;
	struct kvm_mem_alias *p;

	r = -EINVAL;
	/* General sanity checks */
	if (alias->memory_size & (PAGE_SIZE - 1))
		goto out;
	if (alias->guest_phys_addr & (PAGE_SIZE - 1))
		goto out;
	if (alias->slot >= KVM_ALIAS_SLOTS)
		goto out;
	if (alias->guest_phys_addr + alias->memory_size
	    < alias->guest_phys_addr)
		goto out;
	if (alias->target_phys_addr + alias->memory_size
	    < alias->target_phys_addr)
		goto out;

	down_write(&kvm->slots_lock);
	spin_lock(&kvm->mmu_lock);

	p = &kvm->arch.aliases[alias->slot];
	p->base_gfn = alias->guest_phys_addr >> PAGE_SHIFT;
	p->npages = alias->memory_size >> PAGE_SHIFT;
	p->target_gfn = alias->target_phys_addr >> PAGE_SHIFT;

	for (n = KVM_ALIAS_SLOTS; n > 0; --n)
		if (kvm->arch.aliases[n - 1].npages)
			break;
	kvm->arch.naliases = n;

	spin_unlock(&kvm->mmu_lock);
	kvm_mmu_zap_all(kvm);

	up_write(&kvm->slots_lock);

	return 0;

out:
	return r;
}

static int kvm_vm_ioctl_get_irqchip(struct kvm *kvm, struct kvm_irqchip *chip)
{
	int r;

	r = 0;
	switch (chip->chip_id) {
	case KVM_IRQCHIP_PIC_MASTER:
		memcpy(&chip->chip.pic,
			&pic_irqchip(kvm)->pics[0],
			sizeof(struct kvm_pic_state));
		break;
	case KVM_IRQCHIP_PIC_SLAVE:
		memcpy(&chip->chip.pic,
			&pic_irqchip(kvm)->pics[1],
			sizeof(struct kvm_pic_state));
		break;
	case KVM_IRQCHIP_IOAPIC:
		memcpy(&chip->chip.ioapic,
			ioapic_irqchip(kvm),
			sizeof(struct kvm_ioapic_state));
		break;
	default:
		r = -EINVAL;
		break;
	}
	return r;
}

static int kvm_vm_ioctl_set_irqchip(struct kvm *kvm, struct kvm_irqchip *chip)
{
	int r;

	r = 0;
	switch (chip->chip_id) {
	case KVM_IRQCHIP_PIC_MASTER:
		memcpy(&pic_irqchip(kvm)->pics[0],
			&chip->chip.pic,
			sizeof(struct kvm_pic_state));
		break;
	case KVM_IRQCHIP_PIC_SLAVE:
		memcpy(&pic_irqchip(kvm)->pics[1],
			&chip->chip.pic,
			sizeof(struct kvm_pic_state));
		break;
	case KVM_IRQCHIP_IOAPIC:
		memcpy(ioapic_irqchip(kvm),
			&chip->chip.ioapic,
			sizeof(struct kvm_ioapic_state));
		break;
	default:
		r = -EINVAL;
		break;
	}
	kvm_pic_update_irq(pic_irqchip(kvm));
	return r;
}

static int kvm_vm_ioctl_get_pit(struct kvm *kvm, struct kvm_pit_state *ps)
{
	int r = 0;

	memcpy(ps, &kvm->arch.vpit->pit_state, sizeof(struct kvm_pit_state));
	return r;
}

static int kvm_vm_ioctl_set_pit(struct kvm *kvm, struct kvm_pit_state *ps)
{
	int r = 0;

	memcpy(&kvm->arch.vpit->pit_state, ps, sizeof(struct kvm_pit_state));
	kvm_pit_load_count(kvm, 0, ps->channels[0].count);
	return r;
}

static int kvm_vm_ioctl_reinject(struct kvm *kvm,
				 struct kvm_reinject_control *control)
{
	if (!kvm->arch.vpit)
		return -ENXIO;
	kvm->arch.vpit->pit_state.pit_timer.reinject = control->pit_reinject;
	return 0;
}

/*
 * Get (and clear) the dirty memory log for a memory slot.
 */
int kvm_vm_ioctl_get_dirty_log(struct kvm *kvm,
				      struct kvm_dirty_log *log)
{
	int r;
	int n;
	struct kvm_memory_slot *memslot;
	int is_dirty = 0;

	down_write(&kvm->slots_lock);

	r = kvm_get_dirty_log(kvm, log, &is_dirty);
	if (r)
		goto out;

	/* If nothing is dirty, don't bother messing with page tables. */
	if (is_dirty) {
		spin_lock(&kvm->mmu_lock);
		kvm_mmu_slot_remove_write_access(kvm, log->slot);
		spin_unlock(&kvm->mmu_lock);
		kvm_flush_remote_tlbs(kvm);
		memslot = &kvm->memslots[log->slot];
		n = ALIGN(memslot->npages, BITS_PER_LONG) / 8;
		memset(memslot->dirty_bitmap, 0, n);
	}
	r = 0;
out:
	up_write(&kvm->slots_lock);
	return r;
}

long kvm_arch_vm_ioctl(struct file *filp,
		       unsigned int ioctl, unsigned long arg)
{
	struct kvm *kvm = filp->private_data;
	void __user *argp = (void __user *)arg;
	int r = -EINVAL;
	/*
	 * This union makes it completely explicit to gcc-3.x
	 * that these two variables' stack usage should be
	 * combined, not added together.
	 */
	union {
		struct kvm_pit_state ps;
		struct kvm_memory_alias alias;
	} u;

	switch (ioctl) {
	case KVM_SET_TSS_ADDR:
		r = kvm_vm_ioctl_set_tss_addr(kvm, arg);
		if (r < 0)
			goto out;
		break;
	case KVM_SET_MEMORY_REGION: {
		struct kvm_memory_region kvm_mem;
		struct kvm_userspace_memory_region kvm_userspace_mem;

		r = -EFAULT;
		if (copy_from_user(&kvm_mem, argp, sizeof kvm_mem))
			goto out;
		kvm_userspace_mem.slot = kvm_mem.slot;
		kvm_userspace_mem.flags = kvm_mem.flags;
		kvm_userspace_mem.guest_phys_addr = kvm_mem.guest_phys_addr;
		kvm_userspace_mem.memory_size = kvm_mem.memory_size;
		r = kvm_vm_ioctl_set_memory_region(kvm, &kvm_userspace_mem, 0);
		if (r)
			goto out;
		break;
	}
	case KVM_SET_NR_MMU_PAGES:
		r = kvm_vm_ioctl_set_nr_mmu_pages(kvm, arg);
		if (r)
			goto out;
		break;
	case KVM_GET_NR_MMU_PAGES:
		r = kvm_vm_ioctl_get_nr_mmu_pages(kvm);
		break;
	case KVM_SET_MEMORY_ALIAS:
		r = -EFAULT;
		if (copy_from_user(&u.alias, argp, sizeof(struct kvm_memory_alias)))
			goto out;
		r = kvm_vm_ioctl_set_memory_alias(kvm, &u.alias);
		if (r)
			goto out;
		break;
	case KVM_CREATE_IRQCHIP:
		r = -ENOMEM;
		kvm->arch.vpic = kvm_create_pic(kvm);
		if (kvm->arch.vpic) {
			r = kvm_ioapic_init(kvm);
			if (r) {
				kfree(kvm->arch.vpic);
				kvm->arch.vpic = NULL;
				goto out;
			}
		} else
			goto out;
		r = kvm_setup_default_irq_routing(kvm);
		if (r) {
			kfree(kvm->arch.vpic);
			kfree(kvm->arch.vioapic);
			goto out;
		}
		break;
	case KVM_CREATE_PIT:
		mutex_lock(&kvm->lock);
		r = -EEXIST;
		if (kvm->arch.vpit)
			goto create_pit_unlock;
		r = -ENOMEM;
		kvm->arch.vpit = kvm_create_pit(kvm);
		if (kvm->arch.vpit)
			r = 0;
	create_pit_unlock:
		mutex_unlock(&kvm->lock);
		break;
	case KVM_IRQ_LINE_STATUS:
	case KVM_IRQ_LINE: {
		struct kvm_irq_level irq_event;

		r = -EFAULT;
		if (copy_from_user(&irq_event, argp, sizeof irq_event))
			goto out;
		if (irqchip_in_kernel(kvm)) {
			__s32 status;
			mutex_lock(&kvm->lock);
			status = kvm_set_irq(kvm, KVM_USERSPACE_IRQ_SOURCE_ID,
					irq_event.irq, irq_event.level);
			mutex_unlock(&kvm->lock);
			if (ioctl == KVM_IRQ_LINE_STATUS) {
				irq_event.status = status;
				if (copy_to_user(argp, &irq_event,
							sizeof irq_event))
					goto out;
			}
			r = 0;
		}
		break;
	}
	case KVM_GET_IRQCHIP: {
		/* 0: PIC master, 1: PIC slave, 2: IOAPIC */
		struct kvm_irqchip *chip = kmalloc(sizeof(*chip), GFP_KERNEL);

		r = -ENOMEM;
		if (!chip)
			goto out;
		r = -EFAULT;
		if (copy_from_user(chip, argp, sizeof *chip))
			goto get_irqchip_out;
		r = -ENXIO;
		if (!irqchip_in_kernel(kvm))
			goto get_irqchip_out;
		r = kvm_vm_ioctl_get_irqchip(kvm, chip);
		if (r)
			goto get_irqchip_out;
		r = -EFAULT;
		if (copy_to_user(argp, chip, sizeof *chip))
			goto get_irqchip_out;
		r = 0;
	get_irqchip_out:
		kfree(chip);
		if (r)
			goto out;
		break;
	}
	case KVM_SET_IRQCHIP: {
		/* 0: PIC master, 1: PIC slave, 2: IOAPIC */
		struct kvm_irqchip *chip = kmalloc(sizeof(*chip), GFP_KERNEL);

		r = -ENOMEM;
		if (!chip)
			goto out;
		r = -EFAULT;
		if (copy_from_user(chip, argp, sizeof *chip))
			goto set_irqchip_out;
		r = -ENXIO;
		if (!irqchip_in_kernel(kvm))
			goto set_irqchip_out;
		r = kvm_vm_ioctl_set_irqchip(kvm, chip);
		if (r)
			goto set_irqchip_out;
		r = 0;
	set_irqchip_out:
		kfree(chip);
		if (r)
			goto out;
		break;
	}
	case KVM_GET_PIT: {
		r = -EFAULT;
		if (copy_from_user(&u.ps, argp, sizeof(struct kvm_pit_state)))
			goto out;
		r = -ENXIO;
		if (!kvm->arch.vpit)
			goto out;
		r = kvm_vm_ioctl_get_pit(kvm, &u.ps);
		if (r)
			goto out;
		r = -EFAULT;
		if (copy_to_user(argp, &u.ps, sizeof(struct kvm_pit_state)))
			goto out;
		r = 0;
		break;
	}
	case KVM_SET_PIT: {
		r = -EFAULT;
		if (copy_from_user(&u.ps, argp, sizeof u.ps))
			goto out;
		r = -ENXIO;
		if (!kvm->arch.vpit)
			goto out;
		r = kvm_vm_ioctl_set_pit(kvm, &u.ps);
		if (r)
			goto out;
		r = 0;
		break;
	}
	case KVM_REINJECT_CONTROL: {
		struct kvm_reinject_control control;
		r =  -EFAULT;
		if (copy_from_user(&control, argp, sizeof(control)))
			goto out;
		r = kvm_vm_ioctl_reinject(kvm, &control);
		if (r)
			goto out;
		r = 0;
		break;
	}
	default:
		;
	}
out:
	return r;
}

static void kvm_init_msr_list(void)
{
	u32 dummy[2];
	unsigned i, j;

	for (i = j = 0; i < ARRAY_SIZE(msrs_to_save); i++) {
		if (rdmsr_safe(msrs_to_save[i], &dummy[0], &dummy[1]) < 0)
			continue;
		if (j < i)
			msrs_to_save[j] = msrs_to_save[i];
		j++;
	}
	num_msrs_to_save = j;
}

/*
 * Only apic need an MMIO device hook, so shortcut now..
 */
static struct kvm_io_device *vcpu_find_pervcpu_dev(struct kvm_vcpu *vcpu,
						gpa_t addr, int len,
						int is_write)
{
	struct kvm_io_device *dev;

	if (vcpu->arch.apic) {
		dev = &vcpu->arch.apic->dev;
		if (dev->in_range(dev, addr, len, is_write))
			return dev;
	}
	return NULL;
}


static struct kvm_io_device *vcpu_find_mmio_dev(struct kvm_vcpu *vcpu,
						gpa_t addr, int len,
						int is_write)
{
	struct kvm_io_device *dev;

	dev = vcpu_find_pervcpu_dev(vcpu, addr, len, is_write);
	if (dev == NULL)
		dev = kvm_io_bus_find_dev(&vcpu->kvm->mmio_bus, addr, len,
					  is_write);
	return dev;
}

static int kvm_read_guest_virt(gva_t addr, void *val, unsigned int bytes,
			       struct kvm_vcpu *vcpu)
{
	void *data = val;
	int r = X86EMUL_CONTINUE;

	while (bytes) {
		gpa_t gpa = vcpu->arch.mmu.gva_to_gpa(vcpu, addr);
		unsigned offset = addr & (PAGE_SIZE-1);
		unsigned toread = min(bytes, (unsigned)PAGE_SIZE - offset);
		int ret;

		if (gpa == UNMAPPED_GVA) {
			r = X86EMUL_PROPAGATE_FAULT;
			goto out;
		}
		ret = kvm_read_guest(vcpu->kvm, gpa, data, toread);
		if (ret < 0) {
			r = X86EMUL_UNHANDLEABLE;
			goto out;
		}

		bytes -= toread;
		data += toread;
		addr += toread;
	}
out:
	return r;
}

static int kvm_write_guest_virt(gva_t addr, void *val, unsigned int bytes,
				struct kvm_vcpu *vcpu)
{
	void *data = val;
	int r = X86EMUL_CONTINUE;

	while (bytes) {
		gpa_t gpa = vcpu->arch.mmu.gva_to_gpa(vcpu, addr);
		unsigned offset = addr & (PAGE_SIZE-1);
		unsigned towrite = min(bytes, (unsigned)PAGE_SIZE - offset);
		int ret;

		if (gpa == UNMAPPED_GVA) {
			r = X86EMUL_PROPAGATE_FAULT;
			goto out;
		}
		ret = kvm_write_guest(vcpu->kvm, gpa, data, towrite);
		if (ret < 0) {
			r = X86EMUL_UNHANDLEABLE;
			goto out;
		}

		bytes -= towrite;
		data += towrite;
		addr += towrite;
	}
out:
	return r;
}


static int emulator_read_emulated(unsigned long addr,
				  void *val,
				  unsigned int bytes,
				  struct kvm_vcpu *vcpu)
{
	struct kvm_io_device *mmio_dev;
	gpa_t                 gpa;

	if (vcpu->mmio_read_completed) {
		memcpy(val, vcpu->mmio_data, bytes);
		vcpu->mmio_read_completed = 0;
		return X86EMUL_CONTINUE;
	}

	gpa = vcpu->arch.mmu.gva_to_gpa(vcpu, addr);

	/* For APIC access vmexit */
	if ((gpa & PAGE_MASK) == APIC_DEFAULT_PHYS_BASE)
		goto mmio;

	if (kvm_read_guest_virt(addr, val, bytes, vcpu)
				== X86EMUL_CONTINUE)
		return X86EMUL_CONTINUE;
	if (gpa == UNMAPPED_GVA)
		return X86EMUL_PROPAGATE_FAULT;

mmio:
	/*
	 * Is this MMIO handled locally?
	 */
	mutex_lock(&vcpu->kvm->lock);
	mmio_dev = vcpu_find_mmio_dev(vcpu, gpa, bytes, 0);
	if (mmio_dev) {
		kvm_iodevice_read(mmio_dev, gpa, bytes, val);
		mutex_unlock(&vcpu->kvm->lock);
		return X86EMUL_CONTINUE;
	}
	mutex_unlock(&vcpu->kvm->lock);

	vcpu->mmio_needed = 1;
	vcpu->mmio_phys_addr = gpa;
	vcpu->mmio_size = bytes;
	vcpu->mmio_is_write = 0;

	return X86EMUL_UNHANDLEABLE;
}

int emulator_write_phys(struct kvm_vcpu *vcpu, gpa_t gpa,
			  const void *val, int bytes)
{
	int ret;

	ret = kvm_write_guest(vcpu->kvm, gpa, val, bytes);
	if (ret < 0)
		return 0;
	kvm_mmu_pte_write(vcpu, gpa, val, bytes, 1);
	return 1;
}

static int emulator_write_emulated_onepage(unsigned long addr,
					   const void *val,
					   unsigned int bytes,
					   struct kvm_vcpu *vcpu)
{
	struct kvm_io_device *mmio_dev;
	gpa_t                 gpa;

	gpa = vcpu->arch.mmu.gva_to_gpa(vcpu, addr);

	if (gpa == UNMAPPED_GVA) {
		kvm_inject_page_fault(vcpu, addr, 2);
		return X86EMUL_PROPAGATE_FAULT;
	}

	/* For APIC access vmexit */
	if ((gpa & PAGE_MASK) == APIC_DEFAULT_PHYS_BASE)
		goto mmio;

	if (emulator_write_phys(vcpu, gpa, val, bytes))
		return X86EMUL_CONTINUE;

mmio:
	/*
	 * Is this MMIO handled locally?
	 */
	mutex_lock(&vcpu->kvm->lock);
	mmio_dev = vcpu_find_mmio_dev(vcpu, gpa, bytes, 1);
	if (mmio_dev) {
		kvm_iodevice_write(mmio_dev, gpa, bytes, val);
		mutex_unlock(&vcpu->kvm->lock);
		return X86EMUL_CONTINUE;
	}
	mutex_unlock(&vcpu->kvm->lock);

	vcpu->mmio_needed = 1;
	vcpu->mmio_phys_addr = gpa;
	vcpu->mmio_size = bytes;
	vcpu->mmio_is_write = 1;
	memcpy(vcpu->mmio_data, val, bytes);

	return X86EMUL_CONTINUE;
}

int emulator_write_emulated(unsigned long addr,
				   const void *val,
				   unsigned int bytes,
				   struct kvm_vcpu *vcpu)
{
	/* Crossing a page boundary? */
	if (((addr + bytes - 1) ^ addr) & PAGE_MASK) {
		int rc, now;

		now = -addr & ~PAGE_MASK;
		rc = emulator_write_emulated_onepage(addr, val, now, vcpu);
		if (rc != X86EMUL_CONTINUE)
			return rc;
		addr += now;
		val += now;
		bytes -= now;
	}
	return emulator_write_emulated_onepage(addr, val, bytes, vcpu);
}
EXPORT_SYMBOL_GPL(emulator_write_emulated);

static int emulator_cmpxchg_emulated(unsigned long addr,
				     const void *old,
				     const void *new,
				     unsigned int bytes,
				     struct kvm_vcpu *vcpu)
{
	static int reported;

	if (!reported) {
		reported = 1;
		printk(KERN_WARNING "kvm: emulating exchange as write\n");
	}
#ifndef CONFIG_X86_64
	/* guests cmpxchg8b have to be emulated atomically */
	if (bytes == 8) {
		gpa_t gpa;
		struct page *page;
		char *kaddr;
		u64 val;

		gpa = vcpu->arch.mmu.gva_to_gpa(vcpu, addr);

		if (gpa == UNMAPPED_GVA ||
		   (gpa & PAGE_MASK) == APIC_DEFAULT_PHYS_BASE)
			goto emul_write;

		if (((gpa + bytes - 1) & PAGE_MASK) != (gpa & PAGE_MASK))
			goto emul_write;

		val = *(u64 *)new;

		page = gfn_to_page(vcpu->kvm, gpa >> PAGE_SHIFT);

		kaddr = kmap_atomic(page, KM_USER0);
		set_64bit((u64 *)(kaddr + offset_in_page(gpa)), val);
		kunmap_atomic(kaddr, KM_USER0);
		kvm_release_page_dirty(page);
	}
emul_write:
#endif

	return emulator_write_emulated(addr, new, bytes, vcpu);
}

static unsigned long get_segment_base(struct kvm_vcpu *vcpu, int seg)
{
	return kvm_x86_ops->get_segment_base(vcpu, seg);
}

int emulate_invlpg(struct kvm_vcpu *vcpu, gva_t address)
{
	kvm_mmu_invlpg(vcpu, address);
	return X86EMUL_CONTINUE;
}

int emulate_clts(struct kvm_vcpu *vcpu)
{
	KVMTRACE_0D(CLTS, vcpu, handler);
	kvm_x86_ops->set_cr0(vcpu, vcpu->arch.cr0 & ~X86_CR0_TS);
	return X86EMUL_CONTINUE;
}

int emulator_get_dr(struct x86_emulate_ctxt *ctxt, int dr, unsigned long *dest)
{
	struct kvm_vcpu *vcpu = ctxt->vcpu;

	switch (dr) {
	case 0 ... 3:
		*dest = kvm_x86_ops->get_dr(vcpu, dr);
		return X86EMUL_CONTINUE;
	default:
		pr_unimpl(vcpu, "%s: unexpected dr %u\n", __func__, dr);
		return X86EMUL_UNHANDLEABLE;
	}
}

int emulator_set_dr(struct x86_emulate_ctxt *ctxt, int dr, unsigned long value)
{
	unsigned long mask = (ctxt->mode == X86EMUL_MODE_PROT64) ? ~0ULL : ~0U;
	int exception;

	kvm_x86_ops->set_dr(ctxt->vcpu, dr, value & mask, &exception);
	if (exception) {
		/* FIXME: better handling */
		return X86EMUL_UNHANDLEABLE;
	}
	return X86EMUL_CONTINUE;
}

void kvm_report_emulation_failure(struct kvm_vcpu *vcpu, const char *context)
{
	u8 opcodes[4];
	unsigned long rip = kvm_rip_read(vcpu);
	unsigned long rip_linear;

	if (!printk_ratelimit())
		return;

	rip_linear = rip + get_segment_base(vcpu, VCPU_SREG_CS);

	kvm_read_guest_virt(rip_linear, (void *)opcodes, 4, vcpu);

	printk(KERN_ERR "emulation failed (%s) rip %lx %02x %02x %02x %02x\n",
	       context, rip, opcodes[0], opcodes[1], opcodes[2], opcodes[3]);
}
EXPORT_SYMBOL_GPL(kvm_report_emulation_failure);

static struct x86_emulate_ops emulate_ops = {
	.read_std            = kvm_read_guest_virt,
	.read_emulated       = emulator_read_emulated,
	.write_emulated      = emulator_write_emulated,
	.cmpxchg_emulated    = emulator_cmpxchg_emulated,
};

static void cache_all_regs(struct kvm_vcpu *vcpu)
{
	kvm_register_read(vcpu, VCPU_REGS_RAX);
	kvm_register_read(vcpu, VCPU_REGS_RSP);
	kvm_register_read(vcpu, VCPU_REGS_RIP);
	vcpu->arch.regs_dirty = ~0;
}

int emulate_instruction(struct kvm_vcpu *vcpu,
			struct kvm_run *run,
			unsigned long cr2,
			u16 error_code,
			int emulation_type)
{
	int r, shadow_mask;
	struct decode_cache *c;

	kvm_clear_exception_queue(vcpu);
	vcpu->arch.mmio_fault_cr2 = cr2;
	/*
	 * TODO: fix x86_emulate.c to use guest_read/write_register
	 * instead of direct ->regs accesses, can save hundred cycles
	 * on Intel for instructions that don't read/change RSP, for
	 * for example.
	 */
	cache_all_regs(vcpu);

	vcpu->mmio_is_write = 0;
	vcpu->arch.pio.string = 0;

	if (!(emulation_type & EMULTYPE_NO_DECODE)) {
		int cs_db, cs_l;
		kvm_x86_ops->get_cs_db_l_bits(vcpu, &cs_db, &cs_l);

		vcpu->arch.emulate_ctxt.vcpu = vcpu;
		vcpu->arch.emulate_ctxt.eflags = kvm_x86_ops->get_rflags(vcpu);
		vcpu->arch.emulate_ctxt.mode =
			(vcpu->arch.emulate_ctxt.eflags & X86_EFLAGS_VM)
			? X86EMUL_MODE_REAL : cs_l
			? X86EMUL_MODE_PROT64 :	cs_db
			? X86EMUL_MODE_PROT32 : X86EMUL_MODE_PROT16;

		r = x86_decode_insn(&vcpu->arch.emulate_ctxt, &emulate_ops);

		/* Reject the instructions other than VMCALL/VMMCALL when
		 * try to emulate invalid opcode */
		c = &vcpu->arch.emulate_ctxt.decode;
		if ((emulation_type & EMULTYPE_TRAP_UD) &&
		    (!(c->twobyte && c->b == 0x01 &&
		      (c->modrm_reg == 0 || c->modrm_reg == 3) &&
		       c->modrm_mod == 3 && c->modrm_rm == 1)))
			return EMULATE_FAIL;

		++vcpu->stat.insn_emulation;
		if (r)  {
			++vcpu->stat.insn_emulation_fail;
			if (kvm_mmu_unprotect_page_virt(vcpu, cr2))
				return EMULATE_DONE;
			return EMULATE_FAIL;
		}
	}

	if (emulation_type & EMULTYPE_SKIP) {
		kvm_rip_write(vcpu, vcpu->arch.emulate_ctxt.decode.eip);
		return EMULATE_DONE;
	}

	r = x86_emulate_insn(&vcpu->arch.emulate_ctxt, &emulate_ops);
	shadow_mask = vcpu->arch.emulate_ctxt.interruptibility;

	if (r == 0)
		kvm_x86_ops->set_interrupt_shadow(vcpu, shadow_mask);

	if (vcpu->arch.pio.string)
		return EMULATE_DO_MMIO;

	if ((r || vcpu->mmio_is_write) && run) {
		run->exit_reason = KVM_EXIT_MMIO;
		run->mmio.phys_addr = vcpu->mmio_phys_addr;
		memcpy(run->mmio.data, vcpu->mmio_data, 8);
		run->mmio.len = vcpu->mmio_size;
		run->mmio.is_write = vcpu->mmio_is_write;
	}

	if (r) {
		if (kvm_mmu_unprotect_page_virt(vcpu, cr2))
			return EMULATE_DONE;
		if (!vcpu->mmio_needed) {
			kvm_report_emulation_failure(vcpu, "mmio");
			return EMULATE_FAIL;
		}
		return EMULATE_DO_MMIO;
	}

	kvm_x86_ops->set_rflags(vcpu, vcpu->arch.emulate_ctxt.eflags);

	if (vcpu->mmio_is_write) {
		vcpu->mmio_needed = 0;
		return EMULATE_DO_MMIO;
	}

	return EMULATE_DONE;
}
EXPORT_SYMBOL_GPL(emulate_instruction);

static int pio_copy_data(struct kvm_vcpu *vcpu)
{
	void *p = vcpu->arch.pio_data;
	gva_t q = vcpu->arch.pio.guest_gva;
	unsigned bytes;
	int ret;

	bytes = vcpu->arch.pio.size * vcpu->arch.pio.cur_count;
	if (vcpu->arch.pio.in)
		ret = kvm_write_guest_virt(q, p, bytes, vcpu);
	else
		ret = kvm_read_guest_virt(q, p, bytes, vcpu);
	return ret;
}

int complete_pio(struct kvm_vcpu *vcpu)
{
	struct kvm_pio_request *io = &vcpu->arch.pio;
	long delta;
	int r;
	unsigned long val;

	if (!io->string) {
		if (io->in) {
			val = kvm_register_read(vcpu, VCPU_REGS_RAX);
			memcpy(&val, vcpu->arch.pio_data, io->size);
			kvm_register_write(vcpu, VCPU_REGS_RAX, val);
		}
	} else {
		if (io->in) {
			r = pio_copy_data(vcpu);
			if (r)
				return r;
		}

		delta = 1;
		if (io->rep) {
			delta *= io->cur_count;
			/*
			 * The size of the register should really depend on
			 * current address size.
			 */
			val = kvm_register_read(vcpu, VCPU_REGS_RCX);
			val -= delta;
			kvm_register_write(vcpu, VCPU_REGS_RCX, val);
		}
		if (io->down)
			delta = -delta;
		delta *= io->size;
		if (io->in) {
			val = kvm_register_read(vcpu, VCPU_REGS_RDI);
			val += delta;
			kvm_register_write(vcpu, VCPU_REGS_RDI, val);
		} else {
			val = kvm_register_read(vcpu, VCPU_REGS_RSI);
			val += delta;
			kvm_register_write(vcpu, VCPU_REGS_RSI, val);
		}
	}

	io->count -= io->cur_count;
	io->cur_count = 0;

	return 0;
}

static void kernel_pio(struct kvm_io_device *pio_dev,
		       struct kvm_vcpu *vcpu,
		       void *pd)
{
	/* TODO: String I/O for in kernel device */

	mutex_lock(&vcpu->kvm->lock);
	if (vcpu->arch.pio.in)
		kvm_iodevice_read(pio_dev, vcpu->arch.pio.port,
				  vcpu->arch.pio.size,
				  pd);
	else
		kvm_iodevice_write(pio_dev, vcpu->arch.pio.port,
				   vcpu->arch.pio.size,
				   pd);
	mutex_unlock(&vcpu->kvm->lock);
}

static void pio_string_write(struct kvm_io_device *pio_dev,
			     struct kvm_vcpu *vcpu)
{
	struct kvm_pio_request *io = &vcpu->arch.pio;
	void *pd = vcpu->arch.pio_data;
	int i;

	mutex_lock(&vcpu->kvm->lock);
	for (i = 0; i < io->cur_count; i++) {
		kvm_iodevice_write(pio_dev, io->port,
				   io->size,
				   pd);
		pd += io->size;
	}
	mutex_unlock(&vcpu->kvm->lock);
}

static struct kvm_io_device *vcpu_find_pio_dev(struct kvm_vcpu *vcpu,
					       gpa_t addr, int len,
					       int is_write)
{
	return kvm_io_bus_find_dev(&vcpu->kvm->pio_bus, addr, len, is_write);
}

int kvm_emulate_pio(struct kvm_vcpu *vcpu, struct kvm_run *run, int in,
		  int size, unsigned port)
{
	struct kvm_io_device *pio_dev;
	unsigned long val;

	vcpu->run->exit_reason = KVM_EXIT_IO;
	vcpu->run->io.direction = in ? KVM_EXIT_IO_IN : KVM_EXIT_IO_OUT;
	vcpu->run->io.size = vcpu->arch.pio.size = size;
	vcpu->run->io.data_offset = KVM_PIO_PAGE_OFFSET * PAGE_SIZE;
	vcpu->run->io.count = vcpu->arch.pio.count = vcpu->arch.pio.cur_count = 1;
	vcpu->run->io.port = vcpu->arch.pio.port = port;
	vcpu->arch.pio.in = in;
	vcpu->arch.pio.string = 0;
	vcpu->arch.pio.down = 0;
	vcpu->arch.pio.rep = 0;

	if (vcpu->run->io.direction == KVM_EXIT_IO_IN)
		KVMTRACE_2D(IO_READ, vcpu, vcpu->run->io.port, (u32)size,
			    handler);
	else
		KVMTRACE_2D(IO_WRITE, vcpu, vcpu->run->io.port, (u32)size,
			    handler);

	val = kvm_register_read(vcpu, VCPU_REGS_RAX);
	memcpy(vcpu->arch.pio_data, &val, 4);

	pio_dev = vcpu_find_pio_dev(vcpu, port, size, !in);
	if (pio_dev) {
		kernel_pio(pio_dev, vcpu, vcpu->arch.pio_data);
		complete_pio(vcpu);
		return 1;
	}
	return 0;
}
EXPORT_SYMBOL_GPL(kvm_emulate_pio);

int kvm_emulate_pio_string(struct kvm_vcpu *vcpu, struct kvm_run *run, int in,
		  int size, unsigned long count, int down,
		  gva_t address, int rep, unsigned port)
{
	unsigned now, in_page;
	int ret = 0;
	struct kvm_io_device *pio_dev;

	vcpu->run->exit_reason = KVM_EXIT_IO;
	vcpu->run->io.direction = in ? KVM_EXIT_IO_IN : KVM_EXIT_IO_OUT;
	vcpu->run->io.size = vcpu->arch.pio.size = size;
	vcpu->run->io.data_offset = KVM_PIO_PAGE_OFFSET * PAGE_SIZE;
	vcpu->run->io.count = vcpu->arch.pio.count = vcpu->arch.pio.cur_count = count;
	vcpu->run->io.port = vcpu->arch.pio.port = port;
	vcpu->arch.pio.in = in;
	vcpu->arch.pio.string = 1;
	vcpu->arch.pio.down = down;
	vcpu->arch.pio.rep = rep;

	if (vcpu->run->io.direction == KVM_EXIT_IO_IN)
		KVMTRACE_2D(IO_READ, vcpu, vcpu->run->io.port, (u32)size,
			    handler);
	else
		KVMTRACE_2D(IO_WRITE, vcpu, vcpu->run->io.port, (u32)size,
			    handler);

	if (!count) {
		kvm_x86_ops->skip_emulated_instruction(vcpu);
		return 1;
	}

	if (!down)
		in_page = PAGE_SIZE - offset_in_page(address);
	else
		in_page = offset_in_page(address) + size;
	now = min(count, (unsigned long)in_page / size);
	if (!now)
		now = 1;
	if (down) {
		/*
		 * String I/O in reverse.  Yuck.  Kill the guest, fix later.
		 */
		pr_unimpl(vcpu, "guest string pio down\n");
		kvm_inject_gp(vcpu, 0);
		return 1;
	}
	vcpu->run->io.count = now;
	vcpu->arch.pio.cur_count = now;

	if (vcpu->arch.pio.cur_count == vcpu->arch.pio.count)
		kvm_x86_ops->skip_emulated_instruction(vcpu);

	vcpu->arch.pio.guest_gva = address;

	pio_dev = vcpu_find_pio_dev(vcpu, port,
				    vcpu->arch.pio.cur_count,
				    !vcpu->arch.pio.in);
	if (!vcpu->arch.pio.in) {
		/* string PIO write */
		ret = pio_copy_data(vcpu);
		if (ret == X86EMUL_PROPAGATE_FAULT) {
			kvm_inject_gp(vcpu, 0);
			return 1;
		}
		if (ret == 0 && pio_dev) {
			pio_string_write(pio_dev, vcpu);
			complete_pio(vcpu);
			if (vcpu->arch.pio.count == 0)
				ret = 1;
		}
	} else if (pio_dev)
		pr_unimpl(vcpu, "no string pio read support yet, "
		       "port %x size %d count %ld\n",
			port, size, count);

	return ret;
}
EXPORT_SYMBOL_GPL(kvm_emulate_pio_string);

static void bounce_off(void *info)
{
	/* nothing */
}

static unsigned int  ref_freq;
static unsigned long tsc_khz_ref;

static int kvmclock_cpufreq_notifier(struct notifier_block *nb, unsigned long val,
				     void *data)
{
	struct cpufreq_freqs *freq = data;
	struct kvm *kvm;
	struct kvm_vcpu *vcpu;
	int i, send_ipi = 0;

	if (!ref_freq)
		ref_freq = freq->old;

	if (val == CPUFREQ_PRECHANGE && freq->old > freq->new)
		return 0;
	if (val == CPUFREQ_POSTCHANGE && freq->old < freq->new)
		return 0;
	per_cpu(cpu_tsc_khz, freq->cpu) = cpufreq_scale(tsc_khz_ref, ref_freq, freq->new);

	spin_lock(&kvm_lock);
	list_for_each_entry(kvm, &vm_list, vm_list) {
		for (i = 0; i < KVM_MAX_VCPUS; ++i) {
			vcpu = kvm->vcpus[i];
			if (!vcpu)
				continue;
			if (vcpu->cpu != freq->cpu)
				continue;
			if (!kvm_request_guest_time_update(vcpu))
				continue;
			if (vcpu->cpu != smp_processor_id())
				send_ipi++;
		}
	}
	spin_unlock(&kvm_lock);

	if (freq->old < freq->new && send_ipi) {
		/*
		 * We upscale the frequency.  Must make the guest
		 * doesn't see old kvmclock values while running with
		 * the new frequency, otherwise we risk the guest sees
		 * time go backwards.
		 *
		 * In case we update the frequency for another cpu
		 * (which might be in guest context) send an interrupt
		 * to kick the cpu out of guest context.  Next time
		 * guest context is entered kvmclock will be updated,
		 * so the guest will not see stale values.
		 */
		smp_call_function_single(freq->cpu, bounce_off, NULL, 1);
	}
	return 0;
}

static struct notifier_block kvmclock_cpufreq_notifier_block = {
        .notifier_call  = kvmclock_cpufreq_notifier
};

int kvm_arch_init(void *opaque)
{
	int r, cpu;
	struct kvm_x86_ops *ops = (struct kvm_x86_ops *)opaque;

	if (kvm_x86_ops) {
		printk(KERN_ERR "kvm: already loaded the other module\n");
		r = -EEXIST;
		goto out;
	}

	if (!ops->cpu_has_kvm_support()) {
		printk(KERN_ERR "kvm: no hardware support\n");
		r = -EOPNOTSUPP;
		goto out;
	}
	if (ops->disabled_by_bios()) {
		printk(KERN_ERR "kvm: disabled by bios\n");
		r = -EOPNOTSUPP;
		goto out;
	}

	r = kvm_mmu_module_init();
	if (r)
		goto out;

	kvm_init_msr_list();

	kvm_x86_ops = ops;
	kvm_mmu_set_nonpresent_ptes(0ull, 0ull);
	kvm_mmu_set_base_ptes(PT_PRESENT_MASK);
	kvm_mmu_set_mask_ptes(PT_USER_MASK, PT_ACCESSED_MASK,
			PT_DIRTY_MASK, PT64_NX_MASK, 0);

	for_each_possible_cpu(cpu)
		per_cpu(cpu_tsc_khz, cpu) = tsc_khz;
	if (!boot_cpu_has(X86_FEATURE_CONSTANT_TSC)) {
		tsc_khz_ref = tsc_khz;
		cpufreq_register_notifier(&kvmclock_cpufreq_notifier_block,
					  CPUFREQ_TRANSITION_NOTIFIER);
	}

	return 0;

out:
	return r;
}

void kvm_arch_exit(void)
{
	if (!boot_cpu_has(X86_FEATURE_CONSTANT_TSC))
		cpufreq_unregister_notifier(&kvmclock_cpufreq_notifier_block,
					    CPUFREQ_TRANSITION_NOTIFIER);
	kvm_x86_ops = NULL;
	kvm_mmu_module_exit();
}

int kvm_emulate_halt(struct kvm_vcpu *vcpu)
{
	++vcpu->stat.halt_exits;
	KVMTRACE_0D(HLT, vcpu, handler);
	if (irqchip_in_kernel(vcpu->kvm)) {
		vcpu->arch.mp_state = KVM_MP_STATE_HALTED;
		return 1;
	} else {
		vcpu->run->exit_reason = KVM_EXIT_HLT;
		return 0;
	}
}
EXPORT_SYMBOL_GPL(kvm_emulate_halt);

static inline gpa_t hc_gpa(struct kvm_vcpu *vcpu, unsigned long a0,
			   unsigned long a1)
{
	if (is_long_mode(vcpu))
		return a0;
	else
		return a0 | ((gpa_t)a1 << 32);
}

int kvm_emulate_hypercall(struct kvm_vcpu *vcpu)
{
	unsigned long nr, a0, a1, a2, a3, ret;
	int r = 1;

	nr = kvm_register_read(vcpu, VCPU_REGS_RAX);
	a0 = kvm_register_read(vcpu, VCPU_REGS_RBX);
	a1 = kvm_register_read(vcpu, VCPU_REGS_RCX);
	a2 = kvm_register_read(vcpu, VCPU_REGS_RDX);
	a3 = kvm_register_read(vcpu, VCPU_REGS_RSI);

	KVMTRACE_1D(VMMCALL, vcpu, (u32)nr, handler);

	if (!is_long_mode(vcpu)) {
		nr &= 0xFFFFFFFF;
		a0 &= 0xFFFFFFFF;
		a1 &= 0xFFFFFFFF;
		a2 &= 0xFFFFFFFF;
		a3 &= 0xFFFFFFFF;
	}

	switch (nr) {
	case KVM_HC_VAPIC_POLL_IRQ:
		ret = 0;
		break;
	case KVM_HC_MMU_OP:
		r = kvm_pv_mmu_op(vcpu, a0, hc_gpa(vcpu, a1, a2), &ret);
		break;
	default:
		ret = -KVM_ENOSYS;
		break;
	}
	kvm_register_write(vcpu, VCPU_REGS_RAX, ret);
	++vcpu->stat.hypercalls;
	return r;
}
EXPORT_SYMBOL_GPL(kvm_emulate_hypercall);

int kvm_fix_hypercall(struct kvm_vcpu *vcpu)
{
	char instruction[3];
	int ret = 0;
	unsigned long rip = kvm_rip_read(vcpu);


	/*
	 * Blow out the MMU to ensure that no other VCPU has an active mapping
	 * to ensure that the updated hypercall appears atomically across all
	 * VCPUs.
	 */
	kvm_mmu_zap_all(vcpu->kvm);

	kvm_x86_ops->patch_hypercall(vcpu, instruction);
	if (emulator_write_emulated(rip, instruction, 3, vcpu)
	    != X86EMUL_CONTINUE)
		ret = -EFAULT;

	return ret;
}

static u64 mk_cr_64(u64 curr_cr, u32 new_val)
{
	return (curr_cr & ~((1ULL << 32) - 1)) | new_val;
}

void realmode_lgdt(struct kvm_vcpu *vcpu, u16 limit, unsigned long base)
{
	struct descriptor_table dt = { limit, base };

	kvm_x86_ops->set_gdt(vcpu, &dt);
}

void realmode_lidt(struct kvm_vcpu *vcpu, u16 limit, unsigned long base)
{
	struct descriptor_table dt = { limit, base };

	kvm_x86_ops->set_idt(vcpu, &dt);
}

void realmode_lmsw(struct kvm_vcpu *vcpu, unsigned long msw,
		   unsigned long *rflags)
{
	kvm_lmsw(vcpu, msw);
	*rflags = kvm_x86_ops->get_rflags(vcpu);
}

unsigned long realmode_get_cr(struct kvm_vcpu *vcpu, int cr)
{
	unsigned long value;

	kvm_x86_ops->decache_cr4_guest_bits(vcpu);
	switch (cr) {
	case 0:
		value = vcpu->arch.cr0;
		break;
	case 2:
		value = vcpu->arch.cr2;
		break;
	case 3:
		value = vcpu->arch.cr3;
		break;
	case 4:
		value = vcpu->arch.cr4;
		break;
	case 8:
		value = kvm_get_cr8(vcpu);
		break;
	default:
		vcpu_printf(vcpu, "%s: unexpected cr %u\n", __func__, cr);
		return 0;
	}
	KVMTRACE_3D(CR_READ, vcpu, (u32)cr, (u32)value,
		    (u32)((u64)value >> 32), handler);

	return value;
}

void realmode_set_cr(struct kvm_vcpu *vcpu, int cr, unsigned long val,
		     unsigned long *rflags)
{
	KVMTRACE_3D(CR_WRITE, vcpu, (u32)cr, (u32)val,
		    (u32)((u64)val >> 32), handler);

	switch (cr) {
	case 0:
		kvm_set_cr0(vcpu, mk_cr_64(vcpu->arch.cr0, val));
		*rflags = kvm_x86_ops->get_rflags(vcpu);
		break;
	case 2:
		vcpu->arch.cr2 = val;
		break;
	case 3:
		kvm_set_cr3(vcpu, val);
		break;
	case 4:
		kvm_set_cr4(vcpu, mk_cr_64(vcpu->arch.cr4, val));
		break;
	case 8:
		kvm_set_cr8(vcpu, val & 0xfUL);
		break;
	default:
		vcpu_printf(vcpu, "%s: unexpected cr %u\n", __func__, cr);
	}
}

static int move_to_next_stateful_cpuid_entry(struct kvm_vcpu *vcpu, int i)
{
	struct kvm_cpuid_entry2 *e = &vcpu->arch.cpuid_entries[i];
	int j, nent = vcpu->arch.cpuid_nent;

	e->flags &= ~KVM_CPUID_FLAG_STATE_READ_NEXT;
	/* when no next entry is found, the current entry[i] is reselected */
	for (j = i + 1; ; j = (j + 1) % nent) {
		struct kvm_cpuid_entry2 *ej = &vcpu->arch.cpuid_entries[j];
		if (ej->function == e->function) {
			ej->flags |= KVM_CPUID_FLAG_STATE_READ_NEXT;
			return j;
		}
	}
	return 0; /* silence gcc, even though control never reaches here */
}

/* find an entry with matching function, matching index (if needed), and that
 * should be read next (if it's stateful) */
static int is_matching_cpuid_entry(struct kvm_cpuid_entry2 *e,
	u32 function, u32 index)
{
	if (e->function != function)
		return 0;
	if ((e->flags & KVM_CPUID_FLAG_SIGNIFCANT_INDEX) && e->index != index)
		return 0;
	if ((e->flags & KVM_CPUID_FLAG_STATEFUL_FUNC) &&
	    !(e->flags & KVM_CPUID_FLAG_STATE_READ_NEXT))
		return 0;
	return 1;
}

struct kvm_cpuid_entry2 *kvm_find_cpuid_entry(struct kvm_vcpu *vcpu,
					      u32 function, u32 index)
{
	int i;
	struct kvm_cpuid_entry2 *best = NULL;

	for (i = 0; i < vcpu->arch.cpuid_nent; ++i) {
		struct kvm_cpuid_entry2 *e;

		e = &vcpu->arch.cpuid_entries[i];
		if (is_matching_cpuid_entry(e, function, index)) {
			if (e->flags & KVM_CPUID_FLAG_STATEFUL_FUNC)
				move_to_next_stateful_cpuid_entry(vcpu, i);
			best = e;
			break;
		}
		/*
		 * Both basic or both extended?
		 */
		if (((e->function ^ function) & 0x80000000) == 0)
			if (!best || e->function > best->function)
				best = e;
	}
	return best;
}

int cpuid_maxphyaddr(struct kvm_vcpu *vcpu)
{
	struct kvm_cpuid_entry2 *best;

	best = kvm_find_cpuid_entry(vcpu, 0x80000008, 0);
	if (best)
		return best->eax & 0xff;
	return 36;
}

void kvm_emulate_cpuid(struct kvm_vcpu *vcpu)
{
	u32 function, index;
	struct kvm_cpuid_entry2 *best;

	function = kvm_register_read(vcpu, VCPU_REGS_RAX);
	index = kvm_register_read(vcpu, VCPU_REGS_RCX);
	kvm_register_write(vcpu, VCPU_REGS_RAX, 0);
	kvm_register_write(vcpu, VCPU_REGS_RBX, 0);
	kvm_register_write(vcpu, VCPU_REGS_RCX, 0);
	kvm_register_write(vcpu, VCPU_REGS_RDX, 0);
	best = kvm_find_cpuid_entry(vcpu, function, index);
	if (best) {
		kvm_register_write(vcpu, VCPU_REGS_RAX, best->eax);
		kvm_register_write(vcpu, VCPU_REGS_RBX, best->ebx);
		kvm_register_write(vcpu, VCPU_REGS_RCX, best->ecx);
		kvm_register_write(vcpu, VCPU_REGS_RDX, best->edx);
	}
	kvm_x86_ops->skip_emulated_instruction(vcpu);
	KVMTRACE_5D(CPUID, vcpu, function,
		    (u32)kvm_register_read(vcpu, VCPU_REGS_RAX),
		    (u32)kvm_register_read(vcpu, VCPU_REGS_RBX),
		    (u32)kvm_register_read(vcpu, VCPU_REGS_RCX),
		    (u32)kvm_register_read(vcpu, VCPU_REGS_RDX), handler);
}
EXPORT_SYMBOL_GPL(kvm_emulate_cpuid);

/*
 * Check if userspace requested an interrupt window, and that the
 * interrupt window is open.
 *
 * No need to exit to userspace if we already have an interrupt queued.
 */
static int dm_request_for_irq_injection(struct kvm_vcpu *vcpu,
					  struct kvm_run *kvm_run)
{
	return (!irqchip_in_kernel(vcpu->kvm) && !kvm_cpu_has_interrupt(vcpu) &&
		kvm_run->request_interrupt_window &&
		kvm_arch_interrupt_allowed(vcpu));
}

static void post_kvm_run_save(struct kvm_vcpu *vcpu,
			      struct kvm_run *kvm_run)
{
	kvm_run->if_flag = (kvm_x86_ops->get_rflags(vcpu) & X86_EFLAGS_IF) != 0;
	kvm_run->cr8 = kvm_get_cr8(vcpu);
	kvm_run->apic_base = kvm_get_apic_base(vcpu);
	if (irqchip_in_kernel(vcpu->kvm))
		kvm_run->ready_for_interrupt_injection = 1;
	else
		kvm_run->ready_for_interrupt_injection =
			kvm_arch_interrupt_allowed(vcpu) &&
			!kvm_cpu_has_interrupt(vcpu) &&
			!kvm_event_needs_reinjection(vcpu);
}

static void vapic_enter(struct kvm_vcpu *vcpu)
{
	struct kvm_lapic *apic = vcpu->arch.apic;
	struct page *page;

	if (!apic || !apic->vapic_addr)
		return;

	page = gfn_to_page(vcpu->kvm, apic->vapic_addr >> PAGE_SHIFT);

	vcpu->arch.apic->vapic_page = page;
}

static void vapic_exit(struct kvm_vcpu *vcpu)
{
	struct kvm_lapic *apic = vcpu->arch.apic;

	if (!apic || !apic->vapic_addr)
		return;

	down_read(&vcpu->kvm->slots_lock);
	kvm_release_page_dirty(apic->vapic_page);
	mark_page_dirty(vcpu->kvm, apic->vapic_addr >> PAGE_SHIFT);
	up_read(&vcpu->kvm->slots_lock);
}

static void update_cr8_intercept(struct kvm_vcpu *vcpu)
{
	int max_irr, tpr;

	if (!kvm_x86_ops->update_cr8_intercept)
		return;

	if (!vcpu->arch.apic->vapic_addr)
		max_irr = kvm_lapic_find_highest_irr(vcpu);
	else
		max_irr = -1;

	if (max_irr != -1)
		max_irr >>= 4;

	tpr = kvm_lapic_get_cr8(vcpu);

	kvm_x86_ops->update_cr8_intercept(vcpu, tpr, max_irr);
}

static void inject_pending_irq(struct kvm_vcpu *vcpu, struct kvm_run *kvm_run)
{
	if (vcpu->guest_debug & KVM_GUESTDBG_SINGLESTEP)
		kvm_x86_ops->set_interrupt_shadow(vcpu, 0);

	/* try to reinject previous events if any */
	if (vcpu->arch.nmi_injected) {
		kvm_x86_ops->set_nmi(vcpu);
		return;
	}

	if (vcpu->arch.interrupt.pending) {
		kvm_x86_ops->set_irq(vcpu);
		return;
	}

	/* try to inject new event if pending */
	if (vcpu->arch.nmi_pending) {
		if (kvm_x86_ops->nmi_allowed(vcpu)) {
			vcpu->arch.nmi_pending = false;
			vcpu->arch.nmi_injected = true;
			kvm_x86_ops->set_nmi(vcpu);
		}
	} else if (kvm_cpu_has_interrupt(vcpu)) {
		if (kvm_x86_ops->interrupt_allowed(vcpu)) {
			kvm_queue_interrupt(vcpu, kvm_cpu_get_interrupt(vcpu),
					    false);
			kvm_x86_ops->set_irq(vcpu);
		}
	}
}

static int vcpu_enter_guest(struct kvm_vcpu *vcpu, struct kvm_run *kvm_run)
{
	int r;
	bool req_int_win = !irqchip_in_kernel(vcpu->kvm) &&
		kvm_run->request_interrupt_window;

	if (vcpu->requests)
		if (test_and_clear_bit(KVM_REQ_MMU_RELOAD, &vcpu->requests))
			kvm_mmu_unload(vcpu);

	r = kvm_mmu_reload(vcpu);
	if (unlikely(r))
		goto out;

	if (vcpu->requests) {
		if (test_and_clear_bit(KVM_REQ_MIGRATE_TIMER, &vcpu->requests))
			__kvm_migrate_timers(vcpu);
		if (test_and_clear_bit(KVM_REQ_KVMCLOCK_UPDATE, &vcpu->requests))
			kvm_write_guest_time(vcpu);
		if (test_and_clear_bit(KVM_REQ_MMU_SYNC, &vcpu->requests))
			kvm_mmu_sync_roots(vcpu);
		if (test_and_clear_bit(KVM_REQ_TLB_FLUSH, &vcpu->requests))
			kvm_x86_ops->tlb_flush(vcpu);
		if (test_and_clear_bit(KVM_REQ_REPORT_TPR_ACCESS,
				       &vcpu->requests)) {
			kvm_run->exit_reason = KVM_EXIT_TPR_ACCESS;
			r = 0;
			goto out;
		}
		if (test_and_clear_bit(KVM_REQ_TRIPLE_FAULT, &vcpu->requests)) {
			kvm_run->exit_reason = KVM_EXIT_SHUTDOWN;
			r = 0;
			goto out;
		}
	}

	preempt_disable();

	kvm_x86_ops->prepare_guest_switch(vcpu);
	kvm_load_guest_fpu(vcpu);

	local_irq_disable();

	clear_bit(KVM_REQ_KICK, &vcpu->requests);
	smp_mb__after_clear_bit();

	if (vcpu->requests || need_resched() || signal_pending(current)) {
		local_irq_enable();
		preempt_enable();
		r = 1;
		goto out;
	}

	if (vcpu->arch.exception.pending)
		__queue_exception(vcpu);
	else
		inject_pending_irq(vcpu, kvm_run);

	/* enable NMI/IRQ window open exits if needed */
	if (vcpu->arch.nmi_pending)
		kvm_x86_ops->enable_nmi_window(vcpu);
	else if (kvm_cpu_has_interrupt(vcpu) || req_int_win)
		kvm_x86_ops->enable_irq_window(vcpu);

	if (kvm_lapic_enabled(vcpu)) {
		update_cr8_intercept(vcpu);
		kvm_lapic_sync_to_vapic(vcpu);
	}

	up_read(&vcpu->kvm->slots_lock);

	kvm_guest_enter();

	get_debugreg(vcpu->arch.host_dr6, 6);
	get_debugreg(vcpu->arch.host_dr7, 7);
	if (unlikely(vcpu->arch.switch_db_regs)) {
		get_debugreg(vcpu->arch.host_db[0], 0);
		get_debugreg(vcpu->arch.host_db[1], 1);
		get_debugreg(vcpu->arch.host_db[2], 2);
		get_debugreg(vcpu->arch.host_db[3], 3);

		set_debugreg(0, 7);
		set_debugreg(vcpu->arch.eff_db[0], 0);
		set_debugreg(vcpu->arch.eff_db[1], 1);
		set_debugreg(vcpu->arch.eff_db[2], 2);
		set_debugreg(vcpu->arch.eff_db[3], 3);
	}

	KVMTRACE_0D(VMENTRY, vcpu, entryexit);
	kvm_x86_ops->run(vcpu, kvm_run);

	if (unlikely(vcpu->arch.switch_db_regs)) {
		set_debugreg(0, 7);
		set_debugreg(vcpu->arch.host_db[0], 0);
		set_debugreg(vcpu->arch.host_db[1], 1);
		set_debugreg(vcpu->arch.host_db[2], 2);
		set_debugreg(vcpu->arch.host_db[3], 3);
	}
	set_debugreg(vcpu->arch.host_dr6, 6);
	set_debugreg(vcpu->arch.host_dr7, 7);

	set_bit(KVM_REQ_KICK, &vcpu->requests);
	local_irq_enable();

	++vcpu->stat.exits;

	/*
	 * We must have an instruction between local_irq_enable() and
	 * kvm_guest_exit(), so the timer interrupt isn't delayed by
	 * the interrupt shadow.  The stat.exits increment will do nicely.
	 * But we need to prevent reordering, hence this barrier():
	 */
	barrier();

	kvm_guest_exit();

	preempt_enable();

	down_read(&vcpu->kvm->slots_lock);

	/*
	 * Profile KVM exit RIPs:
	 */
	if (unlikely(prof_on == KVM_PROFILING)) {
		unsigned long rip = kvm_rip_read(vcpu);
		profile_hit(KVM_PROFILING, (void *)rip);
	}


	kvm_lapic_sync_from_vapic(vcpu);

	r = kvm_x86_ops->handle_exit(kvm_run, vcpu);
out:
	return r;
}


static int __vcpu_run(struct kvm_vcpu *vcpu, struct kvm_run *kvm_run)
{
	int r;

	if (unlikely(vcpu->arch.mp_state == KVM_MP_STATE_SIPI_RECEIVED)) {
		pr_debug("vcpu %d received sipi with vector # %x\n",
			 vcpu->vcpu_id, vcpu->arch.sipi_vector);
		kvm_lapic_reset(vcpu);
		r = kvm_arch_vcpu_reset(vcpu);
		if (r)
			return r;
		vcpu->arch.mp_state = KVM_MP_STATE_RUNNABLE;
	}

	down_read(&vcpu->kvm->slots_lock);
	vapic_enter(vcpu);

	r = 1;
	while (r > 0) {
		if (vcpu->arch.mp_state == KVM_MP_STATE_RUNNABLE)
			r = vcpu_enter_guest(vcpu, kvm_run);
		else {
			up_read(&vcpu->kvm->slots_lock);
			kvm_vcpu_block(vcpu);
			down_read(&vcpu->kvm->slots_lock);
			if (test_and_clear_bit(KVM_REQ_UNHALT, &vcpu->requests))
			{
				switch(vcpu->arch.mp_state) {
				case KVM_MP_STATE_HALTED:
					vcpu->arch.mp_state =
						KVM_MP_STATE_RUNNABLE;
				case KVM_MP_STATE_RUNNABLE:
					break;
				case KVM_MP_STATE_SIPI_RECEIVED:
				default:
					r = -EINTR;
					break;
				}
			}
		}

		if (r <= 0)
			break;

		clear_bit(KVM_REQ_PENDING_TIMER, &vcpu->requests);
		if (kvm_cpu_has_pending_timer(vcpu))
			kvm_inject_pending_timer_irqs(vcpu);

		if (dm_request_for_irq_injection(vcpu, kvm_run)) {
			r = -EINTR;
			kvm_run->exit_reason = KVM_EXIT_INTR;
			++vcpu->stat.request_irq_exits;
		}
		if (signal_pending(current)) {
			r = -EINTR;
			kvm_run->exit_reason = KVM_EXIT_INTR;
			++vcpu->stat.signal_exits;
		}
		if (need_resched()) {
			up_read(&vcpu->kvm->slots_lock);
			kvm_resched(vcpu);
			down_read(&vcpu->kvm->slots_lock);
		}
	}

	up_read(&vcpu->kvm->slots_lock);
	post_kvm_run_save(vcpu, kvm_run);

	vapic_exit(vcpu);

	return r;
}

int kvm_arch_vcpu_ioctl_run(struct kvm_vcpu *vcpu, struct kvm_run *kvm_run)
{
	int r;
	sigset_t sigsaved;

	vcpu_load(vcpu);

	if (vcpu->sigset_active)
		sigprocmask(SIG_SETMASK, &vcpu->sigset, &sigsaved);

	if (unlikely(vcpu->arch.mp_state == KVM_MP_STATE_UNINITIALIZED)) {
		kvm_vcpu_block(vcpu);
		clear_bit(KVM_REQ_UNHALT, &vcpu->requests);
		r = -EAGAIN;
		goto out;
	}

	/* re-sync apic's tpr */
	if (!irqchip_in_kernel(vcpu->kvm))
		kvm_set_cr8(vcpu, kvm_run->cr8);

	if (vcpu->arch.pio.cur_count) {
		r = complete_pio(vcpu);
		if (r)
			goto out;
	}
#if CONFIG_HAS_IOMEM
	if (vcpu->mmio_needed) {
		memcpy(vcpu->mmio_data, kvm_run->mmio.data, 8);
		vcpu->mmio_read_completed = 1;
		vcpu->mmio_needed = 0;

		down_read(&vcpu->kvm->slots_lock);
		r = emulate_instruction(vcpu, kvm_run,
					vcpu->arch.mmio_fault_cr2, 0,
					EMULTYPE_NO_DECODE);
		up_read(&vcpu->kvm->slots_lock);
		if (r == EMULATE_DO_MMIO) {
			/*
			 * Read-modify-write.  Back to userspace.
			 */
			r = 0;
			goto out;
		}
	}
#endif
	if (kvm_run->exit_reason == KVM_EXIT_HYPERCALL)
		kvm_register_write(vcpu, VCPU_REGS_RAX,
				     kvm_run->hypercall.ret);

	r = __vcpu_run(vcpu, kvm_run);

out:
	if (vcpu->sigset_active)
		sigprocmask(SIG_SETMASK, &sigsaved, NULL);

	vcpu_put(vcpu);
	return r;
}

int kvm_arch_vcpu_ioctl_get_regs(struct kvm_vcpu *vcpu, struct kvm_regs *regs)
{
	vcpu_load(vcpu);

	regs->rax = kvm_register_read(vcpu, VCPU_REGS_RAX);
	regs->rbx = kvm_register_read(vcpu, VCPU_REGS_RBX);
	regs->rcx = kvm_register_read(vcpu, VCPU_REGS_RCX);
	regs->rdx = kvm_register_read(vcpu, VCPU_REGS_RDX);
	regs->rsi = kvm_register_read(vcpu, VCPU_REGS_RSI);
	regs->rdi = kvm_register_read(vcpu, VCPU_REGS_RDI);
	regs->rsp = kvm_register_read(vcpu, VCPU_REGS_RSP);
	regs->rbp = kvm_register_read(vcpu, VCPU_REGS_RBP);
#ifdef CONFIG_X86_64
	regs->r8 = kvm_register_read(vcpu, VCPU_REGS_R8);
	regs->r9 = kvm_register_read(vcpu, VCPU_REGS_R9);
	regs->r10 = kvm_register_read(vcpu, VCPU_REGS_R10);
	regs->r11 = kvm_register_read(vcpu, VCPU_REGS_R11);
	regs->r12 = kvm_register_read(vcpu, VCPU_REGS_R12);
	regs->r13 = kvm_register_read(vcpu, VCPU_REGS_R13);
	regs->r14 = kvm_register_read(vcpu, VCPU_REGS_R14);
	regs->r15 = kvm_register_read(vcpu, VCPU_REGS_R15);
#endif

	regs->rip = kvm_rip_read(vcpu);
	regs->rflags = kvm_x86_ops->get_rflags(vcpu);

	/*
	 * Don't leak debug flags in case they were set for guest debugging
	 */
	if (vcpu->guest_debug & KVM_GUESTDBG_SINGLESTEP)
		regs->rflags &= ~(X86_EFLAGS_TF | X86_EFLAGS_RF);

	vcpu_put(vcpu);

	return 0;
}

int kvm_arch_vcpu_ioctl_set_regs(struct kvm_vcpu *vcpu, struct kvm_regs *regs)
{
	vcpu_load(vcpu);

	kvm_register_write(vcpu, VCPU_REGS_RAX, regs->rax);
	kvm_register_write(vcpu, VCPU_REGS_RBX, regs->rbx);
	kvm_register_write(vcpu, VCPU_REGS_RCX, regs->rcx);
	kvm_register_write(vcpu, VCPU_REGS_RDX, regs->rdx);
	kvm_register_write(vcpu, VCPU_REGS_RSI, regs->rsi);
	kvm_register_write(vcpu, VCPU_REGS_RDI, regs->rdi);
	kvm_register_write(vcpu, VCPU_REGS_RSP, regs->rsp);
	kvm_register_write(vcpu, VCPU_REGS_RBP, regs->rbp);
#ifdef CONFIG_X86_64
	kvm_register_write(vcpu, VCPU_REGS_R8, regs->r8);
	kvm_register_write(vcpu, VCPU_REGS_R9, regs->r9);
	kvm_register_write(vcpu, VCPU_REGS_R10, regs->r10);
	kvm_register_write(vcpu, VCPU_REGS_R11, regs->r11);
	kvm_register_write(vcpu, VCPU_REGS_R12, regs->r12);
	kvm_register_write(vcpu, VCPU_REGS_R13, regs->r13);
	kvm_register_write(vcpu, VCPU_REGS_R14, regs->r14);
	kvm_register_write(vcpu, VCPU_REGS_R15, regs->r15);

#endif

	kvm_rip_write(vcpu, regs->rip);
	kvm_x86_ops->set_rflags(vcpu, regs->rflags);


	vcpu->arch.exception.pending = false;

	vcpu_put(vcpu);

	return 0;
}

void kvm_get_segment(struct kvm_vcpu *vcpu,
		     struct kvm_segment *var, int seg)
{
	kvm_x86_ops->get_segment(vcpu, var, seg);
}

void kvm_get_cs_db_l_bits(struct kvm_vcpu *vcpu, int *db, int *l)
{
	struct kvm_segment cs;

	kvm_get_segment(vcpu, &cs, VCPU_SREG_CS);
	*db = cs.db;
	*l = cs.l;
}
EXPORT_SYMBOL_GPL(kvm_get_cs_db_l_bits);

int kvm_arch_vcpu_ioctl_get_sregs(struct kvm_vcpu *vcpu,
				  struct kvm_sregs *sregs)
{
	struct descriptor_table dt;

	vcpu_load(vcpu);

	kvm_get_segment(vcpu, &sregs->cs, VCPU_SREG_CS);
	kvm_get_segment(vcpu, &sregs->ds, VCPU_SREG_DS);
	kvm_get_segment(vcpu, &sregs->es, VCPU_SREG_ES);
	kvm_get_segment(vcpu, &sregs->fs, VCPU_SREG_FS);
	kvm_get_segment(vcpu, &sregs->gs, VCPU_SREG_GS);
	kvm_get_segment(vcpu, &sregs->ss, VCPU_SREG_SS);

	kvm_get_segment(vcpu, &sregs->tr, VCPU_SREG_TR);
	kvm_get_segment(vcpu, &sregs->ldt, VCPU_SREG_LDTR);

	kvm_x86_ops->get_idt(vcpu, &dt);
	sregs->idt.limit = dt.limit;
	sregs->idt.base = dt.base;
	kvm_x86_ops->get_gdt(vcpu, &dt);
	sregs->gdt.limit = dt.limit;
	sregs->gdt.base = dt.base;

	kvm_x86_ops->decache_cr4_guest_bits(vcpu);
	sregs->cr0 = vcpu->arch.cr0;
	sregs->cr2 = vcpu->arch.cr2;
	sregs->cr3 = vcpu->arch.cr3;
	sregs->cr4 = vcpu->arch.cr4;
	sregs->cr8 = kvm_get_cr8(vcpu);
	sregs->efer = vcpu->arch.shadow_efer;
	sregs->apic_base = kvm_get_apic_base(vcpu);

	memset(sregs->interrupt_bitmap, 0, sizeof sregs->interrupt_bitmap);

	if (vcpu->arch.interrupt.pending && !vcpu->arch.interrupt.soft)
		set_bit(vcpu->arch.interrupt.nr,
			(unsigned long *)sregs->interrupt_bitmap);

	vcpu_put(vcpu);

	return 0;
}

int kvm_arch_vcpu_ioctl_get_mpstate(struct kvm_vcpu *vcpu,
				    struct kvm_mp_state *mp_state)
{
	vcpu_load(vcpu);
	mp_state->mp_state = vcpu->arch.mp_state;
	vcpu_put(vcpu);
	return 0;
}

int kvm_arch_vcpu_ioctl_set_mpstate(struct kvm_vcpu *vcpu,
				    struct kvm_mp_state *mp_state)
{
	vcpu_load(vcpu);
	vcpu->arch.mp_state = mp_state->mp_state;
	vcpu_put(vcpu);
	return 0;
}

static void kvm_set_segment(struct kvm_vcpu *vcpu,
			struct kvm_segment *var, int seg)
{
	kvm_x86_ops->set_segment(vcpu, var, seg);
}

static void seg_desct_to_kvm_desct(struct desc_struct *seg_desc, u16 selector,
				   struct kvm_segment *kvm_desct)
{
	kvm_desct->base = seg_desc->base0;
	kvm_desct->base |= seg_desc->base1 << 16;
	kvm_desct->base |= seg_desc->base2 << 24;
	kvm_desct->limit = seg_desc->limit0;
	kvm_desct->limit |= seg_desc->limit << 16;
	if (seg_desc->g) {
		kvm_desct->limit <<= 12;
		kvm_desct->limit |= 0xfff;
	}
	kvm_desct->selector = selector;
	kvm_desct->type = seg_desc->type;
	kvm_desct->present = seg_desc->p;
	kvm_desct->dpl = seg_desc->dpl;
	kvm_desct->db = seg_desc->d;
	kvm_desct->s = seg_desc->s;
	kvm_desct->l = seg_desc->l;
	kvm_desct->g = seg_desc->g;
	kvm_desct->avl = seg_desc->avl;
	if (!selector)
		kvm_desct->unusable = 1;
	else
		kvm_desct->unusable = 0;
	kvm_desct->padding = 0;
}

static void get_segment_descriptor_dtable(struct kvm_vcpu *vcpu,
					  u16 selector,
					  struct descriptor_table *dtable)
{
	if (selector & 1 << 2) {
		struct kvm_segment kvm_seg;

		kvm_get_segment(vcpu, &kvm_seg, VCPU_SREG_LDTR);

		if (kvm_seg.unusable)
			dtable->limit = 0;
		else
			dtable->limit = kvm_seg.limit;
		dtable->base = kvm_seg.base;
	}
	else
		kvm_x86_ops->get_gdt(vcpu, dtable);
}

/* allowed just for 8 bytes segments */
static int load_guest_segment_descriptor(struct kvm_vcpu *vcpu, u16 selector,
					 struct desc_struct *seg_desc)
{
	gpa_t gpa;
	struct descriptor_table dtable;
	u16 index = selector >> 3;

	get_segment_descriptor_dtable(vcpu, selector, &dtable);

	if (dtable.limit < index * 8 + 7) {
		kvm_queue_exception_e(vcpu, GP_VECTOR, selector & 0xfffc);
		return 1;
	}
	gpa = vcpu->arch.mmu.gva_to_gpa(vcpu, dtable.base);
	gpa += index * 8;
	return kvm_read_guest(vcpu->kvm, gpa, seg_desc, 8);
}

/* allowed just for 8 bytes segments */
static int save_guest_segment_descriptor(struct kvm_vcpu *vcpu, u16 selector,
					 struct desc_struct *seg_desc)
{
	gpa_t gpa;
	struct descriptor_table dtable;
	u16 index = selector >> 3;

	get_segment_descriptor_dtable(vcpu, selector, &dtable);

	if (dtable.limit < index * 8 + 7)
		return 1;
	gpa = vcpu->arch.mmu.gva_to_gpa(vcpu, dtable.base);
	gpa += index * 8;
	return kvm_write_guest(vcpu->kvm, gpa, seg_desc, 8);
}

static u32 get_tss_base_addr(struct kvm_vcpu *vcpu,
			     struct desc_struct *seg_desc)
{
	u32 base_addr;

	base_addr = seg_desc->base0;
	base_addr |= (seg_desc->base1 << 16);
	base_addr |= (seg_desc->base2 << 24);

	return vcpu->arch.mmu.gva_to_gpa(vcpu, base_addr);
}

static u16 get_segment_selector(struct kvm_vcpu *vcpu, int seg)
{
	struct kvm_segment kvm_seg;

	kvm_get_segment(vcpu, &kvm_seg, seg);
	return kvm_seg.selector;
}

static int load_segment_descriptor_to_kvm_desct(struct kvm_vcpu *vcpu,
						u16 selector,
						struct kvm_segment *kvm_seg)
{
	struct desc_struct seg_desc;

	if (load_guest_segment_descriptor(vcpu, selector, &seg_desc))
		return 1;
	seg_desct_to_kvm_desct(&seg_desc, selector, kvm_seg);
	return 0;
}

static int kvm_load_realmode_segment(struct kvm_vcpu *vcpu, u16 selector, int seg)
{
	struct kvm_segment segvar = {
		.base = selector << 4,
		.limit = 0xffff,
		.selector = selector,
		.type = 3,
		.present = 1,
		.dpl = 3,
		.db = 0,
		.s = 1,
		.l = 0,
		.g = 0,
		.avl = 0,
		.unusable = 0,
	};
	kvm_x86_ops->set_segment(vcpu, &segvar, seg);
	return 0;
}

int kvm_load_segment_descriptor(struct kvm_vcpu *vcpu, u16 selector,
				int type_bits, int seg)
{
	struct kvm_segment kvm_seg;

	if (!(vcpu->arch.cr0 & X86_CR0_PE))
		return kvm_load_realmode_segment(vcpu, selector, seg);
	if (load_segment_descriptor_to_kvm_desct(vcpu, selector, &kvm_seg))
		return 1;
	kvm_seg.type |= type_bits;

	if (seg != VCPU_SREG_SS && seg != VCPU_SREG_CS &&
	    seg != VCPU_SREG_LDTR)
		if (!kvm_seg.s)
			kvm_seg.unusable = 1;

	kvm_set_segment(vcpu, &kvm_seg, seg);
	return 0;
}

static void save_state_to_tss32(struct kvm_vcpu *vcpu,
				struct tss_segment_32 *tss)
{
	tss->cr3 = vcpu->arch.cr3;
	tss->eip = kvm_rip_read(vcpu);
	tss->eflags = kvm_x86_ops->get_rflags(vcpu);
	tss->eax = kvm_register_read(vcpu, VCPU_REGS_RAX);
	tss->ecx = kvm_register_read(vcpu, VCPU_REGS_RCX);
	tss->edx = kvm_register_read(vcpu, VCPU_REGS_RDX);
	tss->ebx = kvm_register_read(vcpu, VCPU_REGS_RBX);
	tss->esp = kvm_register_read(vcpu, VCPU_REGS_RSP);
	tss->ebp = kvm_register_read(vcpu, VCPU_REGS_RBP);
	tss->esi = kvm_register_read(vcpu, VCPU_REGS_RSI);
	tss->edi = kvm_register_read(vcpu, VCPU_REGS_RDI);
	tss->es = get_segment_selector(vcpu, VCPU_SREG_ES);
	tss->cs = get_segment_selector(vcpu, VCPU_SREG_CS);
	tss->ss = get_segment_selector(vcpu, VCPU_SREG_SS);
	tss->ds = get_segment_selector(vcpu, VCPU_SREG_DS);
	tss->fs = get_segment_selector(vcpu, VCPU_SREG_FS);
	tss->gs = get_segment_selector(vcpu, VCPU_SREG_GS);
	tss->ldt_selector = get_segment_selector(vcpu, VCPU_SREG_LDTR);
}

static int load_state_from_tss32(struct kvm_vcpu *vcpu,
				  struct tss_segment_32 *tss)
{
	kvm_set_cr3(vcpu, tss->cr3);

	kvm_rip_write(vcpu, tss->eip);
	kvm_x86_ops->set_rflags(vcpu, tss->eflags | 2);

	kvm_register_write(vcpu, VCPU_REGS_RAX, tss->eax);
	kvm_register_write(vcpu, VCPU_REGS_RCX, tss->ecx);
	kvm_register_write(vcpu, VCPU_REGS_RDX, tss->edx);
	kvm_register_write(vcpu, VCPU_REGS_RBX, tss->ebx);
	kvm_register_write(vcpu, VCPU_REGS_RSP, tss->esp);
	kvm_register_write(vcpu, VCPU_REGS_RBP, tss->ebp);
	kvm_register_write(vcpu, VCPU_REGS_RSI, tss->esi);
	kvm_register_write(vcpu, VCPU_REGS_RDI, tss->edi);

	if (kvm_load_segment_descriptor(vcpu, tss->ldt_selector, 0, VCPU_SREG_LDTR))
		return 1;

	if (kvm_load_segment_descriptor(vcpu, tss->es, 1, VCPU_SREG_ES))
		return 1;

	if (kvm_load_segment_descriptor(vcpu, tss->cs, 9, VCPU_SREG_CS))
		return 1;

	if (kvm_load_segment_descriptor(vcpu, tss->ss, 1, VCPU_SREG_SS))
		return 1;

	if (kvm_load_segment_descriptor(vcpu, tss->ds, 1, VCPU_SREG_DS))
		return 1;

	if (kvm_load_segment_descriptor(vcpu, tss->fs, 1, VCPU_SREG_FS))
		return 1;

	if (kvm_load_segment_descriptor(vcpu, tss->gs, 1, VCPU_SREG_GS))
		return 1;
	return 0;
}

static void save_state_to_tss16(struct kvm_vcpu *vcpu,
				struct tss_segment_16 *tss)
{
	tss->ip = kvm_rip_read(vcpu);
	tss->flag = kvm_x86_ops->get_rflags(vcpu);
	tss->ax = kvm_register_read(vcpu, VCPU_REGS_RAX);
	tss->cx = kvm_register_read(vcpu, VCPU_REGS_RCX);
	tss->dx = kvm_register_read(vcpu, VCPU_REGS_RDX);
	tss->bx = kvm_register_read(vcpu, VCPU_REGS_RBX);
	tss->sp = kvm_register_read(vcpu, VCPU_REGS_RSP);
	tss->bp = kvm_register_read(vcpu, VCPU_REGS_RBP);
	tss->si = kvm_register_read(vcpu, VCPU_REGS_RSI);
	tss->di = kvm_register_read(vcpu, VCPU_REGS_RDI);

	tss->es = get_segment_selector(vcpu, VCPU_SREG_ES);
	tss->cs = get_segment_selector(vcpu, VCPU_SREG_CS);
	tss->ss = get_segment_selector(vcpu, VCPU_SREG_SS);
	tss->ds = get_segment_selector(vcpu, VCPU_SREG_DS);
	tss->ldt = get_segment_selector(vcpu, VCPU_SREG_LDTR);
	tss->prev_task_link = get_segment_selector(vcpu, VCPU_SREG_TR);
}

static int load_state_from_tss16(struct kvm_vcpu *vcpu,
				 struct tss_segment_16 *tss)
{
	kvm_rip_write(vcpu, tss->ip);
	kvm_x86_ops->set_rflags(vcpu, tss->flag | 2);
	kvm_register_write(vcpu, VCPU_REGS_RAX, tss->ax);
	kvm_register_write(vcpu, VCPU_REGS_RCX, tss->cx);
	kvm_register_write(vcpu, VCPU_REGS_RDX, tss->dx);
	kvm_register_write(vcpu, VCPU_REGS_RBX, tss->bx);
	kvm_register_write(vcpu, VCPU_REGS_RSP, tss->sp);
	kvm_register_write(vcpu, VCPU_REGS_RBP, tss->bp);
	kvm_register_write(vcpu, VCPU_REGS_RSI, tss->si);
	kvm_register_write(vcpu, VCPU_REGS_RDI, tss->di);

	if (kvm_load_segment_descriptor(vcpu, tss->ldt, 0, VCPU_SREG_LDTR))
		return 1;

	if (kvm_load_segment_descriptor(vcpu, tss->es, 1, VCPU_SREG_ES))
		return 1;

	if (kvm_load_segment_descriptor(vcpu, tss->cs, 9, VCPU_SREG_CS))
		return 1;

	if (kvm_load_segment_descriptor(vcpu, tss->ss, 1, VCPU_SREG_SS))
		return 1;

	if (kvm_load_segment_descriptor(vcpu, tss->ds, 1, VCPU_SREG_DS))
		return 1;
	return 0;
}

static int kvm_task_switch_16(struct kvm_vcpu *vcpu, u16 tss_selector,
			      u16 old_tss_sel, u32 old_tss_base,
			      struct desc_struct *nseg_desc)
{
	struct tss_segment_16 tss_segment_16;
	int ret = 0;

	if (kvm_read_guest(vcpu->kvm, old_tss_base, &tss_segment_16,
			   sizeof tss_segment_16))
		goto out;

	save_state_to_tss16(vcpu, &tss_segment_16);

	if (kvm_write_guest(vcpu->kvm, old_tss_base, &tss_segment_16,
			    sizeof tss_segment_16))
		goto out;

	if (kvm_read_guest(vcpu->kvm, get_tss_base_addr(vcpu, nseg_desc),
			   &tss_segment_16, sizeof tss_segment_16))
		goto out;

	if (old_tss_sel != 0xffff) {
		tss_segment_16.prev_task_link = old_tss_sel;

		if (kvm_write_guest(vcpu->kvm,
				    get_tss_base_addr(vcpu, nseg_desc),
				    &tss_segment_16.prev_task_link,
				    sizeof tss_segment_16.prev_task_link))
			goto out;
	}

	if (load_state_from_tss16(vcpu, &tss_segment_16))
		goto out;

	ret = 1;
out:
	return ret;
}

static int kvm_task_switch_32(struct kvm_vcpu *vcpu, u16 tss_selector,
		       u16 old_tss_sel, u32 old_tss_base,
		       struct desc_struct *nseg_desc)
{
	struct tss_segment_32 tss_segment_32;
	int ret = 0;

	if (kvm_read_guest(vcpu->kvm, old_tss_base, &tss_segment_32,
			   sizeof tss_segment_32))
		goto out;

	save_state_to_tss32(vcpu, &tss_segment_32);

	if (kvm_write_guest(vcpu->kvm, old_tss_base, &tss_segment_32,
			    sizeof tss_segment_32))
		goto out;

	if (kvm_read_guest(vcpu->kvm, get_tss_base_addr(vcpu, nseg_desc),
			   &tss_segment_32, sizeof tss_segment_32))
		goto out;

	if (old_tss_sel != 0xffff) {
		tss_segment_32.prev_task_link = old_tss_sel;

		if (kvm_write_guest(vcpu->kvm,
				    get_tss_base_addr(vcpu, nseg_desc),
				    &tss_segment_32.prev_task_link,
				    sizeof tss_segment_32.prev_task_link))
			goto out;
	}

	if (load_state_from_tss32(vcpu, &tss_segment_32))
		goto out;

	ret = 1;
out:
	return ret;
}

int kvm_task_switch(struct kvm_vcpu *vcpu, u16 tss_selector, int reason)
{
	struct kvm_segment tr_seg;
	struct desc_struct cseg_desc;
	struct desc_struct nseg_desc;
	int ret = 0;
	u32 old_tss_base = get_segment_base(vcpu, VCPU_SREG_TR);
	u16 old_tss_sel = get_segment_selector(vcpu, VCPU_SREG_TR);

	old_tss_base = vcpu->arch.mmu.gva_to_gpa(vcpu, old_tss_base);

	/* FIXME: Handle errors. Failure to read either TSS or their
	 * descriptors should generate a pagefault.
	 */
	if (load_guest_segment_descriptor(vcpu, tss_selector, &nseg_desc))
		goto out;

	if (load_guest_segment_descriptor(vcpu, old_tss_sel, &cseg_desc))
		goto out;

	if (reason != TASK_SWITCH_IRET) {
		int cpl;

		cpl = kvm_x86_ops->get_cpl(vcpu);
		if ((tss_selector & 3) > nseg_desc.dpl || cpl > nseg_desc.dpl) {
			kvm_queue_exception_e(vcpu, GP_VECTOR, 0);
			return 1;
		}
	}

	if (!nseg_desc.p || (nseg_desc.limit0 | nseg_desc.limit << 16) < 0x67) {
		kvm_queue_exception_e(vcpu, TS_VECTOR, tss_selector & 0xfffc);
		return 1;
	}

	if (reason == TASK_SWITCH_IRET || reason == TASK_SWITCH_JMP) {
		cseg_desc.type &= ~(1 << 1); //clear the B flag
		save_guest_segment_descriptor(vcpu, old_tss_sel, &cseg_desc);
	}

	if (reason == TASK_SWITCH_IRET) {
		u32 eflags = kvm_x86_ops->get_rflags(vcpu);
		kvm_x86_ops->set_rflags(vcpu, eflags & ~X86_EFLAGS_NT);
	}

	/* set back link to prev task only if NT bit is set in eflags
	   note that old_tss_sel is not used afetr this point */
	if (reason != TASK_SWITCH_CALL && reason != TASK_SWITCH_GATE)
		old_tss_sel = 0xffff;

	/* set back link to prev task only if NT bit is set in eflags
	   note that old_tss_sel is not used afetr this point */
	if (reason != TASK_SWITCH_CALL && reason != TASK_SWITCH_GATE)
		old_tss_sel = 0xffff;

	if (nseg_desc.type & 8)
		ret = kvm_task_switch_32(vcpu, tss_selector, old_tss_sel,
					 old_tss_base, &nseg_desc);
	else
		ret = kvm_task_switch_16(vcpu, tss_selector, old_tss_sel,
					 old_tss_base, &nseg_desc);

	if (reason == TASK_SWITCH_CALL || reason == TASK_SWITCH_GATE) {
		u32 eflags = kvm_x86_ops->get_rflags(vcpu);
		kvm_x86_ops->set_rflags(vcpu, eflags | X86_EFLAGS_NT);
	}

	if (reason != TASK_SWITCH_IRET) {
		nseg_desc.type |= (1 << 1);
		save_guest_segment_descriptor(vcpu, tss_selector,
					      &nseg_desc);
	}

	kvm_x86_ops->set_cr0(vcpu, vcpu->arch.cr0 | X86_CR0_TS);
	seg_desct_to_kvm_desct(&nseg_desc, tss_selector, &tr_seg);
	tr_seg.type = 11;
	kvm_set_segment(vcpu, &tr_seg, VCPU_SREG_TR);
out:
	return ret;
}
EXPORT_SYMBOL_GPL(kvm_task_switch);

int kvm_arch_vcpu_ioctl_set_sregs(struct kvm_vcpu *vcpu,
				  struct kvm_sregs *sregs)
{
	int mmu_reset_needed = 0;
	int pending_vec, max_bits;
	struct descriptor_table dt;

	vcpu_load(vcpu);

	dt.limit = sregs->idt.limit;
	dt.base = sregs->idt.base;
	kvm_x86_ops->set_idt(vcpu, &dt);
	dt.limit = sregs->gdt.limit;
	dt.base = sregs->gdt.base;
	kvm_x86_ops->set_gdt(vcpu, &dt);

	vcpu->arch.cr2 = sregs->cr2;
	mmu_reset_needed |= vcpu->arch.cr3 != sregs->cr3;

	down_read(&vcpu->kvm->slots_lock);
	if (gfn_to_memslot(vcpu->kvm, sregs->cr3 >> PAGE_SHIFT))
		vcpu->arch.cr3 = sregs->cr3;
	else
		set_bit(KVM_REQ_TRIPLE_FAULT, &vcpu->requests);
	up_read(&vcpu->kvm->slots_lock);

	kvm_set_cr8(vcpu, sregs->cr8);

	mmu_reset_needed |= vcpu->arch.shadow_efer != sregs->efer;
	kvm_x86_ops->set_efer(vcpu, sregs->efer);
	kvm_set_apic_base(vcpu, sregs->apic_base);

	kvm_x86_ops->decache_cr4_guest_bits(vcpu);

	mmu_reset_needed |= vcpu->arch.cr0 != sregs->cr0;
	kvm_x86_ops->set_cr0(vcpu, sregs->cr0);
	vcpu->arch.cr0 = sregs->cr0;

	mmu_reset_needed |= vcpu->arch.cr4 != sregs->cr4;
	kvm_x86_ops->set_cr4(vcpu, sregs->cr4);
	if (!is_long_mode(vcpu) && is_pae(vcpu))
		load_pdptrs(vcpu, vcpu->arch.cr3);

	if (mmu_reset_needed)
		kvm_mmu_reset_context(vcpu);

	max_bits = (sizeof sregs->interrupt_bitmap) << 3;
	pending_vec = find_first_bit(
		(const unsigned long *)sregs->interrupt_bitmap, max_bits);
	if (pending_vec < max_bits) {
		kvm_queue_interrupt(vcpu, pending_vec, false);
		pr_debug("Set back pending irq %d\n", pending_vec);
		if (irqchip_in_kernel(vcpu->kvm))
			kvm_pic_clear_isr_ack(vcpu->kvm);
	}

	kvm_set_segment(vcpu, &sregs->cs, VCPU_SREG_CS);
	kvm_set_segment(vcpu, &sregs->ds, VCPU_SREG_DS);
	kvm_set_segment(vcpu, &sregs->es, VCPU_SREG_ES);
	kvm_set_segment(vcpu, &sregs->fs, VCPU_SREG_FS);
	kvm_set_segment(vcpu, &sregs->gs, VCPU_SREG_GS);
	kvm_set_segment(vcpu, &sregs->ss, VCPU_SREG_SS);

	kvm_set_segment(vcpu, &sregs->tr, VCPU_SREG_TR);
	kvm_set_segment(vcpu, &sregs->ldt, VCPU_SREG_LDTR);

	/* Older userspace won't unhalt the vcpu on reset. */
	if (vcpu->vcpu_id == 0 && kvm_rip_read(vcpu) == 0xfff0 &&
	    sregs->cs.selector == 0xf000 && sregs->cs.base == 0xffff0000 &&
	    !(vcpu->arch.cr0 & X86_CR0_PE))
		vcpu->arch.mp_state = KVM_MP_STATE_RUNNABLE;

	vcpu_put(vcpu);

	return 0;
}

int kvm_arch_vcpu_ioctl_set_guest_debug(struct kvm_vcpu *vcpu,
					struct kvm_guest_debug *dbg)
{
	int i, r;

	vcpu_load(vcpu);

	if ((dbg->control & (KVM_GUESTDBG_ENABLE | KVM_GUESTDBG_USE_HW_BP)) ==
	    (KVM_GUESTDBG_ENABLE | KVM_GUESTDBG_USE_HW_BP)) {
		for (i = 0; i < KVM_NR_DB_REGS; ++i)
			vcpu->arch.eff_db[i] = dbg->arch.debugreg[i];
		vcpu->arch.switch_db_regs =
			(dbg->arch.debugreg[7] & DR7_BP_EN_MASK);
	} else {
		for (i = 0; i < KVM_NR_DB_REGS; i++)
			vcpu->arch.eff_db[i] = vcpu->arch.db[i];
		vcpu->arch.switch_db_regs = (vcpu->arch.dr7 & DR7_BP_EN_MASK);
	}

	r = kvm_x86_ops->set_guest_debug(vcpu, dbg);

	if (dbg->control & KVM_GUESTDBG_INJECT_DB)
		kvm_queue_exception(vcpu, DB_VECTOR);
	else if (dbg->control & KVM_GUESTDBG_INJECT_BP)
		kvm_queue_exception(vcpu, BP_VECTOR);

	vcpu_put(vcpu);

	return r;
}

/*
 * fxsave fpu state.  Taken from x86_64/processor.h.  To be killed when
 * we have asm/x86/processor.h
 */
struct fxsave {
	u16	cwd;
	u16	swd;
	u16	twd;
	u16	fop;
	u64	rip;
	u64	rdp;
	u32	mxcsr;
	u32	mxcsr_mask;
	u32	st_space[32];	/* 8*16 bytes for each FP-reg = 128 bytes */
#ifdef CONFIG_X86_64
	u32	xmm_space[64];	/* 16*16 bytes for each XMM-reg = 256 bytes */
#else
	u32	xmm_space[32];	/* 8*16 bytes for each XMM-reg = 128 bytes */
#endif
};

/*
 * Translate a guest virtual address to a guest physical address.
 */
int kvm_arch_vcpu_ioctl_translate(struct kvm_vcpu *vcpu,
				    struct kvm_translation *tr)
{
	unsigned long vaddr = tr->linear_address;
	gpa_t gpa;

	vcpu_load(vcpu);
	down_read(&vcpu->kvm->slots_lock);
	gpa = vcpu->arch.mmu.gva_to_gpa(vcpu, vaddr);
	up_read(&vcpu->kvm->slots_lock);
	tr->physical_address = gpa;
	tr->valid = gpa != UNMAPPED_GVA;
	tr->writeable = 1;
	tr->usermode = 0;
	vcpu_put(vcpu);

	return 0;
}

int kvm_arch_vcpu_ioctl_get_fpu(struct kvm_vcpu *vcpu, struct kvm_fpu *fpu)
{
	struct fxsave *fxsave = (struct fxsave *)&vcpu->arch.guest_fx_image;

	vcpu_load(vcpu);

	memcpy(fpu->fpr, fxsave->st_space, 128);
	fpu->fcw = fxsave->cwd;
	fpu->fsw = fxsave->swd;
	fpu->ftwx = fxsave->twd;
	fpu->last_opcode = fxsave->fop;
	fpu->last_ip = fxsave->rip;
	fpu->last_dp = fxsave->rdp;
	memcpy(fpu->xmm, fxsave->xmm_space, sizeof fxsave->xmm_space);

	vcpu_put(vcpu);

	return 0;
}

int kvm_arch_vcpu_ioctl_set_fpu(struct kvm_vcpu *vcpu, struct kvm_fpu *fpu)
{
	struct fxsave *fxsave = (struct fxsave *)&vcpu->arch.guest_fx_image;

	vcpu_load(vcpu);

	memcpy(fxsave->st_space, fpu->fpr, 128);
	fxsave->cwd = fpu->fcw;
	fxsave->swd = fpu->fsw;
	fxsave->twd = fpu->ftwx;
	fxsave->fop = fpu->last_opcode;
	fxsave->rip = fpu->last_ip;
	fxsave->rdp = fpu->last_dp;
	memcpy(fxsave->xmm_space, fpu->xmm, sizeof fxsave->xmm_space);

	vcpu_put(vcpu);

	return 0;
}

void fx_init(struct kvm_vcpu *vcpu)
{
	unsigned after_mxcsr_mask;

	/*
	 * Touch the fpu the first time in non atomic context as if
	 * this is the first fpu instruction the exception handler
	 * will fire before the instruction returns and it'll have to
	 * allocate ram with GFP_KERNEL.
	 */
	if (!used_math())
		kvm_fx_save(&vcpu->arch.host_fx_image);

	/* Initialize guest FPU by resetting ours and saving into guest's */
	preempt_disable();
	kvm_fx_save(&vcpu->arch.host_fx_image);
	kvm_fx_finit();
	kvm_fx_save(&vcpu->arch.guest_fx_image);
	kvm_fx_restore(&vcpu->arch.host_fx_image);
	preempt_enable();

	vcpu->arch.cr0 |= X86_CR0_ET;
	after_mxcsr_mask = offsetof(struct i387_fxsave_struct, st_space);
	vcpu->arch.guest_fx_image.mxcsr = 0x1f80;
	memset((void *)&vcpu->arch.guest_fx_image + after_mxcsr_mask,
	       0, sizeof(struct i387_fxsave_struct) - after_mxcsr_mask);
}
EXPORT_SYMBOL_GPL(fx_init);

void kvm_load_guest_fpu(struct kvm_vcpu *vcpu)
{
	if (!vcpu->fpu_active || vcpu->guest_fpu_loaded)
		return;

	vcpu->guest_fpu_loaded = 1;
	kvm_fx_save(&vcpu->arch.host_fx_image);
	kvm_fx_restore(&vcpu->arch.guest_fx_image);
}
EXPORT_SYMBOL_GPL(kvm_load_guest_fpu);

void kvm_put_guest_fpu(struct kvm_vcpu *vcpu)
{
	if (!vcpu->guest_fpu_loaded)
		return;

	vcpu->guest_fpu_loaded = 0;
	kvm_fx_save(&vcpu->arch.guest_fx_image);
	kvm_fx_restore(&vcpu->arch.host_fx_image);
	++vcpu->stat.fpu_reload;
}
EXPORT_SYMBOL_GPL(kvm_put_guest_fpu);

void kvm_arch_vcpu_free(struct kvm_vcpu *vcpu)
{
	if (vcpu->arch.time_page) {
		kvm_release_page_dirty(vcpu->arch.time_page);
		vcpu->arch.time_page = NULL;
	}

	kvm_x86_ops->vcpu_free(vcpu);
}

struct kvm_vcpu *kvm_arch_vcpu_create(struct kvm *kvm,
						unsigned int id)
{
	return kvm_x86_ops->vcpu_create(kvm, id);
}

int kvm_arch_vcpu_setup(struct kvm_vcpu *vcpu)
{
	int r;

	/* We do fxsave: this must be aligned. */
	BUG_ON((unsigned long)&vcpu->arch.host_fx_image & 0xF);

	vcpu->arch.mtrr_state.have_fixed = 1;
	vcpu_load(vcpu);
	r = kvm_arch_vcpu_reset(vcpu);
	if (r == 0)
		r = kvm_mmu_setup(vcpu);
	vcpu_put(vcpu);
	if (r < 0)
		goto free_vcpu;

	return 0;
free_vcpu:
	kvm_x86_ops->vcpu_free(vcpu);
	return r;
}

void kvm_arch_vcpu_destroy(struct kvm_vcpu *vcpu)
{
	vcpu_load(vcpu);
	kvm_mmu_unload(vcpu);
	vcpu_put(vcpu);

	kvm_x86_ops->vcpu_free(vcpu);
}

int kvm_arch_vcpu_reset(struct kvm_vcpu *vcpu)
{
	vcpu->arch.nmi_pending = false;
	vcpu->arch.nmi_injected = false;

	vcpu->arch.switch_db_regs = 0;
	memset(vcpu->arch.db, 0, sizeof(vcpu->arch.db));
	vcpu->arch.dr6 = DR6_FIXED_1;
	vcpu->arch.dr7 = DR7_FIXED_1;

	return kvm_x86_ops->vcpu_reset(vcpu);
}

void kvm_arch_hardware_enable(void *garbage)
{
	kvm_x86_ops->hardware_enable(garbage);
}

void kvm_arch_hardware_disable(void *garbage)
{
	kvm_x86_ops->hardware_disable(garbage);
}

int kvm_arch_hardware_setup(void)
{
	return kvm_x86_ops->hardware_setup();
}

void kvm_arch_hardware_unsetup(void)
{
	kvm_x86_ops->hardware_unsetup();
}

void kvm_arch_check_processor_compat(void *rtn)
{
	kvm_x86_ops->check_processor_compatibility(rtn);
}

int kvm_arch_vcpu_init(struct kvm_vcpu *vcpu)
{
	struct page *page;
	struct kvm *kvm;
	int r;

	BUG_ON(vcpu->kvm == NULL);
	kvm = vcpu->kvm;

	vcpu->arch.mmu.root_hpa = INVALID_PAGE;
	if (!irqchip_in_kernel(kvm) || vcpu->vcpu_id == 0)
		vcpu->arch.mp_state = KVM_MP_STATE_RUNNABLE;
	else
		vcpu->arch.mp_state = KVM_MP_STATE_UNINITIALIZED;

	page = alloc_page(GFP_KERNEL | __GFP_ZERO);
	if (!page) {
		r = -ENOMEM;
		goto fail;
	}
	vcpu->arch.pio_data = page_address(page);

	r = kvm_mmu_create(vcpu);
	if (r < 0)
		goto fail_free_pio_data;

	if (irqchip_in_kernel(kvm)) {
		r = kvm_create_lapic(vcpu);
		if (r < 0)
			goto fail_mmu_destroy;
	}

	return 0;

fail_mmu_destroy:
	kvm_mmu_destroy(vcpu);
fail_free_pio_data:
	free_page((unsigned long)vcpu->arch.pio_data);
fail:
	return r;
}

void kvm_arch_vcpu_uninit(struct kvm_vcpu *vcpu)
{
	kvm_free_lapic(vcpu);
	down_read(&vcpu->kvm->slots_lock);
	kvm_mmu_destroy(vcpu);
	up_read(&vcpu->kvm->slots_lock);
	free_page((unsigned long)vcpu->arch.pio_data);
}

struct  kvm *kvm_arch_create_vm(void)
{
	struct kvm *kvm = kzalloc(sizeof(struct kvm), GFP_KERNEL);

	if (!kvm)
		return ERR_PTR(-ENOMEM);

	INIT_LIST_HEAD(&kvm->arch.active_mmu_pages);
	INIT_LIST_HEAD(&kvm->arch.assigned_dev_head);

	/* Reserve bit 0 of irq_sources_bitmap for userspace irq source */
	set_bit(KVM_USERSPACE_IRQ_SOURCE_ID, &kvm->arch.irq_sources_bitmap);

	rdtscll(kvm->arch.vm_init_tsc);

	return kvm;
}

static void kvm_unload_vcpu_mmu(struct kvm_vcpu *vcpu)
{
	vcpu_load(vcpu);
	kvm_mmu_unload(vcpu);
	vcpu_put(vcpu);
}

static void kvm_free_vcpus(struct kvm *kvm)
{
	unsigned int i;

	/*
	 * Unpin any mmu pages first.
	 */
	for (i = 0; i < KVM_MAX_VCPUS; ++i)
		if (kvm->vcpus[i])
			kvm_unload_vcpu_mmu(kvm->vcpus[i]);
	for (i = 0; i < KVM_MAX_VCPUS; ++i) {
		if (kvm->vcpus[i]) {
			kvm_arch_vcpu_free(kvm->vcpus[i]);
			kvm->vcpus[i] = NULL;
		}
	}

}

void kvm_arch_sync_events(struct kvm *kvm)
{
	kvm_free_all_assigned_devices(kvm);
}

void kvm_arch_destroy_vm(struct kvm *kvm)
{
	kvm_iommu_unmap_guest(kvm);
	kvm_free_pit(kvm);
	kfree(kvm->arch.vpic);
	kfree(kvm->arch.vioapic);
	kvm_free_vcpus(kvm);
	kvm_free_physmem(kvm);
	if (kvm->arch.apic_access_page)
		put_page(kvm->arch.apic_access_page);
	if (kvm->arch.ept_identity_pagetable)
		put_page(kvm->arch.ept_identity_pagetable);
	kfree(kvm);
}

int kvm_arch_set_memory_region(struct kvm *kvm,
				struct kvm_userspace_memory_region *mem,
				struct kvm_memory_slot old,
				int user_alloc)
{
	int npages = mem->memory_size >> PAGE_SHIFT;
	struct kvm_memory_slot *memslot = &kvm->memslots[mem->slot];

	/*To keep backward compatibility with older userspace,
	 *x86 needs to hanlde !user_alloc case.
	 */
	if (!user_alloc) {
		if (npages && !old.rmap) {
			unsigned long userspace_addr;

			down_write(&current->mm->mmap_sem);
			userspace_addr = do_mmap(NULL, 0,
						 npages * PAGE_SIZE,
						 PROT_READ | PROT_WRITE,
						 MAP_PRIVATE | MAP_ANONYMOUS,
						 0);
			up_write(&current->mm->mmap_sem);

			if (IS_ERR((void *)userspace_addr))
				return PTR_ERR((void *)userspace_addr);

			/* set userspace_addr atomically for kvm_hva_to_rmapp */
			spin_lock(&kvm->mmu_lock);
			memslot->userspace_addr = userspace_addr;
			spin_unlock(&kvm->mmu_lock);
		} else {
			if (!old.user_alloc && old.rmap) {
				int ret;

				down_write(&current->mm->mmap_sem);
				ret = do_munmap(current->mm, old.userspace_addr,
						old.npages * PAGE_SIZE);
				up_write(&current->mm->mmap_sem);
				if (ret < 0)
					printk(KERN_WARNING
				       "kvm_vm_ioctl_set_memory_region: "
				       "failed to munmap memory\n");
			}
		}
	}

	spin_lock(&kvm->mmu_lock);
	if (!kvm->arch.n_requested_mmu_pages) {
		unsigned int nr_mmu_pages = kvm_mmu_calculate_mmu_pages(kvm);
		kvm_mmu_change_mmu_pages(kvm, nr_mmu_pages);
	}

	kvm_mmu_slot_remove_write_access(kvm, mem->slot);
	spin_unlock(&kvm->mmu_lock);
	kvm_flush_remote_tlbs(kvm);

	return 0;
}

void kvm_arch_flush_shadow(struct kvm *kvm)
{
	kvm_mmu_zap_all(kvm);
	kvm_reload_remote_mmus(kvm);
}

int kvm_arch_vcpu_runnable(struct kvm_vcpu *vcpu)
{
	return vcpu->arch.mp_state == KVM_MP_STATE_RUNNABLE
	       || vcpu->arch.mp_state == KVM_MP_STATE_SIPI_RECEIVED
	       || vcpu->arch.nmi_pending;
}

void kvm_vcpu_kick(struct kvm_vcpu *vcpu)
{
	int me;
	int cpu = vcpu->cpu;

	if (waitqueue_active(&vcpu->wq)) {
		wake_up_interruptible(&vcpu->wq);
		++vcpu->stat.halt_wakeup;
	}

	me = get_cpu();
	if (cpu != me && (unsigned)cpu < nr_cpu_ids && cpu_online(cpu))
		if (!test_and_set_bit(KVM_REQ_KICK, &vcpu->requests))
			smp_send_reschedule(cpu);
	put_cpu();
}

int kvm_arch_interrupt_allowed(struct kvm_vcpu *vcpu)
{
	return kvm_x86_ops->interrupt_allowed(vcpu);
}<|MERGE_RESOLUTION|>--- conflicted
+++ resolved
@@ -898,10 +898,7 @@
 	case MSR_VM_HSAVE_PA:
 	case MSR_P6_EVNTSEL0:
 	case MSR_P6_EVNTSEL1:
-<<<<<<< HEAD
-=======
 	case MSR_K7_EVNTSEL0:
->>>>>>> 80ffb3cc
 		data = 0;
 		break;
 	case MSR_MTRRcap:
