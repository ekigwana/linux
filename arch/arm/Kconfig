config ARM
	bool
	default y
	select HAVE_AOUT
	select HAVE_DMA_API_DEBUG
	select HAVE_IDE
	select HAVE_MEMBLOCK
	select RTC_LIB
	select SYS_SUPPORTS_APM_EMULATION
	select GENERIC_ATOMIC64 if (CPU_V6 || !CPU_32v6K || !AEABI)
	select HAVE_OPROFILE if (HAVE_PERF_EVENTS)
	select HAVE_ARCH_KGDB
	select HAVE_KPROBES if !XIP_KERNEL
	select HAVE_KRETPROBES if (HAVE_KPROBES)
	select HAVE_FUNCTION_TRACER if (!XIP_KERNEL)
	select HAVE_FTRACE_MCOUNT_RECORD if (!XIP_KERNEL)
	select HAVE_DYNAMIC_FTRACE if (!XIP_KERNEL)
	select HAVE_FUNCTION_GRAPH_TRACER if (!THUMB2_KERNEL)
	select HAVE_GENERIC_DMA_COHERENT
	select HAVE_KERNEL_GZIP
	select HAVE_KERNEL_LZO
	select HAVE_KERNEL_LZMA
	select HAVE_IRQ_WORK
	select HAVE_PERF_EVENTS
	select PERF_USE_VMALLOC
	select HAVE_REGS_AND_STACK_ACCESS_API
	select HAVE_HW_BREAKPOINT if (PERF_EVENTS && (CPU_V6 || CPU_V6K || CPU_V7))
	select HAVE_C_RECORDMCOUNT
	select HAVE_GENERIC_HARDIRQS
	select HAVE_SPARSE_IRQ
	select GENERIC_IRQ_SHOW
	select CPU_PM if (SUSPEND || CPU_IDLE)
	help
	  The ARM series is a line of low-power-consumption RISC chip designs
	  licensed by ARM Ltd and targeted at embedded applications and
	  handhelds such as the Compaq IPAQ.  ARM-based PCs are no longer
	  manufactured, but legacy ARM-based PC hardware remains popular in
	  Europe.  There is an ARM Linux project with a web page at
	  <http://www.arm.linux.org.uk/>.

config ARM_HAS_SG_CHAIN
	bool

config HAVE_PWM
	bool

config MIGHT_HAVE_PCI
	bool

config SYS_SUPPORTS_APM_EMULATION
	bool

config HAVE_SCHED_CLOCK
	bool

config GENERIC_GPIO
	bool

config ARCH_USES_GETTIMEOFFSET
	bool
	default n

config GENERIC_CLOCKEVENTS
	bool

config GENERIC_CLOCKEVENTS_BROADCAST
	bool
	depends on GENERIC_CLOCKEVENTS
	default y if SMP

config KTIME_SCALAR
	bool
	default y

config HAVE_TCM
	bool
	select GENERIC_ALLOCATOR

config HAVE_PROC_CPU
	bool

config NO_IOPORT
	bool

config EISA
	bool
	---help---
	  The Extended Industry Standard Architecture (EISA) bus was
	  developed as an open alternative to the IBM MicroChannel bus.

	  The EISA bus provided some of the features of the IBM MicroChannel
	  bus while maintaining backward compatibility with cards made for
	  the older ISA bus.  The EISA bus saw limited use between 1988 and
	  1995 when it was made obsolete by the PCI bus.

	  Say Y here if you are building a kernel for an EISA-based machine.

	  Otherwise, say N.

config SBUS
	bool

config MCA
	bool
	help
	  MicroChannel Architecture is found in some IBM PS/2 machines and
	  laptops.  It is a bus system similar to PCI or ISA. See
	  <file:Documentation/mca.txt> (and especially the web page given
	  there) before attempting to build an MCA bus kernel.

config STACKTRACE_SUPPORT
	bool
	default y

config HAVE_LATENCYTOP_SUPPORT
	bool
	depends on !SMP
	default y

config LOCKDEP_SUPPORT
	bool
	default y

config TRACE_IRQFLAGS_SUPPORT
	bool
	default y

config HARDIRQS_SW_RESEND
	bool
	default y

config GENERIC_IRQ_PROBE
	bool
	default y

config GENERIC_LOCKBREAK
	bool
	default y
	depends on SMP && PREEMPT

config RWSEM_GENERIC_SPINLOCK
	bool
	default y

config RWSEM_XCHGADD_ALGORITHM
	bool

config ARCH_HAS_ILOG2_U32
	bool

config ARCH_HAS_ILOG2_U64
	bool

config ARCH_HAS_CPUFREQ
	bool
	help
	  Internal node to signify that the ARCH has CPUFREQ support
	  and that the relevant menu configurations are displayed for
	  it.

config ARCH_HAS_CPU_IDLE_WAIT
       def_bool y

config GENERIC_HWEIGHT
	bool
	default y

config GENERIC_CALIBRATE_DELAY
	bool
	default y

config ARCH_MAY_HAVE_PC_FDC
	bool

config ZONE_DMA
	bool

config NEED_DMA_MAP_STATE
       def_bool y

config GENERIC_ISA_DMA
	bool

config FIQ
	bool

config ARCH_MTD_XIP
	bool

config VECTORS_BASE
	hex
	default 0xffff0000 if MMU || CPU_HIGH_VECTOR
	default DRAM_BASE if REMAP_VECTORS_TO_RAM
	default 0x00000000
	help
	  The base address of exception vectors.

config ARM_PATCH_PHYS_VIRT
	bool "Patch physical to virtual translations at runtime" if EMBEDDED
	default y
	depends on !XIP_KERNEL && MMU
	depends on !ARCH_REALVIEW || !SPARSEMEM
	help
	  Patch phys-to-virt and virt-to-phys translation functions at
	  boot and module load time according to the position of the
	  kernel in system memory.

	  This can only be used with non-XIP MMU kernels where the base
	  of physical memory is at a 16MB boundary.

	  Only disable this option if you know that you do not require
	  this feature (eg, building a kernel for a single machine) and
	  you need to shrink the kernel to the minimal size.

config NEED_MACH_MEMORY_H
	bool
	help
	  Select this when mach/memory.h is required to provide special
	  definitions for this platform.  The need for mach/memory.h should
	  be avoided when possible.

config PHYS_OFFSET
	hex "Physical address of main memory"
	depends on !ARM_PATCH_PHYS_VIRT && !NEED_MACH_MEMORY_H
	help
	  Please provide the physical address corresponding to the
	  location of main memory in your system.

source "init/Kconfig"

source "kernel/Kconfig.freezer"

menu "System Type"

config MMU
	bool "MMU-based Paged Memory Management Support"
	default y
	help
	  Select if you want MMU-based virtualised addressing space
	  support by paged memory management. If unsure, say 'Y'.

#
# The "ARM system type" choice list is ordered alphabetically by option
# text.  Please add new entries in the option alphabetic order.
#
choice
	prompt "ARM system type"
	default ARCH_VERSATILE

config ARCH_INTEGRATOR
	bool "ARM Ltd. Integrator family"
	select ARM_AMBA
	select ARCH_HAS_CPUFREQ
	select CLKDEV_LOOKUP
	select HAVE_MACH_CLKDEV
	select ICST
	select GENERIC_CLOCKEVENTS
	select PLAT_VERSATILE
	select PLAT_VERSATILE_FPGA_IRQ
	select NEED_MACH_MEMORY_H
	help
	  Support for ARM's Integrator platform.

config ARCH_REALVIEW
	bool "ARM Ltd. RealView family"
	select ARM_AMBA
	select CLKDEV_LOOKUP
	select HAVE_MACH_CLKDEV
	select ICST
	select GENERIC_CLOCKEVENTS
	select ARCH_WANT_OPTIONAL_GPIOLIB
	select PLAT_VERSATILE
	select PLAT_VERSATILE_CLCD
	select ARM_TIMER_SP804
	select GPIO_PL061 if GPIOLIB
	select NEED_MACH_MEMORY_H
	help
	  This enables support for ARM Ltd RealView boards.

config ARCH_VERSATILE
	bool "ARM Ltd. Versatile family"
	select ARM_AMBA
	select ARM_VIC
	select CLKDEV_LOOKUP
	select HAVE_MACH_CLKDEV
	select ICST
	select GENERIC_CLOCKEVENTS
	select ARCH_WANT_OPTIONAL_GPIOLIB
	select PLAT_VERSATILE
	select PLAT_VERSATILE_CLCD
	select PLAT_VERSATILE_FPGA_IRQ
	select ARM_TIMER_SP804
	help
	  This enables support for ARM Ltd Versatile board.

config ARCH_VEXPRESS
	bool "ARM Ltd. Versatile Express family"
	select ARCH_WANT_OPTIONAL_GPIOLIB
	select ARM_AMBA
	select ARM_TIMER_SP804
	select CLKDEV_LOOKUP
	select HAVE_MACH_CLKDEV
	select GENERIC_CLOCKEVENTS
	select HAVE_CLK
	select HAVE_PATA_PLATFORM
	select ICST
	select PLAT_VERSATILE
	select PLAT_VERSATILE_CLCD
	help
	  This enables support for the ARM Ltd Versatile Express boards.

config ARCH_AT91
	bool "Atmel AT91"
	select ARCH_REQUIRE_GPIOLIB
	select HAVE_CLK
	select CLKDEV_LOOKUP
	help
	  This enables support for systems based on the Atmel AT91RM9200,
	  AT91SAM9 and AT91CAP9 processors.

config ARCH_BCMRING
	bool "Broadcom BCMRING"
	depends on MMU
	select CPU_V6
	select ARM_AMBA
	select ARM_TIMER_SP804
	select CLKDEV_LOOKUP
	select GENERIC_CLOCKEVENTS
	select ARCH_WANT_OPTIONAL_GPIOLIB
	help
	  Support for Broadcom's BCMRing platform.

config ARCH_CLPS711X
	bool "Cirrus Logic CLPS711x/EP721x-based"
	select CPU_ARM720T
	select ARCH_USES_GETTIMEOFFSET
	select NEED_MACH_MEMORY_H
	help
	  Support for Cirrus Logic 711x/721x based boards.

config ARCH_CNS3XXX
	bool "Cavium Networks CNS3XXX family"
	select CPU_V6K
	select GENERIC_CLOCKEVENTS
	select ARM_GIC
	select MIGHT_HAVE_PCI
	select PCI_DOMAINS if PCI
	help
	  Support for Cavium Networks CNS3XXX platform.

config ARCH_GEMINI
	bool "Cortina Systems Gemini"
	select CPU_FA526
	select ARCH_REQUIRE_GPIOLIB
	select ARCH_USES_GETTIMEOFFSET
	help
	  Support for the Cortina Systems Gemini family SoCs

config ARCH_PRIMA2
	bool "CSR SiRFSoC PRIMA2 ARM Cortex A9 Platform"
	select CPU_V7
	select GENERIC_TIME
	select NO_IOPORT
	select GENERIC_CLOCKEVENTS
	select CLKDEV_LOOKUP
	select GENERIC_IRQ_CHIP
	select USE_OF
	select ZONE_DMA
	help
          Support for CSR SiRFSoC ARM Cortex A9 Platform

config ARCH_EBSA110
	bool "EBSA-110"
	select CPU_SA110
	select ISA
	select NO_IOPORT
	select ARCH_USES_GETTIMEOFFSET
	select NEED_MACH_MEMORY_H
	help
	  This is an evaluation board for the StrongARM processor available
	  from Digital. It has limited hardware on-board, including an
	  Ethernet interface, two PCMCIA sockets, two serial ports and a
	  parallel port.

config ARCH_EP93XX
	bool "EP93xx-based"
	select CPU_ARM920T
	select ARM_AMBA
	select ARM_VIC
	select CLKDEV_LOOKUP
	select ARCH_REQUIRE_GPIOLIB
	select ARCH_HAS_HOLES_MEMORYMODEL
	select ARCH_USES_GETTIMEOFFSET
	select NEED_MEMORY_H
	help
	  This enables support for the Cirrus EP93xx series of CPUs.

config ARCH_FOOTBRIDGE
	bool "FootBridge"
	select CPU_SA110
	select FOOTBRIDGE
	select GENERIC_CLOCKEVENTS
	select NEED_MACH_MEMORY_H
	help
	  Support for systems based on the DC21285 companion chip
	  ("FootBridge"), such as the Simtec CATS and the Rebel NetWinder.

config ARCH_MXC
	bool "Freescale MXC/iMX-based"
	select GENERIC_CLOCKEVENTS
	select ARCH_REQUIRE_GPIOLIB
	select CLKDEV_LOOKUP
	select CLKSRC_MMIO
	select GENERIC_IRQ_CHIP
	select HAVE_SCHED_CLOCK
	help
	  Support for Freescale MXC/iMX-based family of processors

config ARCH_MXS
	bool "Freescale MXS-based"
	select GENERIC_CLOCKEVENTS
	select ARCH_REQUIRE_GPIOLIB
	select CLKDEV_LOOKUP
	select CLKSRC_MMIO
	help
	  Support for Freescale MXS-based family of processors

config ARCH_NETX
	bool "Hilscher NetX based"
	select CLKSRC_MMIO
	select CPU_ARM926T
	select ARM_VIC
	select GENERIC_CLOCKEVENTS
	help
	  This enables support for systems based on the Hilscher NetX Soc

config ARCH_H720X
	bool "Hynix HMS720x-based"
	select CPU_ARM720T
	select ISA_DMA_API
	select ARCH_USES_GETTIMEOFFSET
	help
	  This enables support for systems based on the Hynix HMS720x

config ARCH_IOP13XX
	bool "IOP13xx-based"
	depends on MMU
	select CPU_XSC3
	select PLAT_IOP
	select PCI
	select ARCH_SUPPORTS_MSI
	select VMSPLIT_1G
	select NEED_MACH_MEMORY_H
	help
	  Support for Intel's IOP13XX (XScale) family of processors.

config ARCH_IOP32X
	bool "IOP32x-based"
	depends on MMU
	select CPU_XSCALE
	select PLAT_IOP
	select PCI
	select ARCH_REQUIRE_GPIOLIB
	help
	  Support for Intel's 80219 and IOP32X (XScale) family of
	  processors.

config ARCH_IOP33X
	bool "IOP33x-based"
	depends on MMU
	select CPU_XSCALE
	select PLAT_IOP
	select PCI
	select ARCH_REQUIRE_GPIOLIB
	help
	  Support for Intel's IOP33X (XScale) family of processors.

config ARCH_IXP23XX
 	bool "IXP23XX-based"
	depends on MMU
	select CPU_XSC3
 	select PCI
	select ARCH_USES_GETTIMEOFFSET
	select NEED_MACH_MEMORY_H
	help
	  Support for Intel's IXP23xx (XScale) family of processors.

config ARCH_IXP2000
	bool "IXP2400/2800-based"
	depends on MMU
	select CPU_XSCALE
	select PCI
	select ARCH_USES_GETTIMEOFFSET
	select NEED_MACH_MEMORY_H
	help
	  Support for Intel's IXP2400/2800 (XScale) family of processors.

config ARCH_IXP4XX
	bool "IXP4xx-based"
	depends on MMU
	select CLKSRC_MMIO
	select CPU_XSCALE
	select GENERIC_GPIO
	select GENERIC_CLOCKEVENTS
	select HAVE_SCHED_CLOCK
	select MIGHT_HAVE_PCI
	select DMABOUNCE if PCI
	help
	  Support for Intel's IXP4XX (XScale) family of processors.

config ARCH_DOVE
	bool "Marvell Dove"
	select CPU_V7
	select PCI
	select ARCH_REQUIRE_GPIOLIB
	select GENERIC_CLOCKEVENTS
	select PLAT_ORION
	help
	  Support for the Marvell Dove SoC 88AP510

config ARCH_KIRKWOOD
	bool "Marvell Kirkwood"
	select CPU_FEROCEON
	select PCI
	select ARCH_REQUIRE_GPIOLIB
	select GENERIC_CLOCKEVENTS
	select PLAT_ORION
	help
	  Support for the following Marvell Kirkwood series SoCs:
	  88F6180, 88F6192 and 88F6281.

config ARCH_LPC32XX
	bool "NXP LPC32XX"
	select CLKSRC_MMIO
	select CPU_ARM926T
	select ARCH_REQUIRE_GPIOLIB
	select HAVE_IDE
	select ARM_AMBA
	select USB_ARCH_HAS_OHCI
	select CLKDEV_LOOKUP
	select GENERIC_TIME
	select GENERIC_CLOCKEVENTS
	help
	  Support for the NXP LPC32XX family of processors

config ARCH_MV78XX0
	bool "Marvell MV78xx0"
	select CPU_FEROCEON
	select PCI
	select ARCH_REQUIRE_GPIOLIB
	select GENERIC_CLOCKEVENTS
	select PLAT_ORION
	help
	  Support for the following Marvell MV78xx0 series SoCs:
	  MV781x0, MV782x0.

config ARCH_ORION5X
	bool "Marvell Orion"
	depends on MMU
	select CPU_FEROCEON
	select PCI
	select ARCH_REQUIRE_GPIOLIB
	select GENERIC_CLOCKEVENTS
	select PLAT_ORION
	help
	  Support for the following Marvell Orion 5x series SoCs:
	  Orion-1 (5181), Orion-VoIP (5181L), Orion-NAS (5182),
	  Orion-2 (5281), Orion-1-90 (6183).

config ARCH_MMP
	bool "Marvell PXA168/910/MMP2"
	depends on MMU
	select ARCH_REQUIRE_GPIOLIB
	select CLKDEV_LOOKUP
	select GENERIC_CLOCKEVENTS
	select HAVE_SCHED_CLOCK
	select TICK_ONESHOT
	select PLAT_PXA
	select SPARSE_IRQ
	help
	  Support for Marvell's PXA168/PXA910(MMP) and MMP2 processor line.

config ARCH_KS8695
	bool "Micrel/Kendin KS8695"
	select CPU_ARM922T
	select ARCH_REQUIRE_GPIOLIB
	select ARCH_USES_GETTIMEOFFSET
	select NEED_MACH_MEMORY_H
	help
	  Support for Micrel/Kendin KS8695 "Centaur" (ARM922T) based
	  System-on-Chip devices.

config ARCH_W90X900
	bool "Nuvoton W90X900 CPU"
	select CPU_ARM926T
	select ARCH_REQUIRE_GPIOLIB
	select CLKDEV_LOOKUP
	select CLKSRC_MMIO
	select GENERIC_CLOCKEVENTS
	help
	  Support for Nuvoton (Winbond logic dept.) ARM9 processor,
	  At present, the w90x900 has been renamed nuc900, regarding
	  the ARM series product line, you can login the following
	  link address to know more.

	  <http://www.nuvoton.com/hq/enu/ProductAndSales/ProductLines/
		ConsumerElectronicsIC/ARMMicrocontroller/ARMMicrocontroller>

config ARCH_NUC93X
	bool "Nuvoton NUC93X CPU"
	select CPU_ARM926T
	select CLKDEV_LOOKUP
	help
	  Support for Nuvoton (Winbond logic dept.) NUC93X MCU,The NUC93X is a
	  low-power and high performance MPEG-4/JPEG multimedia controller chip.

config ARCH_TEGRA
	bool "NVIDIA Tegra"
	select CLKDEV_LOOKUP
	select CLKSRC_MMIO
	select GENERIC_TIME
	select GENERIC_CLOCKEVENTS
	select GENERIC_GPIO
	select HAVE_CLK
	select HAVE_SCHED_CLOCK
	select ARCH_HAS_CPUFREQ
	help
	  This enables support for NVIDIA Tegra based systems (Tegra APX,
	  Tegra 6xx and Tegra 2 series).

config ARCH_PNX4008
	bool "Philips Nexperia PNX4008 Mobile"
	select CPU_ARM926T
	select CLKDEV_LOOKUP
	select ARCH_USES_GETTIMEOFFSET
	help
	  This enables support for Philips PNX4008 mobile platform.

config ARCH_PXA
	bool "PXA2xx/PXA3xx-based"
	depends on MMU
	select ARCH_MTD_XIP
	select ARCH_HAS_CPUFREQ
	select CLKDEV_LOOKUP
	select CLKSRC_MMIO
	select ARCH_REQUIRE_GPIOLIB
	select GENERIC_CLOCKEVENTS
	select HAVE_SCHED_CLOCK
	select TICK_ONESHOT
	select PLAT_PXA
	select SPARSE_IRQ
	select AUTO_ZRELADDR
	select MULTI_IRQ_HANDLER
	help
	  Support for Intel/Marvell's PXA2xx/PXA3xx processor line.

config ARCH_MSM
	bool "Qualcomm MSM"
	select HAVE_CLK
	select GENERIC_CLOCKEVENTS
	select ARCH_REQUIRE_GPIOLIB
	select CLKDEV_LOOKUP
	help
	  Support for Qualcomm MSM/QSD based systems.  This runs on the
	  apps processor of the MSM/QSD and depends on a shared memory
	  interface to the modem processor which runs the baseband
	  stack and controls some vital subsystems
	  (clock and power control, etc).

config ARCH_SHMOBILE
	bool "Renesas SH-Mobile / R-Mobile"
	select HAVE_CLK
	select CLKDEV_LOOKUP
	select HAVE_MACH_CLKDEV
	select GENERIC_CLOCKEVENTS
	select NO_IOPORT
	select SPARSE_IRQ
	select MULTI_IRQ_HANDLER
	select PM_GENERIC_DOMAINS if PM
	select NEED_MACH_MEMORY_H
	help
	  Support for Renesas's SH-Mobile and R-Mobile ARM platforms.

config ARCH_RPC
	bool "RiscPC"
	select ARCH_ACORN
	select FIQ
	select TIMER_ACORN
	select ARCH_MAY_HAVE_PC_FDC
	select HAVE_PATA_PLATFORM
	select ISA_DMA_API
	select NO_IOPORT
	select ARCH_SPARSEMEM_ENABLE
	select ARCH_USES_GETTIMEOFFSET
	select NEED_MACH_MEMORY_H
	help
	  On the Acorn Risc-PC, Linux can support the internal IDE disk and
	  CD-ROM interface, serial and parallel port, and the floppy drive.

config ARCH_SA1100
	bool "SA1100-based"
	select CLKSRC_MMIO
	select CPU_SA1100
	select ISA
	select ARCH_SPARSEMEM_ENABLE
	select ARCH_MTD_XIP
	select ARCH_HAS_CPUFREQ
	select CPU_FREQ
	select GENERIC_CLOCKEVENTS
	select HAVE_CLK
	select HAVE_SCHED_CLOCK
	select TICK_ONESHOT
	select ARCH_REQUIRE_GPIOLIB
	select NEED_MACH_MEMORY_H
	help
	  Support for StrongARM 11x0 based boards.

config ARCH_S3C2410
	bool "Samsung S3C2410, S3C2412, S3C2413, S3C2416, S3C2440, S3C2442, S3C2443, S3C2450"
	select GENERIC_GPIO
	select ARCH_HAS_CPUFREQ
	select HAVE_CLK
	select CLKDEV_LOOKUP
	select ARCH_USES_GETTIMEOFFSET
	select HAVE_S3C2410_I2C if I2C
	help
	  Samsung S3C2410X CPU based systems, such as the Simtec Electronics
	  BAST (<http://www.simtec.co.uk/products/EB110ITX/>), the IPAQ 1940 or
	  the Samsung SMDK2410 development board (and derivatives).

	  Note, the S3C2416 and the S3C2450 are so close that they even share
	  the same SoC ID code. This means that there is no separate machine
	  directory (no arch/arm/mach-s3c2450) as the S3C2416 was first.

config ARCH_S3C64XX
	bool "Samsung S3C64XX"
	select PLAT_SAMSUNG
	select CPU_V6
	select ARM_VIC
	select HAVE_CLK
	select CLKDEV_LOOKUP
	select NO_IOPORT
	select ARCH_USES_GETTIMEOFFSET
	select ARCH_HAS_CPUFREQ
	select ARCH_REQUIRE_GPIOLIB
	select SAMSUNG_CLKSRC
	select SAMSUNG_IRQ_VIC_TIMER
	select SAMSUNG_IRQ_UART
	select S3C_GPIO_TRACK
	select S3C_GPIO_PULL_UPDOWN
	select S3C_GPIO_CFG_S3C24XX
	select S3C_GPIO_CFG_S3C64XX
	select S3C_DEV_NAND
	select USB_ARCH_HAS_OHCI
	select SAMSUNG_GPIOLIB_4BIT
	select HAVE_S3C2410_I2C if I2C
	select HAVE_S3C2410_WATCHDOG if WATCHDOG
	help
	  Samsung S3C64XX series based systems

config ARCH_S5P64X0
	bool "Samsung S5P6440 S5P6450"
	select CPU_V6
	select GENERIC_GPIO
	select HAVE_CLK
	select CLKDEV_LOOKUP
	select CLKSRC_MMIO
	select HAVE_S3C2410_WATCHDOG if WATCHDOG
	select GENERIC_CLOCKEVENTS
	select HAVE_SCHED_CLOCK
	select HAVE_S3C2410_I2C if I2C
	select HAVE_S3C_RTC if RTC_CLASS
	help
	  Samsung S5P64X0 CPU based systems, such as the Samsung SMDK6440,
	  SMDK6450.

config ARCH_S5PC100
	bool "Samsung S5PC100"
	select GENERIC_GPIO
	select HAVE_CLK
	select CLKDEV_LOOKUP
	select CPU_V7
	select ARM_L1_CACHE_SHIFT_6
	select ARCH_USES_GETTIMEOFFSET
	select HAVE_S3C2410_I2C if I2C
	select HAVE_S3C_RTC if RTC_CLASS
	select HAVE_S3C2410_WATCHDOG if WATCHDOG
	help
	  Samsung S5PC100 series based systems

config ARCH_S5PV210
	bool "Samsung S5PV210/S5PC110"
	select CPU_V7
	select ARCH_SPARSEMEM_ENABLE
	select ARCH_HAS_HOLES_MEMORYMODEL
	select GENERIC_GPIO
	select HAVE_CLK
	select CLKDEV_LOOKUP
	select CLKSRC_MMIO
	select ARM_L1_CACHE_SHIFT_6
	select ARCH_HAS_CPUFREQ
	select GENERIC_CLOCKEVENTS
	select HAVE_SCHED_CLOCK
	select HAVE_S3C2410_I2C if I2C
	select HAVE_S3C_RTC if RTC_CLASS
	select HAVE_S3C2410_WATCHDOG if WATCHDOG
	select NEED_MACH_MEMORY_H
	help
	  Samsung S5PV210/S5PC110 series based systems

config ARCH_EXYNOS4
	bool "Samsung EXYNOS4"
	select CPU_V7
	select ARCH_SPARSEMEM_ENABLE
	select ARCH_HAS_HOLES_MEMORYMODEL
	select GENERIC_GPIO
	select HAVE_CLK
	select CLKDEV_LOOKUP
	select ARCH_HAS_CPUFREQ
	select GENERIC_CLOCKEVENTS
	select HAVE_S3C_RTC if RTC_CLASS
	select HAVE_S3C2410_I2C if I2C
	select HAVE_S3C2410_WATCHDOG if WATCHDOG
	select NEED_MACH_MEMORY_H
	help
	  Samsung EXYNOS4 series based systems

config ARCH_SHARK
	bool "Shark"
	select CPU_SA110
	select ISA
	select ISA_DMA
	select ZONE_DMA
	select PCI
	select ARCH_USES_GETTIMEOFFSET
	select NEED_MACH_MEMORY_H
	help
	  Support for the StrongARM based Digital DNARD machine, also known
	  as "Shark" (<http://www.shark-linux.de/shark.html>).

config ARCH_TCC_926
	bool "Telechips TCC ARM926-based systems"
	select CLKSRC_MMIO
	select CPU_ARM926T
	select HAVE_CLK
	select CLKDEV_LOOKUP
	select GENERIC_CLOCKEVENTS
	help
	  Support for Telechips TCC ARM926-based systems.

config ARCH_U300
	bool "ST-Ericsson U300 Series"
	depends on MMU
	select CLKSRC_MMIO
	select CPU_ARM926T
	select HAVE_SCHED_CLOCK
	select HAVE_TCM
	select ARM_AMBA
	select ARM_VIC
	select GENERIC_CLOCKEVENTS
	select CLKDEV_LOOKUP
	select HAVE_MACH_CLKDEV
	select GENERIC_GPIO
<<<<<<< HEAD
	select ARCH_REQUIRE_GPIOLIB
=======
	select NEED_MACH_MEMORY_H
>>>>>>> f37a53cc
	help
	  Support for ST-Ericsson U300 series mobile platforms.

config ARCH_U8500
	bool "ST-Ericsson U8500 Series"
	select CPU_V7
	select ARM_AMBA
	select GENERIC_CLOCKEVENTS
	select CLKDEV_LOOKUP
	select ARCH_REQUIRE_GPIOLIB
	select ARCH_HAS_CPUFREQ
	help
	  Support for ST-Ericsson's Ux500 architecture

config ARCH_NOMADIK
	bool "STMicroelectronics Nomadik"
	select ARM_AMBA
	select ARM_VIC
	select CPU_ARM926T
	select CLKDEV_LOOKUP
	select GENERIC_CLOCKEVENTS
	select ARCH_REQUIRE_GPIOLIB
	help
	  Support for the Nomadik platform by ST-Ericsson

config ARCH_DAVINCI
	bool "TI DaVinci"
	select GENERIC_CLOCKEVENTS
	select ARCH_REQUIRE_GPIOLIB
	select ZONE_DMA
	select HAVE_IDE
	select CLKDEV_LOOKUP
	select GENERIC_ALLOCATOR
	select GENERIC_IRQ_CHIP
	select ARCH_HAS_HOLES_MEMORYMODEL
	help
	  Support for TI's DaVinci platform.

config ARCH_OMAP
	bool "TI OMAP"
	select HAVE_CLK
	select ARCH_REQUIRE_GPIOLIB
	select ARCH_HAS_CPUFREQ
	select CLKSRC_MMIO
	select GENERIC_CLOCKEVENTS
	select HAVE_SCHED_CLOCK
	select ARCH_HAS_HOLES_MEMORYMODEL
	help
	  Support for TI's OMAP platform (OMAP1/2/3/4).

config PLAT_SPEAR
	bool "ST SPEAr"
	select ARM_AMBA
	select ARCH_REQUIRE_GPIOLIB
	select CLKDEV_LOOKUP
	select CLKSRC_MMIO
	select GENERIC_CLOCKEVENTS
	select HAVE_CLK
	help
	  Support for ST's SPEAr platform (SPEAr3xx, SPEAr6xx and SPEAr13xx).

config ARCH_VT8500
	bool "VIA/WonderMedia 85xx"
	select CPU_ARM926T
	select GENERIC_GPIO
	select ARCH_HAS_CPUFREQ
	select GENERIC_CLOCKEVENTS
	select ARCH_REQUIRE_GPIOLIB
	select HAVE_PWM
	help
	  Support for VIA/WonderMedia VT8500/WM85xx System-on-Chip.

config ARCH_ZYNQ
	bool "Xilinx Zynq ARM Cortex A9 Platform"
	select CPU_V7
	select GENERIC_TIME
	select GENERIC_CLOCKEVENTS
	select CLKDEV_LOOKUP
	select ARM_GIC
	select ARM_AMBA
	select ICST
	select USE_OF
	help
	  Support for Xilinx Zynq ARM Cortex A9 Platform
endchoice

#
# This is sorted alphabetically by mach-* pathname.  However, plat-*
# Kconfigs may be included either alphabetically (according to the
# plat- suffix) or along side the corresponding mach-* source.
#
source "arch/arm/mach-at91/Kconfig"

source "arch/arm/mach-bcmring/Kconfig"

source "arch/arm/mach-clps711x/Kconfig"

source "arch/arm/mach-cns3xxx/Kconfig"

source "arch/arm/mach-davinci/Kconfig"

source "arch/arm/mach-dove/Kconfig"

source "arch/arm/mach-ep93xx/Kconfig"

source "arch/arm/mach-footbridge/Kconfig"

source "arch/arm/mach-gemini/Kconfig"

source "arch/arm/mach-h720x/Kconfig"

source "arch/arm/mach-integrator/Kconfig"

source "arch/arm/mach-iop32x/Kconfig"

source "arch/arm/mach-iop33x/Kconfig"

source "arch/arm/mach-iop13xx/Kconfig"

source "arch/arm/mach-ixp4xx/Kconfig"

source "arch/arm/mach-ixp2000/Kconfig"

source "arch/arm/mach-ixp23xx/Kconfig"

source "arch/arm/mach-kirkwood/Kconfig"

source "arch/arm/mach-ks8695/Kconfig"

source "arch/arm/mach-lpc32xx/Kconfig"

source "arch/arm/mach-msm/Kconfig"

source "arch/arm/mach-mv78xx0/Kconfig"

source "arch/arm/plat-mxc/Kconfig"

source "arch/arm/mach-mxs/Kconfig"

source "arch/arm/mach-netx/Kconfig"

source "arch/arm/mach-nomadik/Kconfig"
source "arch/arm/plat-nomadik/Kconfig"

source "arch/arm/mach-nuc93x/Kconfig"

source "arch/arm/plat-omap/Kconfig"

source "arch/arm/mach-omap1/Kconfig"

source "arch/arm/mach-omap2/Kconfig"

source "arch/arm/mach-orion5x/Kconfig"

source "arch/arm/mach-pxa/Kconfig"
source "arch/arm/plat-pxa/Kconfig"

source "arch/arm/mach-mmp/Kconfig"

source "arch/arm/mach-realview/Kconfig"

source "arch/arm/mach-sa1100/Kconfig"

source "arch/arm/plat-samsung/Kconfig"
source "arch/arm/plat-s3c24xx/Kconfig"
source "arch/arm/plat-s5p/Kconfig"

source "arch/arm/plat-spear/Kconfig"

source "arch/arm/plat-tcc/Kconfig"

if ARCH_S3C2410
source "arch/arm/mach-s3c2410/Kconfig"
source "arch/arm/mach-s3c2412/Kconfig"
source "arch/arm/mach-s3c2416/Kconfig"
source "arch/arm/mach-s3c2440/Kconfig"
source "arch/arm/mach-s3c2443/Kconfig"
endif

if ARCH_S3C64XX
source "arch/arm/mach-s3c64xx/Kconfig"
endif

source "arch/arm/mach-s5p64x0/Kconfig"

source "arch/arm/mach-s5pc100/Kconfig"

source "arch/arm/mach-s5pv210/Kconfig"

source "arch/arm/mach-exynos4/Kconfig"

source "arch/arm/mach-shmobile/Kconfig"

source "arch/arm/mach-tegra/Kconfig"

source "arch/arm/mach-u300/Kconfig"

source "arch/arm/mach-ux500/Kconfig"

source "arch/arm/mach-versatile/Kconfig"

source "arch/arm/mach-vexpress/Kconfig"
source "arch/arm/plat-versatile/Kconfig"

source "arch/arm/mach-vt8500/Kconfig"

source "arch/arm/mach-w90x900/Kconfig"

# Definitions to make life easier
config ARCH_ACORN
	bool

config PLAT_IOP
	bool
	select GENERIC_CLOCKEVENTS
	select HAVE_SCHED_CLOCK

config PLAT_ORION
	bool
	select CLKSRC_MMIO
	select GENERIC_IRQ_CHIP
	select HAVE_SCHED_CLOCK

config PLAT_PXA
	bool

config PLAT_VERSATILE
	bool

config ARM_TIMER_SP804
	bool
	select CLKSRC_MMIO

source arch/arm/mm/Kconfig

config IWMMXT
	bool "Enable iWMMXt support"
	depends on CPU_XSCALE || CPU_XSC3 || CPU_MOHAWK || CPU_PJ4
	default y if PXA27x || PXA3xx || PXA95x || ARCH_MMP
	help
	  Enable support for iWMMXt context switching at run time if
	  running on a CPU that supports it.

#  bool 'Use XScale PMU as timer source' CONFIG_XSCALE_PMU_TIMER
config XSCALE_PMU
	bool
	depends on CPU_XSCALE && !XSCALE_PMU_TIMER
	default y

config CPU_HAS_PMU
	depends on (CPU_V6 || CPU_V6K || CPU_V7 || XSCALE_PMU) && \
		   (!ARCH_OMAP3 || OMAP3_EMU)
	default y
	bool

config MULTI_IRQ_HANDLER
	bool
	help
	  Allow each machine to specify it's own IRQ handler at run time.

if !MMU
source "arch/arm/Kconfig-nommu"
endif

config ARM_ERRATA_411920
	bool "ARM errata: Invalidation of the Instruction Cache operation can fail"
	depends on CPU_V6 || CPU_V6K
	help
	  Invalidation of the Instruction Cache operation can
	  fail. This erratum is present in 1136 (before r1p4), 1156 and 1176.
	  It does not affect the MPCore. This option enables the ARM Ltd.
	  recommended workaround.

config ARM_ERRATA_430973
	bool "ARM errata: Stale prediction on replaced interworking branch"
	depends on CPU_V7
	help
	  This option enables the workaround for the 430973 Cortex-A8
	  (r1p0..r1p2) erratum. If a code sequence containing an ARM/Thumb
	  interworking branch is replaced with another code sequence at the
	  same virtual address, whether due to self-modifying code or virtual
	  to physical address re-mapping, Cortex-A8 does not recover from the
	  stale interworking branch prediction. This results in Cortex-A8
	  executing the new code sequence in the incorrect ARM or Thumb state.
	  The workaround enables the BTB/BTAC operations by setting ACTLR.IBE
	  and also flushes the branch target cache at every context switch.
	  Note that setting specific bits in the ACTLR register may not be
	  available in non-secure mode.

config ARM_ERRATA_458693
	bool "ARM errata: Processor deadlock when a false hazard is created"
	depends on CPU_V7
	help
	  This option enables the workaround for the 458693 Cortex-A8 (r2p0)
	  erratum. For very specific sequences of memory operations, it is
	  possible for a hazard condition intended for a cache line to instead
	  be incorrectly associated with a different cache line. This false
	  hazard might then cause a processor deadlock. The workaround enables
	  the L1 caching of the NEON accesses and disables the PLD instruction
	  in the ACTLR register. Note that setting specific bits in the ACTLR
	  register may not be available in non-secure mode.

config ARM_ERRATA_460075
	bool "ARM errata: Data written to the L2 cache can be overwritten with stale data"
	depends on CPU_V7
	help
	  This option enables the workaround for the 460075 Cortex-A8 (r2p0)
	  erratum. Any asynchronous access to the L2 cache may encounter a
	  situation in which recent store transactions to the L2 cache are lost
	  and overwritten with stale memory contents from external memory. The
	  workaround disables the write-allocate mode for the L2 cache via the
	  ACTLR register. Note that setting specific bits in the ACTLR register
	  may not be available in non-secure mode.

config ARM_ERRATA_742230
	bool "ARM errata: DMB operation may be faulty"
	depends on CPU_V7 && SMP
	help
	  This option enables the workaround for the 742230 Cortex-A9
	  (r1p0..r2p2) erratum. Under rare circumstances, a DMB instruction
	  between two write operations may not ensure the correct visibility
	  ordering of the two writes. This workaround sets a specific bit in
	  the diagnostic register of the Cortex-A9 which causes the DMB
	  instruction to behave as a DSB, ensuring the correct behaviour of
	  the two writes.

config ARM_ERRATA_742231
	bool "ARM errata: Incorrect hazard handling in the SCU may lead to data corruption"
	depends on CPU_V7 && SMP
	help
	  This option enables the workaround for the 742231 Cortex-A9
	  (r2p0..r2p2) erratum. Under certain conditions, specific to the
	  Cortex-A9 MPCore micro-architecture, two CPUs working in SMP mode,
	  accessing some data located in the same cache line, may get corrupted
	  data due to bad handling of the address hazard when the line gets
	  replaced from one of the CPUs at the same time as another CPU is
	  accessing it. This workaround sets specific bits in the diagnostic
	  register of the Cortex-A9 which reduces the linefill issuing
	  capabilities of the processor.

config PL310_ERRATA_588369
	bool "Clean & Invalidate maintenance operations do not invalidate clean lines"
	depends on CACHE_L2X0
	help
	   The PL310 L2 cache controller implements three types of Clean &
	   Invalidate maintenance operations: by Physical Address
	   (offset 0x7F0), by Index/Way (0x7F8) and by Way (0x7FC).
	   They are architecturally defined to behave as the execution of a
	   clean operation followed immediately by an invalidate operation,
	   both performing to the same memory location. This functionality
	   is not correctly implemented in PL310 as clean lines are not
	   invalidated as a result of these operations.

config ARM_ERRATA_720789
	bool "ARM errata: TLBIASIDIS and TLBIMVAIS operations can broadcast a faulty ASID"
	depends on CPU_V7 && SMP
	help
	  This option enables the workaround for the 720789 Cortex-A9 (prior to
	  r2p0) erratum. A faulty ASID can be sent to the other CPUs for the
	  broadcasted CP15 TLB maintenance operations TLBIASIDIS and TLBIMVAIS.
	  As a consequence of this erratum, some TLB entries which should be
	  invalidated are not, resulting in an incoherency in the system page
	  tables. The workaround changes the TLB flushing routines to invalidate
	  entries regardless of the ASID.

config PL310_ERRATA_727915
	bool "Background Clean & Invalidate by Way operation can cause data corruption"
	depends on CACHE_L2X0
	help
	  PL310 implements the Clean & Invalidate by Way L2 cache maintenance
	  operation (offset 0x7FC). This operation runs in background so that
	  PL310 can handle normal accesses while it is in progress. Under very
	  rare circumstances, due to this erratum, write data can be lost when
	  PL310 treats a cacheable write transaction during a Clean &
	  Invalidate by Way operation.

config ARM_ERRATA_743622
	bool "ARM errata: Faulty hazard checking in the Store Buffer may lead to data corruption"
	depends on CPU_V7
	help
	  This option enables the workaround for the 743622 Cortex-A9
	  (r2p0..r2p2) erratum. Under very rare conditions, a faulty
	  optimisation in the Cortex-A9 Store Buffer may lead to data
	  corruption. This workaround sets a specific bit in the diagnostic
	  register of the Cortex-A9 which disables the Store Buffer
	  optimisation, preventing the defect from occurring. This has no
	  visible impact on the overall performance or power consumption of the
	  processor.

config ARM_ERRATA_751472
	bool "ARM errata: Interrupted ICIALLUIS may prevent completion of broadcasted operation"
	depends on CPU_V7 && SMP
	help
	  This option enables the workaround for the 751472 Cortex-A9 (prior
	  to r3p0) erratum. An interrupted ICIALLUIS operation may prevent the
	  completion of a following broadcasted operation if the second
	  operation is received by a CPU before the ICIALLUIS has completed,
	  potentially leading to corrupted entries in the cache or TLB.

config ARM_ERRATA_753970
	bool "ARM errata: cache sync operation may be faulty"
	depends on CACHE_PL310
	help
	  This option enables the workaround for the 753970 PL310 (r3p0) erratum.

	  Under some condition the effect of cache sync operation on
	  the store buffer still remains when the operation completes.
	  This means that the store buffer is always asked to drain and
	  this prevents it from merging any further writes. The workaround
	  is to replace the normal offset of cache sync operation (0x730)
	  by another offset targeting an unmapped PL310 register 0x740.
	  This has the same effect as the cache sync operation: store buffer
	  drain and waiting for all buffers empty.

config ARM_ERRATA_754322
	bool "ARM errata: possible faulty MMU translations following an ASID switch"
	depends on CPU_V7
	help
	  This option enables the workaround for the 754322 Cortex-A9 (r2p*,
	  r3p*) erratum. A speculative memory access may cause a page table walk
	  which starts prior to an ASID switch but completes afterwards. This
	  can populate the micro-TLB with a stale entry which may be hit with
	  the new ASID. This workaround places two dsb instructions in the mm
	  switching code so that no page table walks can cross the ASID switch.

config ARM_ERRATA_754327
	bool "ARM errata: no automatic Store Buffer drain"
	depends on CPU_V7 && SMP
	help
	  This option enables the workaround for the 754327 Cortex-A9 (prior to
	  r2p0) erratum. The Store Buffer does not have any automatic draining
	  mechanism and therefore a livelock may occur if an external agent
	  continuously polls a memory location waiting to observe an update.
	  This workaround defines cpu_relax() as smp_mb(), preventing correctly
	  written polling loops from denying visibility of updates to memory.

config ARM_ERRATA_364296
	bool "ARM errata: Possible cache data corruption with hit-under-miss enabled"
	depends on CPU_V6 && !SMP
	help
	  This options enables the workaround for the 364296 ARM1136
	  r0p2 erratum (possible cache data corruption with
	  hit-under-miss enabled). It sets the undocumented bit 31 in
	  the auxiliary control register and the FI bit in the control
	  register, thus disabling hit-under-miss without putting the
	  processor into full low interrupt latency mode. ARM11MPCore
	  is not affected.

config ARM_ERRATA_764369
	bool "ARM errata: Data cache line maintenance operation by MVA may not succeed"
	depends on CPU_V7 && SMP
	help
	  This option enables the workaround for erratum 764369
	  affecting Cortex-A9 MPCore with two or more processors (all
	  current revisions). Under certain timing circumstances, a data
	  cache line maintenance operation by MVA targeting an Inner
	  Shareable memory region may fail to proceed up to either the
	  Point of Coherency or to the Point of Unification of the
	  system. This workaround adds a DSB instruction before the
	  relevant cache maintenance functions and sets a specific bit
	  in the diagnostic control register of the SCU.

endmenu

source "arch/arm/common/Kconfig"

menu "Bus support"

config ARM_AMBA
	bool

config ISA
	bool
	help
	  Find out whether you have ISA slots on your motherboard.  ISA is the
	  name of a bus system, i.e. the way the CPU talks to the other stuff
	  inside your box.  Other bus systems are PCI, EISA, MicroChannel
	  (MCA) or VESA.  ISA is an older system, now being displaced by PCI;
	  newer boards don't support it.  If you have ISA, say Y, otherwise N.

# Select ISA DMA controller support
config ISA_DMA
	bool
	select ISA_DMA_API

# Select ISA DMA interface
config ISA_DMA_API
	bool

config PCI
	bool "PCI support" if MIGHT_HAVE_PCI
	help
	  Find out whether you have a PCI motherboard. PCI is the name of a
	  bus system, i.e. the way the CPU talks to the other stuff inside
	  your box. Other bus systems are ISA, EISA, MicroChannel (MCA) or
	  VESA. If you have PCI, say Y, otherwise N.

config PCI_DOMAINS
	bool
	depends on PCI

config PCI_NANOENGINE
	bool "BSE nanoEngine PCI support"
	depends on SA1100_NANOENGINE
	help
	  Enable PCI on the BSE nanoEngine board.

config PCI_SYSCALL
	def_bool PCI

# Select the host bridge type
config PCI_HOST_VIA82C505
	bool
	depends on PCI && ARCH_SHARK
	default y

config PCI_HOST_ITE8152
	bool
	depends on PCI && MACH_ARMCORE
	default y
	select DMABOUNCE

source "drivers/pci/Kconfig"

source "drivers/pcmcia/Kconfig"

endmenu

menu "Kernel Features"

source "kernel/time/Kconfig"

config SMP
	bool "Symmetric Multi-Processing"
	depends on CPU_V6K || CPU_V7
	depends on GENERIC_CLOCKEVENTS
	depends on REALVIEW_EB_ARM11MP || REALVIEW_EB_A9MP || \
		 MACH_REALVIEW_PB11MP || MACH_REALVIEW_PBX || ARCH_OMAP4 || \
		 ARCH_EXYNOS4 || ARCH_TEGRA || ARCH_U8500 || ARCH_VEXPRESS_CA9X4 || \
		 ARCH_MSM_SCORPIONMP || ARCH_SHMOBILE
	select USE_GENERIC_SMP_HELPERS
	select HAVE_ARM_SCU if !ARCH_MSM_SCORPIONMP
	help
	  This enables support for systems with more than one CPU. If you have
	  a system with only one CPU, like most personal computers, say N. If
	  you have a system with more than one CPU, say Y.

	  If you say N here, the kernel will run on single and multiprocessor
	  machines, but will use only one CPU of a multiprocessor machine. If
	  you say Y here, the kernel will run on many, but not all, single
	  processor machines. On a single processor machine, the kernel will
	  run faster if you say N here.

	  See also <file:Documentation/i386/IO-APIC.txt>,
	  <file:Documentation/nmi_watchdog.txt> and the SMP-HOWTO available at
	  <http://tldp.org/HOWTO/SMP-HOWTO.html>.

	  If you don't know what to do here, say N.

config SMP_ON_UP
	bool "Allow booting SMP kernel on uniprocessor systems (EXPERIMENTAL)"
	depends on EXPERIMENTAL
	depends on SMP && !XIP_KERNEL
	default y
	help
	  SMP kernels contain instructions which fail on non-SMP processors.
	  Enabling this option allows the kernel to modify itself to make
	  these instructions safe.  Disabling it allows about 1K of space
	  savings.

	  If you don't know what to do here, say Y.

config ARM_CPU_TOPOLOGY
	bool "Support cpu topology definition"
	depends on SMP && CPU_V7
	default y
	help
	  Support ARM cpu topology definition. The MPIDR register defines
	  affinity between processors which is then used to describe the cpu
	  topology of an ARM System.

config SCHED_MC
	bool "Multi-core scheduler support"
	depends on ARM_CPU_TOPOLOGY
	help
	  Multi-core scheduler support improves the CPU scheduler's decision
	  making when dealing with multi-core CPU chips at a cost of slightly
	  increased overhead in some places. If unsure say N here.

config SCHED_SMT
	bool "SMT scheduler support"
	depends on ARM_CPU_TOPOLOGY
	help
	  Improves the CPU scheduler's decision making when dealing with
	  MultiThreading at a cost of slightly increased overhead in some
	  places. If unsure say N here.

config HAVE_ARM_SCU
	bool
	help
	  This option enables support for the ARM system coherency unit

config HAVE_ARM_TWD
	bool
	depends on SMP
	select TICK_ONESHOT
	help
	  This options enables support for the ARM timer and watchdog unit

choice
	prompt "Memory split"
	default VMSPLIT_3G
	help
	  Select the desired split between kernel and user memory.

	  If you are not absolutely sure what you are doing, leave this
	  option alone!

	config VMSPLIT_3G
		bool "3G/1G user/kernel split"
	config VMSPLIT_2G
		bool "2G/2G user/kernel split"
	config VMSPLIT_1G
		bool "1G/3G user/kernel split"
endchoice

config PAGE_OFFSET
	hex
	default 0x40000000 if VMSPLIT_1G
	default 0x80000000 if VMSPLIT_2G
	default 0xC0000000

config NR_CPUS
	int "Maximum number of CPUs (2-32)"
	range 2 32
	depends on SMP
	default "4"

config HOTPLUG_CPU
	bool "Support for hot-pluggable CPUs (EXPERIMENTAL)"
	depends on SMP && HOTPLUG && EXPERIMENTAL
	help
	  Say Y here to experiment with turning CPUs off and on.  CPUs
	  can be controlled through /sys/devices/system/cpu.

config LOCAL_TIMERS
	bool "Use local timer interrupts"
	depends on SMP
	default y
	select HAVE_ARM_TWD if (!ARCH_MSM_SCORPIONMP && !EXYNOS4_MCT)
	help
	  Enable support for local timers on SMP platforms, rather then the
	  legacy IPI broadcast method.  Local timers allows the system
	  accounting to be spread across the timer interval, preventing a
	  "thundering herd" at every timer tick.

source kernel/Kconfig.preempt

config HZ
	int
	default 200 if ARCH_EBSA110 || ARCH_S3C2410 || ARCH_S5P64X0 || \
		ARCH_S5PV210 || ARCH_EXYNOS4
	default OMAP_32K_TIMER_HZ if ARCH_OMAP && OMAP_32K_TIMER
	default AT91_TIMER_HZ if ARCH_AT91
	default SHMOBILE_TIMER_HZ if ARCH_SHMOBILE
	default 100

config THUMB2_KERNEL
	bool "Compile the kernel in Thumb-2 mode (EXPERIMENTAL)"
	depends on CPU_V7 && !CPU_V6 && !CPU_V6K && EXPERIMENTAL
	select AEABI
	select ARM_ASM_UNIFIED
	help
	  By enabling this option, the kernel will be compiled in
	  Thumb-2 mode. A compiler/assembler that understand the unified
	  ARM-Thumb syntax is needed.

	  If unsure, say N.

config THUMB2_AVOID_R_ARM_THM_JUMP11
	bool "Work around buggy Thumb-2 short branch relocations in gas"
	depends on THUMB2_KERNEL && MODULES
	default y
	help
	  Various binutils versions can resolve Thumb-2 branches to
	  locally-defined, preemptible global symbols as short-range "b.n"
	  branch instructions.

	  This is a problem, because there's no guarantee the final
	  destination of the symbol, or any candidate locations for a
	  trampoline, are within range of the branch.  For this reason, the
	  kernel does not support fixing up the R_ARM_THM_JUMP11 (102)
	  relocation in modules at all, and it makes little sense to add
	  support.

	  The symptom is that the kernel fails with an "unsupported
	  relocation" error when loading some modules.

	  Until fixed tools are available, passing
	  -fno-optimize-sibling-calls to gcc should prevent gcc generating
	  code which hits this problem, at the cost of a bit of extra runtime
	  stack usage in some cases.

	  The problem is described in more detail at:
	      https://bugs.launchpad.net/binutils-linaro/+bug/725126

	  Only Thumb-2 kernels are affected.

	  Unless you are sure your tools don't have this problem, say Y.

config ARM_ASM_UNIFIED
	bool

config AEABI
	bool "Use the ARM EABI to compile the kernel"
	help
	  This option allows for the kernel to be compiled using the latest
	  ARM ABI (aka EABI).  This is only useful if you are using a user
	  space environment that is also compiled with EABI.

	  Since there are major incompatibilities between the legacy ABI and
	  EABI, especially with regard to structure member alignment, this
	  option also changes the kernel syscall calling convention to
	  disambiguate both ABIs and allow for backward compatibility support
	  (selected with CONFIG_OABI_COMPAT).

	  To use this you need GCC version 4.0.0 or later.

config OABI_COMPAT
	bool "Allow old ABI binaries to run with this kernel (EXPERIMENTAL)"
	depends on AEABI && EXPERIMENTAL && !THUMB2_KERNEL
	default y
	help
	  This option preserves the old syscall interface along with the
	  new (ARM EABI) one. It also provides a compatibility layer to
	  intercept syscalls that have structure arguments which layout
	  in memory differs between the legacy ABI and the new ARM EABI
	  (only for non "thumb" binaries). This option adds a tiny
	  overhead to all syscalls and produces a slightly larger kernel.
	  If you know you'll be using only pure EABI user space then you
	  can say N here. If this option is not selected and you attempt
	  to execute a legacy ABI binary then the result will be
	  UNPREDICTABLE (in fact it can be predicted that it won't work
	  at all). If in doubt say Y.

config ARCH_HAS_HOLES_MEMORYMODEL
	bool

config ARCH_SPARSEMEM_ENABLE
	bool

config ARCH_SPARSEMEM_DEFAULT
	def_bool ARCH_SPARSEMEM_ENABLE

config ARCH_SELECT_MEMORY_MODEL
	def_bool ARCH_SPARSEMEM_ENABLE

config HAVE_ARCH_PFN_VALID
	def_bool ARCH_HAS_HOLES_MEMORYMODEL || !SPARSEMEM

config HIGHMEM
	bool "High Memory Support"
	depends on MMU
	help
	  The address space of ARM processors is only 4 Gigabytes large
	  and it has to accommodate user address space, kernel address
	  space as well as some memory mapped IO. That means that, if you
	  have a large amount of physical memory and/or IO, not all of the
	  memory can be "permanently mapped" by the kernel. The physical
	  memory that is not permanently mapped is called "high memory".

	  Depending on the selected kernel/user memory split, minimum
	  vmalloc space and actual amount of RAM, you may not need this
	  option which should result in a slightly faster kernel.

	  If unsure, say n.

config HIGHPTE
	bool "Allocate 2nd-level pagetables from highmem"
	depends on HIGHMEM

config HW_PERF_EVENTS
	bool "Enable hardware performance counter support for perf events"
	depends on PERF_EVENTS && CPU_HAS_PMU
	default y
	help
	  Enable hardware performance counter support for perf events. If
	  disabled, perf events will use software events only.

source "mm/Kconfig"

config FORCE_MAX_ZONEORDER
	int "Maximum zone order" if ARCH_SHMOBILE
	range 11 64 if ARCH_SHMOBILE
	default "9" if SA1111
	default "11"
	help
	  The kernel memory allocator divides physically contiguous memory
	  blocks into "zones", where each zone is a power of two number of
	  pages.  This option selects the largest power of two that the kernel
	  keeps in the memory allocator.  If you need to allocate very large
	  blocks of physically contiguous memory, then you may need to
	  increase this value.

	  This config option is actually maximum order plus one. For example,
	  a value of 11 means that the largest free memory block is 2^10 pages.

config LEDS
	bool "Timer and CPU usage LEDs"
	depends on ARCH_CDB89712 || ARCH_EBSA110 || \
		   ARCH_EBSA285 || ARCH_INTEGRATOR || \
		   ARCH_LUBBOCK || MACH_MAINSTONE || ARCH_NETWINDER || \
		   ARCH_OMAP || ARCH_P720T || ARCH_PXA_IDP || \
		   ARCH_SA1100 || ARCH_SHARK || ARCH_VERSATILE || \
		   ARCH_AT91 || ARCH_DAVINCI || \
		   ARCH_KS8695 || MACH_RD88F5182 || ARCH_REALVIEW
	help
	  If you say Y here, the LEDs on your machine will be used
	  to provide useful information about your current system status.

	  If you are compiling a kernel for a NetWinder or EBSA-285, you will
	  be able to select which LEDs are active using the options below. If
	  you are compiling a kernel for the EBSA-110 or the LART however, the
	  red LED will simply flash regularly to indicate that the system is
	  still functional. It is safe to say Y here if you have a CATS
	  system, but the driver will do nothing.

config LEDS_TIMER
	bool "Timer LED" if (!ARCH_CDB89712 && !ARCH_OMAP) || \
			    OMAP_OSK_MISTRAL || MACH_OMAP_H2 \
			    || MACH_OMAP_PERSEUS2
	depends on LEDS
	depends on !GENERIC_CLOCKEVENTS
	default y if ARCH_EBSA110
	help
	  If you say Y here, one of the system LEDs (the green one on the
	  NetWinder, the amber one on the EBSA285, or the red one on the LART)
	  will flash regularly to indicate that the system is still
	  operational. This is mainly useful to kernel hackers who are
	  debugging unstable kernels.

	  The LART uses the same LED for both Timer LED and CPU usage LED
	  functions. You may choose to use both, but the Timer LED function
	  will overrule the CPU usage LED.

config LEDS_CPU
	bool "CPU usage LED" if (!ARCH_CDB89712 && !ARCH_EBSA110 && \
			!ARCH_OMAP) \
			|| OMAP_OSK_MISTRAL || MACH_OMAP_H2 \
			|| MACH_OMAP_PERSEUS2
	depends on LEDS
	help
	  If you say Y here, the red LED will be used to give a good real
	  time indication of CPU usage, by lighting whenever the idle task
	  is not currently executing.

	  The LART uses the same LED for both Timer LED and CPU usage LED
	  functions. You may choose to use both, but the Timer LED function
	  will overrule the CPU usage LED.

config ALIGNMENT_TRAP
	bool
	depends on CPU_CP15_MMU
	default y if !ARCH_EBSA110
	select HAVE_PROC_CPU if PROC_FS
	help
	  ARM processors cannot fetch/store information which is not
	  naturally aligned on the bus, i.e., a 4 byte fetch must start at an
	  address divisible by 4. On 32-bit ARM processors, these non-aligned
	  fetch/store instructions will be emulated in software if you say
	  here, which has a severe performance impact. This is necessary for
	  correct operation of some network protocols. With an IP-only
	  configuration it is safe to say N, otherwise say Y.

config UACCESS_WITH_MEMCPY
	bool "Use kernel mem{cpy,set}() for {copy_to,clear}_user() (EXPERIMENTAL)"
	depends on MMU && EXPERIMENTAL
	default y if CPU_FEROCEON
	help
	  Implement faster copy_to_user and clear_user methods for CPU
	  cores where a 8-word STM instruction give significantly higher
	  memory write throughput than a sequence of individual 32bit stores.

	  A possible side effect is a slight increase in scheduling latency
	  between threads sharing the same address space if they invoke
	  such copy operations with large buffers.

	  However, if the CPU data cache is using a write-allocate mode,
	  this option is unlikely to provide any performance gain.

config SECCOMP
	bool
	prompt "Enable seccomp to safely compute untrusted bytecode"
	---help---
	  This kernel feature is useful for number crunching applications
	  that may need to compute untrusted bytecode during their
	  execution. By using pipes or other transports made available to
	  the process as file descriptors supporting the read/write
	  syscalls, it's possible to isolate those applications in
	  their own address space using seccomp. Once seccomp is
	  enabled via prctl(PR_SET_SECCOMP), it cannot be disabled
	  and the task is only allowed to execute a few safe syscalls
	  defined by each seccomp mode.

config CC_STACKPROTECTOR
	bool "Enable -fstack-protector buffer overflow detection (EXPERIMENTAL)"
	depends on EXPERIMENTAL
	help
	  This option turns on the -fstack-protector GCC feature. This
	  feature puts, at the beginning of functions, a canary value on
	  the stack just before the return address, and validates
	  the value just before actually returning.  Stack based buffer
	  overflows (that need to overwrite this return address) now also
	  overwrite the canary, which gets detected and the attack is then
	  neutralized via a kernel panic.
	  This feature requires gcc version 4.2 or above.

config DEPRECATED_PARAM_STRUCT
	bool "Provide old way to pass kernel parameters"
	help
	  This was deprecated in 2001 and announced to live on for 5 years.
	  Some old boot loaders still use this way.

endmenu

menu "Boot options"

config USE_OF
	bool "Flattened Device Tree support"
	select OF
	select OF_EARLY_FLATTREE
	select IRQ_DOMAIN
	help
	  Include support for flattened device tree machine descriptions.

# Compressed boot loader in ROM.  Yes, we really want to ask about
# TEXT and BSS so we preserve their values in the config files.
config ZBOOT_ROM_TEXT
	hex "Compressed ROM boot loader base address"
	default "0"
	help
	  The physical address at which the ROM-able zImage is to be
	  placed in the target.  Platforms which normally make use of
	  ROM-able zImage formats normally set this to a suitable
	  value in their defconfig file.

	  If ZBOOT_ROM is not enabled, this has no effect.

config ZBOOT_ROM_BSS
	hex "Compressed ROM boot loader BSS address"
	default "0"
	help
	  The base address of an area of read/write memory in the target
	  for the ROM-able zImage which must be available while the
	  decompressor is running. It must be large enough to hold the
	  entire decompressed kernel plus an additional 128 KiB.
	  Platforms which normally make use of ROM-able zImage formats
	  normally set this to a suitable value in their defconfig file.

	  If ZBOOT_ROM is not enabled, this has no effect.

config ZBOOT_ROM
	bool "Compressed boot loader in ROM/flash"
	depends on ZBOOT_ROM_TEXT != ZBOOT_ROM_BSS
	help
	  Say Y here if you intend to execute your compressed kernel image
	  (zImage) directly from ROM or flash.  If unsure, say N.

choice
	prompt "Include SD/MMC loader in zImage (EXPERIMENTAL)"
	depends on ZBOOT_ROM && ARCH_SH7372 && EXPERIMENTAL
	default ZBOOT_ROM_NONE
	help
	  Include experimental SD/MMC loading code in the ROM-able zImage.
	  With this enabled it is possible to write the the ROM-able zImage
	  kernel image to an MMC or SD card and boot the kernel straight
	  from the reset vector. At reset the processor Mask ROM will load
	  the first part of the the ROM-able zImage which in turn loads the
	  rest the kernel image to RAM.

config ZBOOT_ROM_NONE
	bool "No SD/MMC loader in zImage (EXPERIMENTAL)"
	help
	  Do not load image from SD or MMC

config ZBOOT_ROM_MMCIF
	bool "Include MMCIF loader in zImage (EXPERIMENTAL)"
	help
	  Load image from MMCIF hardware block.

config ZBOOT_ROM_SH_MOBILE_SDHI
	bool "Include SuperH Mobile SDHI loader in zImage (EXPERIMENTAL)"
	help
	  Load image from SDHI hardware block

endchoice

config ARM_APPENDED_DTB
	bool "Use appended device tree blob to zImage (EXPERIMENTAL)"
	depends on OF && !ZBOOT_ROM && EXPERIMENTAL
	help
	  With this option, the boot code will look for a device tree binary
	  (DTB) appended to zImage
	  (e.g. cat zImage <filename>.dtb > zImage_w_dtb).

	  This is meant as a backward compatibility convenience for those
	  systems with a bootloader that can't be upgraded to accommodate
	  the documented boot protocol using a device tree.

	  Beware that there is very little in terms of protection against
	  this option being confused by leftover garbage in memory that might
	  look like a DTB header after a reboot if no actual DTB is appended
	  to zImage.  Do not leave this option active in a production kernel
	  if you don't intend to always append a DTB.  Proper passing of the
	  location into r2 of a bootloader provided DTB is always preferable
	  to this option.

config ARM_ATAG_DTB_COMPAT
	bool "Supplement the appended DTB with traditional ATAG information"
	depends on ARM_APPENDED_DTB
	help
	  Some old bootloaders can't be updated to a DTB capable one, yet
	  they provide ATAGs with memory configuration, the ramdisk address,
	  the kernel cmdline string, etc.  Such information is dynamically
	  provided by the bootloader and can't always be stored in a static
	  DTB.  To allow a device tree enabled kernel to be used with such
	  bootloaders, this option allows zImage to extract the information
	  from the ATAG list and store it at run time into the appended DTB.

config CMDLINE
	string "Default kernel command string"
	default ""
	help
	  On some architectures (EBSA110 and CATS), there is currently no way
	  for the boot loader to pass arguments to the kernel. For these
	  architectures, you should supply some command-line options at build
	  time by entering them here. As a minimum, you should specify the
	  memory size and the root device (e.g., mem=64M root=/dev/nfs).

choice
	prompt "Kernel command line type" if CMDLINE != ""
	default CMDLINE_FROM_BOOTLOADER

config CMDLINE_FROM_BOOTLOADER
	bool "Use bootloader kernel arguments if available"
	help
	  Uses the command-line options passed by the boot loader. If
	  the boot loader doesn't provide any, the default kernel command
	  string provided in CMDLINE will be used.

config CMDLINE_EXTEND
	bool "Extend bootloader kernel arguments"
	help
	  The command-line arguments provided by the boot loader will be
	  appended to the default kernel command string.

config CMDLINE_FORCE
	bool "Always use the default kernel command string"
	help
	  Always use the default kernel command string, even if the boot
	  loader passes other arguments to the kernel.
	  This is useful if you cannot or don't want to change the
	  command-line options your boot loader passes to the kernel.
endchoice

config XIP_KERNEL
	bool "Kernel Execute-In-Place from ROM"
	depends on !ZBOOT_ROM
	help
	  Execute-In-Place allows the kernel to run from non-volatile storage
	  directly addressable by the CPU, such as NOR flash. This saves RAM
	  space since the text section of the kernel is not loaded from flash
	  to RAM.  Read-write sections, such as the data section and stack,
	  are still copied to RAM.  The XIP kernel is not compressed since
	  it has to run directly from flash, so it will take more space to
	  store it.  The flash address used to link the kernel object files,
	  and for storing it, is configuration dependent. Therefore, if you
	  say Y here, you must know the proper physical address where to
	  store the kernel image depending on your own flash memory usage.

	  Also note that the make target becomes "make xipImage" rather than
	  "make zImage" or "make Image".  The final kernel binary to put in
	  ROM memory will be arch/arm/boot/xipImage.

	  If unsure, say N.

config XIP_PHYS_ADDR
	hex "XIP Kernel Physical Location"
	depends on XIP_KERNEL
	default "0x00080000"
	help
	  This is the physical address in your flash memory the kernel will
	  be linked for and stored to.  This address is dependent on your
	  own flash usage.

config KEXEC
	bool "Kexec system call (EXPERIMENTAL)"
	depends on EXPERIMENTAL
	help
	  kexec is a system call that implements the ability to shutdown your
	  current kernel, and to start another kernel.  It is like a reboot
	  but it is independent of the system firmware.   And like a reboot
	  you can start any kernel with it, not just Linux.

	  It is an ongoing process to be certain the hardware in a machine
	  is properly shutdown, so do not be surprised if this code does not
	  initially work for you.  It may help to enable device hotplugging
	  support.

config ATAGS_PROC
	bool "Export atags in procfs"
	depends on KEXEC
	default y
	help
	  Should the atags used to boot the kernel be exported in an "atags"
	  file in procfs. Useful with kexec.

config CRASH_DUMP
	bool "Build kdump crash kernel (EXPERIMENTAL)"
	depends on EXPERIMENTAL
	help
	  Generate crash dump after being started by kexec. This should
	  be normally only set in special crash dump kernels which are
	  loaded in the main kernel with kexec-tools into a specially
	  reserved region and then later executed after a crash by
	  kdump/kexec. The crash dump kernel must be compiled to a
	  memory address not used by the main kernel

	  For more details see Documentation/kdump/kdump.txt

config AUTO_ZRELADDR
	bool "Auto calculation of the decompressed kernel image address"
	depends on !ZBOOT_ROM && !ARCH_U300
	help
	  ZRELADDR is the physical address where the decompressed kernel
	  image will be placed. If AUTO_ZRELADDR is selected, the address
	  will be determined at run-time by masking the current IP with
	  0xf8000000. This assumes the zImage being placed in the first 128MB
	  from start of memory.

endmenu

menu "CPU Power Management"

if ARCH_HAS_CPUFREQ

source "drivers/cpufreq/Kconfig"

config CPU_FREQ_IMX
	tristate "CPUfreq driver for i.MX CPUs"
	depends on ARCH_MXC && CPU_FREQ
	help
	  This enables the CPUfreq driver for i.MX CPUs.

config CPU_FREQ_SA1100
	bool

config CPU_FREQ_SA1110
	bool

config CPU_FREQ_INTEGRATOR
	tristate "CPUfreq driver for ARM Integrator CPUs"
	depends on ARCH_INTEGRATOR && CPU_FREQ
	default y
	help
	  This enables the CPUfreq driver for ARM Integrator CPUs.

	  For details, take a look at <file:Documentation/cpu-freq>.

	  If in doubt, say Y.

config CPU_FREQ_PXA
	bool
	depends on CPU_FREQ && ARCH_PXA && PXA25x
	default y
	select CPU_FREQ_DEFAULT_GOV_USERSPACE

config CPU_FREQ_S3C
	bool
	help
	  Internal configuration node for common cpufreq on Samsung SoC

config CPU_FREQ_S3C24XX
	bool "CPUfreq driver for Samsung S3C24XX series CPUs (EXPERIMENTAL)"
	depends on ARCH_S3C2410 && CPU_FREQ && EXPERIMENTAL
	select CPU_FREQ_S3C
	help
	  This enables the CPUfreq driver for the Samsung S3C24XX family
	  of CPUs.

	  For details, take a look at <file:Documentation/cpu-freq>.

	  If in doubt, say N.

config CPU_FREQ_S3C24XX_PLL
	bool "Support CPUfreq changing of PLL frequency (EXPERIMENTAL)"
	depends on CPU_FREQ_S3C24XX && EXPERIMENTAL
	help
	  Compile in support for changing the PLL frequency from the
	  S3C24XX series CPUfreq driver. The PLL takes time to settle
	  after a frequency change, so by default it is not enabled.

	  This also means that the PLL tables for the selected CPU(s) will
	  be built which may increase the size of the kernel image.

config CPU_FREQ_S3C24XX_DEBUG
	bool "Debug CPUfreq Samsung driver core"
	depends on CPU_FREQ_S3C24XX
	help
	  Enable s3c_freq_dbg for the Samsung S3C CPUfreq core

config CPU_FREQ_S3C24XX_IODEBUG
	bool "Debug CPUfreq Samsung driver IO timing"
	depends on CPU_FREQ_S3C24XX
	help
	  Enable s3c_freq_iodbg for the Samsung S3C CPUfreq core

config CPU_FREQ_S3C24XX_DEBUGFS
	bool "Export debugfs for CPUFreq"
	depends on CPU_FREQ_S3C24XX && DEBUG_FS
	help
	  Export status information via debugfs.

endif

source "drivers/cpuidle/Kconfig"

endmenu

menu "Floating point emulation"

comment "At least one emulation must be selected"

config FPE_NWFPE
	bool "NWFPE math emulation"
	depends on (!AEABI || OABI_COMPAT) && !THUMB2_KERNEL
	---help---
	  Say Y to include the NWFPE floating point emulator in the kernel.
	  This is necessary to run most binaries. Linux does not currently
	  support floating point hardware so you need to say Y here even if
	  your machine has an FPA or floating point co-processor podule.

	  You may say N here if you are going to load the Acorn FPEmulator
	  early in the bootup.

config FPE_NWFPE_XP
	bool "Support extended precision"
	depends on FPE_NWFPE
	help
	  Say Y to include 80-bit support in the kernel floating-point
	  emulator.  Otherwise, only 32 and 64-bit support is compiled in.
	  Note that gcc does not generate 80-bit operations by default,
	  so in most cases this option only enlarges the size of the
	  floating point emulator without any good reason.

	  You almost surely want to say N here.

config FPE_FASTFPE
	bool "FastFPE math emulation (EXPERIMENTAL)"
	depends on (!AEABI || OABI_COMPAT) && !CPU_32v3 && EXPERIMENTAL
	---help---
	  Say Y here to include the FAST floating point emulator in the kernel.
	  This is an experimental much faster emulator which now also has full
	  precision for the mantissa.  It does not support any exceptions.
	  It is very simple, and approximately 3-6 times faster than NWFPE.

	  It should be sufficient for most programs.  It may be not suitable
	  for scientific calculations, but you have to check this for yourself.
	  If you do not feel you need a faster FP emulation you should better
	  choose NWFPE.

config VFP
	bool "VFP-format floating point maths"
	depends on CPU_V6 || CPU_V6K || CPU_ARM926T || CPU_V7 || CPU_FEROCEON
	help
	  Say Y to include VFP support code in the kernel. This is needed
	  if your hardware includes a VFP unit.

	  Please see <file:Documentation/arm/VFP/release-notes.txt> for
	  release notes and additional status information.

	  Say N if your target does not have VFP hardware.

config VFPv3
	bool
	depends on VFP
	default y if CPU_V7

config NEON
	bool "Advanced SIMD (NEON) Extension support"
	depends on VFPv3 && CPU_V7
	help
	  Say Y to include support code for NEON, the ARMv7 Advanced SIMD
	  Extension.

endmenu

menu "Userspace binary formats"

source "fs/Kconfig.binfmt"

config ARTHUR
	tristate "RISC OS personality"
	depends on !AEABI
	help
	  Say Y here to include the kernel code necessary if you want to run
	  Acorn RISC OS/Arthur binaries under Linux. This code is still very
	  experimental; if this sounds frightening, say N and sleep in peace.
	  You can also say M here to compile this support as a module (which
	  will be called arthur).

endmenu

menu "Power management options"

source "kernel/power/Kconfig"

config ARCH_SUSPEND_POSSIBLE
	depends on !ARCH_S5P64X0 && !ARCH_S5PC100
	depends on CPU_ARM920T || CPU_ARM926T || CPU_SA1100 || \
		CPU_V6 || CPU_V6K || CPU_V7 || CPU_XSC3 || CPU_XSCALE
	def_bool y

endmenu

source "net/Kconfig"

source "drivers/Kconfig"

source "fs/Kconfig"

source "arch/arm/Kconfig.debug"

source "security/Kconfig"

source "crypto/Kconfig"

source "lib/Kconfig"<|MERGE_RESOLUTION|>--- conflicted
+++ resolved
@@ -861,11 +861,8 @@
 	select CLKDEV_LOOKUP
 	select HAVE_MACH_CLKDEV
 	select GENERIC_GPIO
-<<<<<<< HEAD
-	select ARCH_REQUIRE_GPIOLIB
-=======
+	select ARCH_REQUIRE_GPIOLIB
 	select NEED_MACH_MEMORY_H
->>>>>>> f37a53cc
 	help
 	  Support for ST-Ericsson U300 series mobile platforms.
 
