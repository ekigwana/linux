/* SPDX-License-Identifier: GPL-2.0 */
#ifndef __ASM_HARDIRQ_H
#define __ASM_HARDIRQ_H

#include <linux/cache.h>
#include <linux/threads.h>
#include <asm/irq.h>

<<<<<<< HEAD
#define NR_IPI	16

=======
>>>>>>> a4adc2c2
typedef struct {
	unsigned int __softirq_pending;
} ____cacheline_aligned irq_cpustat_t;

#include <linux/irq_cpustat.h>	/* Standard mappings for irq_cpustat_t above */

#define __ARCH_IRQ_EXIT_IRQS_DISABLED	1

#endif /* __ASM_HARDIRQ_H */<|MERGE_RESOLUTION|>--- conflicted
+++ resolved
@@ -6,11 +6,6 @@
 #include <linux/threads.h>
 #include <asm/irq.h>
 
-<<<<<<< HEAD
-#define NR_IPI	16
-
-=======
->>>>>>> a4adc2c2
 typedef struct {
 	unsigned int __softirq_pending;
 } ____cacheline_aligned irq_cpustat_t;
