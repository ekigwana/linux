config ARCH_ZYNQ
	bool "Xilinx Zynq ARM Cortex A9 Platform" if ARCH_MULTI_V7
	select ARM_AMBA
	select ARM_GIC
	select GENERIC_CLOCKEVENTS
	select HAVE_ARM_SCU if SMP
	select HAVE_ARM_TWD if SMP
	select ICST
	select MIGHT_HAVE_CACHE_L2X0
	select HAVE_SMP
	select CACHE_L2X0
	select ARCH_REQUIRE_GPIOLIB
	select ARCH_HAS_CPUFREQ
	select ARCH_HAS_OPP
	select MIGHT_HAVE_PCI
	select CADENCE_TTC_TIMER
<<<<<<< HEAD
	select GENERIC_ALLOCATOR
=======
	select ARM_GLOBAL_TIMER
>>>>>>> d8ec26d7
	help
	  Support for Xilinx Zynq ARM Cortex A9 Platform

if ARCH_ZYNQ

menu "Xilinx Specific Options"

config XILINX_L1_PREFETCH
	bool "L1 Cache Prefetch"
	default y
	help
	  This option turns on L1 cache prefetching to get the best performance
	  in many cases. This may not always be the best performance depending on
	  the usage. There are some cases where this may cause issues when booting.

config XILINX_L2_PREFETCH
	bool "L2 Cache Prefetch"
	default y
	help
	  This option turns on L2 cache prefetching to get the best performance
	  in many cases. This may not always be the best performance depending on
	  the usage.

config XILINX_AXIPCIE
	bool "Xilinx AXI PCIe host bridge support"
	select PCI
	select ARCH_SUPPORTS_MSI
	help
	  Say 'Y' here if you want kernel to support the Xilinx AXI PCIe
	  Host Bridge. This supports Message Signal Interrupts (MSI), if you
	  want to use this feature select CONFIG_PCI_MSI from 'Bus Support ->'.

endmenu

endif<|MERGE_RESOLUTION|>--- conflicted
+++ resolved
@@ -14,11 +14,8 @@
 	select ARCH_HAS_OPP
 	select MIGHT_HAVE_PCI
 	select CADENCE_TTC_TIMER
-<<<<<<< HEAD
+	select ARM_GLOBAL_TIMER
 	select GENERIC_ALLOCATOR
-=======
-	select ARM_GLOBAL_TIMER
->>>>>>> d8ec26d7
 	help
 	  Support for Xilinx Zynq ARM Cortex A9 Platform
 
