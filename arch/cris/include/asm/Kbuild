--- conflicted
+++ resolved
@@ -8,9 +8,6 @@
 header-y += rs485.h
 header-y += sync_serial.h
 
-<<<<<<< HEAD
 generic-y += clkdev.h
 generic-y += exec.h
-=======
-generic-y += module.h
->>>>>>> dbadc176
+generic-y += module.h